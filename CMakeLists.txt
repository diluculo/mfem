# Copyright (c) 2010, Lawrence Livermore National Security, LLC. Produced at the
# Lawrence Livermore National Laboratory. LLNL-CODE-443211. All Rights reserved.
# See file COPYRIGHT for details.
#
# This file is part of the MFEM library. For more information and source code
# availability see http://mfem.org.
#
# MFEM is free software; you can redistribute it and/or modify it under the
# terms of the GNU Lesser General Public License (as published by the Free
# Software Foundation) version 2.1 dated February 1999.

cmake_minimum_required(VERSION 2.8.11)
set(USER_CONFIG "${CMAKE_CURRENT_SOURCE_DIR}/config/user.cmake" CACHE PATH
  "Path to optional user configuration file.")

# Load user settings before the defaults - this way the defaults will not
# overwrite the user set options. If the user has not set all options, we still
# have the defaults.
message(STATUS "(optional) USER_CONFIG = ${USER_CONFIG}")
include("${USER_CONFIG}" OPTIONAL)
include("${CMAKE_CURRENT_SOURCE_DIR}/config/defaults.cmake")

# Allow overwriting of the compiler by setting CXX/MPICXX on the command line or
# in user.cmake.
if (NOT CMAKE_CXX_COMPILER)
  if (CXX)
    set(CMAKE_CXX_COMPILER ${CXX})
    # Avoid some issues when CXX is defined
    unset(CXX)
    unset(CXX CACHE)
  endif()
  if (MFEM_USE_MPI AND MPICXX)
    # In parallel MPICXX takes precedence, if defined.
    set(CMAKE_CXX_COMPILER ${MPICXX})
    # Setting the variables below circumvents autodetection, see FindMPI.cmake.
    set(MPI_CXX_INCLUDE_PATH "")
    set(MPI_CXX_LIBRARIES "")
  endif()
endif()

#-------------------------------------------------------------------------------
# Project name and version
#-------------------------------------------------------------------------------
project(mfem CXX)
# Current version of MFEM, see also `makefile`.
#   mfem_VERSION = (string)
#   MFEM_VERSION = (int)   [automatically derived from mfem_VERSION]
set(${PROJECT_NAME}_VERSION 3.3.1)

# Prohibit in-source build
if (${PROJECT_SOURCE_DIR} STREQUAL ${PROJECT_BINARY_DIR})
  message(FATAL_ERROR
    "MFEM does not support in-source CMake builds at this time.")
endif (${PROJECT_SOURCE_DIR} STREQUAL ${PROJECT_BINARY_DIR})

if (CMAKE_VERSION VERSION_LESS 3.2 OR MFEM_USE_SIDRE OR MFEM_USE_PETSC)
   # This seems to be needed by:
   #  * find_package(BLAS REQUIRED) and
   #  * find_package(HDF5 REQUIRED) needed, in turn, by:
   #    - find_package(AXOM REQUIRED)
   #  * find_package(PETSc REQUIRED)
   enable_language(C)
endif()
if (MFEM_USE_STRUMPACK)
  # Just needed to find the MPI_Fortran libraries to link with
  enable_language(Fortran)
endif()

# CMake needs to know where to find things
set(MFEM_CMAKE_PATH ${PROJECT_SOURCE_DIR}/config)
set(CMAKE_MODULE_PATH ${MFEM_CMAKE_PATH}/cmake/modules)

# Load MFEM CMake utilities.
include(MfemCmakeUtilities)

string(TOUPPER "${PROJECT_NAME}" PROJECT_NAME_UC)
mfem_version_to_int(${${PROJECT_NAME}_VERSION} ${PROJECT_NAME_UC}_VERSION)

#-------------------------------------------------------------------------------
# Process configuration options
#-------------------------------------------------------------------------------

# MFEM_DEBUG
if (CMAKE_BUILD_TYPE MATCHES "Debug|debug|DEBUG")
  set(MFEM_DEBUG ON)
else()
  set(MFEM_DEBUG OFF)
endif()

# MPI -> hypre; PETSc (optional)
if (MFEM_USE_MPI)
  find_package(MPI REQUIRED)
  set(MPI_CXX_INCLUDE_DIRS ${MPI_CXX_INCLUDE_PATH})
<<<<<<< HEAD
  # Parallel MFEM depends on hypre and METIS
  find_package(HYPRE REQUIRED)
  set(MFEM_HYPRE_VERSION ${HYPRE_VERSION})
  find_package(METIS REQUIRED)
=======
  # Parallel MFEM depends on hypre
  find_package(HYPRE REQUIRED)
  set(MFEM_HYPRE_VERSION ${HYPRE_VERSION})
>>>>>>> dc4240d4
  if (MFEM_USE_PETSC)
    find_package(PETSc REQUIRED)
    message(STATUS "Found PETSc version ${PETSC_VERSION}")
    if (PETSC_VERSION AND (PETSC_VERSION VERSION_LESS 3.7.5.99))
      message(FATAL_ERROR "PETSc version >= 3.7.5.99 is required")
    endif()
    set(PETSC_INCLUDE_DIRS ${PETSC_INCLUDES})
  endif()
else()
  set(PKGS_NEED_MPI SUPERLU PETSC STRUMPACK)
  foreach(PKG IN LISTS PKGS_NEED_MPI)
    if (MFEM_USE_${PKG})
      message(STATUS "Disabling package ${PKG} - requires MPI")
      set(MFEM_USE_${PKG} OFF CACHE BOOL "Disabled - requires MPI" FORCE)
    endif()
  endforeach()
endif()

if (MFEM_USE_METIS)
  find_package(METIS REQUIRED)
endif()

# GZSTREAM -> zlib
if (MFEM_USE_GZSTREAM)
  find_package(ZLIB REQUIRED)
endif()

# Backtrace with libunwind
if (MFEM_USE_LIBUNWIND)
  set(MFEMBacktrace_REQUIRED_PACKAGES "Libunwind" "LIBDL" "CXXABIDemangle")
  find_package(MFEMBacktrace REQUIRED)
endif()

# BLAS, LAPACK
if (MFEM_USE_LAPACK)
  find_package(BLAS REQUIRED)
  find_package(LAPACK REQUIRED)
endif()

# OpenMP
if (MFEM_USE_OPENMP)
  if (MFEM_THREAD_SAFE)
    find_package(OpenMP REQUIRED)
  else()
    message(FATAL_ERROR " *** MFEM_USE_OPENMP requires MFEM_THREAD_SAFE=ON.")
  endif()
endif()

# SuiteSparse (before SUNDIALS which may depend on KLU)
if (MFEM_USE_SUITESPARSE)
  find_package(SuiteSparse REQUIRED
    UMFPACK KLU AMD BTF CHOLMOD COLAMD CAMD CCOLAMD config)
endif()

# SUNDIALS
if (MFEM_USE_SUNDIALS)
  if (NOT MFEM_USE_MPI)
    find_package(SUNDIALS REQUIRED NVector_Serial CVODE ARKODE KINSOL)
  else()
    find_package(SUNDIALS REQUIRED
      NVector_Serial NVector_Parallel NVector_ParHyp CVODE ARKODE KINSOL)
  endif()
endif()

# Mesquite
if (MFEM_USE_MESQUITE)
  find_package(Mesquite REQUIRED)
endif()

# SuperLU_DIST can only be enabled in parallel
if (MFEM_USE_SUPERLU)
  if (MFEM_USE_MPI)
    find_package(SuperLUDist REQUIRED)
  else()
    message(FATAL_ERROR " *** SuperLU_DIST requires that MPI be enabled.")
  endif()
endif()

# STRUMPACK can only be enabled in parallel
if (MFEM_USE_STRUMPACK)
  if (MFEM_USE_MPI)
    find_package(STRUMPACK REQUIRED)
  else()
    message(FATAL_ERROR " *** STRUMPACK requires that MPI be enabled.")
  endif()
endif()

# Gecko
if (MFEM_USE_GECKO)
  find_package(Gecko REQUIRED)
endif()

# GnuTLS
if (MFEM_USE_GNUTLS)
  find_package(_GnuTLS REQUIRED)
endif()

# NetCDF
if (MFEM_USE_NETCDF)
  find_package(NetCDF REQUIRED)
endif()

# MPFR
if (MFEM_USE_MPFR)
  find_package(MPFR REQUIRED)
endif()

# Axom/Sidre
if (MFEM_USE_SIDRE)
  if (NOT MFEM_USE_MPI)
    find_package(Axom REQUIRED Sidre SLIC axom_utils)
  else()
    find_package(Axom REQUIRED Sidre SPIO SLIC axom_utils)
  endif()
endif()

# MFEM_TIMER_TYPE
if (NOT DEFINED MFEM_TIMER_TYPE)
  if (APPLE)
    # use std::clock from <ctime> for UserTime and
    # use mach_absolute_time from <mach/mach_time.h> for RealTime
    set(MFEM_TIMER_TYPE 4)
  elseif (WIN32)
    set(MFEM_TIMER_TYPE 3) # QueryPerformanceCounter from <windows.h>
  else()
    find_package(POSIXClocks)
    if (POSIXCLOCKS_FOUND)
      set(MFEM_TIMER_TYPE 2) # use high-resolution POSIX clocks
    else()
      set(MFEM_TIMER_TYPE 0) # use std::clock from <ctime>
    endif()
  endif()
endif()

# List all possible libraries in order of dependencies.
# [METIS < SuiteSparse]:
#    With newer versions of SuiteSparse which include METIS header using 64-bit
#    integers, the METIS header (with 32-bit indices, as used by mfem) needs to
#    be before SuiteSparse.
set(MFEM_TPLS MPI_CXX OPENMP BLAS LAPACK METIS HYPRE SuiteSparse SUNDIALS PETSC
    MESQUITE SuperLUDist STRUMPACK AXOM GECKO GNUTLS NETCDF MPFR POSIXCLOCKS
    MFEMBacktrace ZLIB)
# Add all *_FOUND libraries in the variable TPL_LIBRARIES.
set(TPL_LIBRARIES "")
set(TPL_INCLUDE_DIRS "")
foreach(TPL IN LISTS MFEM_TPLS)
  if (${TPL}_FOUND)
    message(STATUS "MFEM: using package ${TPL}")
    list(APPEND TPL_LIBRARIES ${${TPL}_LIBRARIES})
    list(APPEND TPL_INCLUDE_DIRS ${${TPL}_INCLUDE_DIRS})
  endif()
endforeach(TPL)
list(REMOVE_DUPLICATES TPL_LIBRARIES)
list(REMOVE_DUPLICATES TPL_INCLUDE_DIRS)
# message(STATUS "TPL_INCLUDE_DIRS = ${TPL_INCLUDE_DIRS}")
include_directories(${TPL_INCLUDE_DIRS})

if (OPENMP_FOUND)
  message(STATUS "MFEM: using package OpenMP")
  set(CMAKE_CXX_FLAGS "${CMAKE_CXX_FLAGS} ${OpenMP_CXX_FLAGS}")
endif()

message(STATUS "MFEM build type: CMAKE_BUILD_TYPE = ${CMAKE_BUILD_TYPE}")

# Windows specific
set(_USE_MATH_DEFINES ${WIN32})

#-------------------------------------------------------------------------------
# Define and configure the MFEM library
#-------------------------------------------------------------------------------

# Headers and sources
set(SOURCES "")
set(HEADERS "")
set(MFEM_SOURCE_DIRS general linalg mesh fem)
foreach(DIR IN LISTS MFEM_SOURCE_DIRS)
  add_subdirectory(${DIR})
endforeach()
add_subdirectory(config)
set(MASTER_HEADERS
  ${PROJECT_SOURCE_DIR}/mfem.hpp
  ${PROJECT_SOURCE_DIR}/mfem-performance.hpp)

# Declaring the library
add_library(mfem ${SOURCES} ${HEADERS} ${MASTER_HEADERS})
# message(STATUS "TPL_LIBRARIES = ${TPL_LIBRARIES}")
if (CMAKE_VERSION VERSION_GREATER 2.8.11)
  target_link_libraries(mfem PUBLIC ${TPL_LIBRARIES})
else()
  target_link_libraries(mfem ${TPL_LIBRARIES})
endif()
if (MINGW)
  target_link_libraries(mfem ws2_32)
endif()

# If building out-of-source, define MFEM_BUILD_DIR to point to the build
# directory.
if (NOT ("${PROJECT_SOURCE_DIR}" STREQUAL "${PROJECT_BINARY_DIR}"))
  target_compile_definitions(mfem PRIVATE
    "MFEM_BUILD_DIR=${PROJECT_BINARY_DIR}")
endif()

# Generate configuration file in the build directory: config/_config.hpp.
configure_file(
  "${PROJECT_SOURCE_DIR}/config/cmake/config.hpp.in"
  "${PROJECT_BINARY_DIR}/config/_config.hpp")

# Create substitute mfem.hpp and mfem-performance.hpp in the build directory,
# if it is different from the source directory.
if (NOT ("${PROJECT_SOURCE_DIR}" STREQUAL "${PROJECT_BINARY_DIR}"))
  foreach(Header mfem.hpp mfem-performance.hpp)
    message(STATUS
      "Writing substitute header --> \"${Header}\"")
    file(WRITE "${PROJECT_BINARY_DIR}/${Header}"
"// Auto-generated file.
#define MFEM_BUILD_DIR ${PROJECT_BINARY_DIR}
#include \"${PROJECT_SOURCE_DIR}/${Header}\"
")
    # This version will be installed in the top include directory:
    file(WRITE "${PROJECT_BINARY_DIR}/InstallHeaders/${Header}"
"// Auto-generated file.
#include \"mfem/${Header}\"
")
  endforeach()
endif()

#-------------------------------------------------------------------------------
# Examples, miniapps, and testing
#-------------------------------------------------------------------------------

# Enable testing if required
if (MFEM_ENABLE_TESTING)
  enable_testing()
endif()

# Define a target that all examples and miniapps will depend on.
set(MFEM_EXEC_PREREQUISITES_TARGET_NAME exec_prerequisites)
add_custom_target(${MFEM_EXEC_PREREQUISITES_TARGET_NAME})

# Create a target for all examples and, optionally, enable it.
set(MFEM_ALL_EXAMPLES_TARGET_NAME examples)
add_mfem_target(${MFEM_ALL_EXAMPLES_TARGET_NAME} ${MFEM_ENABLE_EXAMPLES})
add_subdirectory(examples EXCLUDE_FROM_ALL)

# Create a target for all miniapps and, optionally, enable it.
set(MFEM_ALL_MINIAPPS_TARGET_NAME miniapps)
add_mfem_target(${MFEM_ALL_MINIAPPS_TARGET_NAME} ${MFEM_ENABLE_MINIAPPS})
add_subdirectory(miniapps EXCLUDE_FROM_ALL)

# Target to build all executables, i.e. everything.
add_custom_target(exec)
add_dependencies(exec
  ${MFEM_ALL_EXAMPLES_TARGET_NAME} ${MFEM_ALL_MINIAPPS_TARGET_NAME})
# Here, we want to "add_dependencies(test exec)". However, dependencies for
# 'test' (and other built-in targets) can not be added with add_dependencies():
#  - https://gitlab.kitware.com/cmake/cmake/issues/8438
#  - https://cmake.org/Bug/view.php?id=8438

# Add a target to copy the mfem data directory to the build directory
add_custom_command(OUTPUT data_is_copied
  COMMAND ${CMAKE_COMMAND} -E copy_directory ${PROJECT_SOURCE_DIR}/data data
  COMMAND ${CMAKE_COMMAND} -E touch data_is_copied
  COMMENT "Copying the data directory ...")
add_custom_target(copy_data DEPENDS data_is_copied)
# Add 'copy_data' as a prerequisite for all executables, if the source and the
# build directories are not the same.
if (NOT ("${PROJECT_SOURCE_DIR}" STREQUAL "${PROJECT_BINARY_DIR}"))
  add_dependencies(${MFEM_EXEC_PREREQUISITES_TARGET_NAME} copy_data)
endif()

# Add 'check' target - quick test
if (NOT MFEM_USE_MPI)
  add_custom_target(check
    ${CMAKE_CTEST_COMMAND} -R ex1_ser -E performance -C ${CMAKE_CFG_INTDIR}
    USES_TERMINAL)
  add_dependencies(check ex1)
else()
  add_custom_target(check
    ${CMAKE_CTEST_COMMAND} -R ex1p -E performance -C ${CMAKE_CFG_INTDIR}
    USES_TERMINAL)
  add_dependencies(check ex1p)
endif()

#-------------------------------------------------------------------------------
# Documentation
#-------------------------------------------------------------------------------
add_subdirectory(doc)

#-------------------------------------------------------------------------------
# Installation
#-------------------------------------------------------------------------------

message(STATUS "CMAKE_INSTALL_PREFIX = ${CMAKE_INSTALL_PREFIX}")
set(INSTALL_INCLUDE_DIR include
  CACHE PATH "Relative path for installing header files.")
set(INSTALL_LIB_DIR lib
  CACHE PATH "Relative path for installing the library.")
# other options: "share/mfem/cmake", "lib/mfem/cmake"
set(INSTALL_CMAKE_DIR lib/cmake/mfem
  CACHE PATH "Relative path for installing cmake config files.")

# The 'install' target will not depend on 'all'.
# set(CMAKE_SKIP_INSTALL_ALL_DEPENDENCY TRUE)

set(CMAKE_INSTALL_DEFAULT_COMPONENT_NAME Development)

# Install the library
install(TARGETS ${PROJECT_NAME}
  EXPORT ${PROJECT_NAME_UC}Targets
  DESTINATION ${INSTALL_LIB_DIR})

# Install the master headers
foreach(Header mfem.hpp mfem-performance.hpp)
  install(FILES ${PROJECT_BINARY_DIR}/InstallHeaders/${Header}
    DESTINATION ${INSTALL_INCLUDE_DIR})
endforeach()
install(FILES ${MASTER_HEADERS} DESTINATION ${INSTALL_INCLUDE_DIR}/mfem)

# Install the headers; currently, the miniapps headers are excluded
install(DIRECTORY ${MFEM_SOURCE_DIRS}
  DESTINATION ${INSTALL_INCLUDE_DIR}/mfem
  FILES_MATCHING PATTERN "*.hpp")

# Install ${HEADERS}
# ---
# foreach (HDR ${HEADERS})
#   file(RELATIVE_PATH REL_HDR ${PROJECT_SOURCE_DIR} ${HDR})
#   get_filename_component(DIR ${REL_HDR} PATH)
#   install(FILES ${REL_HDR} DESTINATION ${INSTALL_INCLUDE_DIR}/${DIR})
# endforeach()

# Install the configuration header files
install(FILES ${PROJECT_BINARY_DIR}/config/_config.hpp
  DESTINATION ${INSTALL_INCLUDE_DIR}/mfem/config
  RENAME config.hpp)

install(FILES ${PROJECT_SOURCE_DIR}/config/tconfig.hpp
  DESTINATION ${INSTALL_INCLUDE_DIR}/mfem/config)

# Package the whole thing up nicely
include(CMakePackageConfigHelpers)

# Add all targets to the build-tree export set
export(TARGETS ${PROJECT_NAME}
  FILE "${PROJECT_BINARY_DIR}/MFEMTargets.cmake")

# Export the package for use from the build-tree (this registers the build-tree
# with the CMake user package registry.)
# TODO: How do we register the install-tree? Replacing the build-tree?
export(PACKAGE ${PROJECT_NAME})

# Extract the include directories required to use MFEM
get_target_property(MFEM_TPL_INCLUDE_DIRS mfem INCLUDE_DIRECTORIES)
if (NOT MFEM_TPL_INCLUDE_DIRS)
  set(MFEM_TPL_INCLUDE_DIRS "")
endif()

# This is the build-tree version
set(INCLUDE_INSTALL_DIRS ${PROJECT_BINARY_DIR} ${MFEM_TPL_INCLUDE_DIRS})
set(LIB_INSTALL_DIR ${PROJECT_BINARY_DIR})
configure_package_config_file(config/cmake/MFEMConfig.cmake.in
  ${CMAKE_CURRENT_BINARY_DIR}/MFEMConfig.cmake
  INSTALL_DESTINATION ${CMAKE_CURRENT_BINARY_DIR}
  PATH_VARS INCLUDE_INSTALL_DIRS LIB_INSTALL_DIR)

# This is the version that will be installed
set(INCLUDE_INSTALL_DIRS ${INSTALL_INCLUDE_DIR}  ${MFEM_TPL_INCLUDE_DIRS})
set(LIB_INSTALL_DIR ${INSTALL_LIB_DIR})
configure_package_config_file(config/cmake/MFEMConfig.cmake.in
  ${CMAKE_CURRENT_BINARY_DIR}${CMAKE_FILES_DIRECTORY}/MFEMConfig.cmake
  INSTALL_DESTINATION ${INSTALL_CMAKE_DIR}
  PATH_VARS INCLUDE_INSTALL_DIRS LIB_INSTALL_DIR)

# Write the version file (same for build and install tree)
write_basic_package_version_file(
  ${CMAKE_CURRENT_BINARY_DIR}/MFEMConfigVersion.cmake
  VERSION ${${PROJECT_NAME}_VERSION}
  COMPATIBILITY SameMajorVersion )

# Install the config files
install(FILES
  ${CMAKE_CURRENT_BINARY_DIR}${CMAKE_FILES_DIRECTORY}/MFEMConfig.cmake
  ${CMAKE_CURRENT_BINARY_DIR}/MFEMConfigVersion.cmake
  DESTINATION ${INSTALL_CMAKE_DIR})

# Install the export set for use with the install-tree
install(EXPORT ${PROJECT_NAME_UC}Targets
    DESTINATION ${INSTALL_CMAKE_DIR})<|MERGE_RESOLUTION|>--- conflicted
+++ resolved
@@ -91,16 +91,9 @@
 if (MFEM_USE_MPI)
   find_package(MPI REQUIRED)
   set(MPI_CXX_INCLUDE_DIRS ${MPI_CXX_INCLUDE_PATH})
-<<<<<<< HEAD
-  # Parallel MFEM depends on hypre and METIS
-  find_package(HYPRE REQUIRED)
-  set(MFEM_HYPRE_VERSION ${HYPRE_VERSION})
-  find_package(METIS REQUIRED)
-=======
   # Parallel MFEM depends on hypre
   find_package(HYPRE REQUIRED)
   set(MFEM_HYPRE_VERSION ${HYPRE_VERSION})
->>>>>>> dc4240d4
   if (MFEM_USE_PETSC)
     find_package(PETSc REQUIRED)
     message(STATUS "Found PETSc version ${PETSC_VERSION}")
