// Copyright (c) 2010-2023, Lawrence Livermore National Security, LLC. Produced
// at the Lawrence Livermore National Laboratory. All Rights reserved. See files
// LICENSE and NOTICE for details. LLNL-CODE-806117.
//
// This file is part of the MFEM library. For more information and source code
// availability visit https://mfem.org.
//
// MFEM is free software; you can redistribute it and/or modify it under the
// terms of the BSD-3 license. We welcome feedback and contributions, see file
// CONTRIBUTING.md for details.

#include "../../config/config.hpp"

#ifdef MFEM_USE_MPI

#include <iostream>
#include <unordered_set>
#include <algorithm>
#include "psubmesh.hpp"
#include "submesh_utils.hpp"
#include "../segment.hpp"

namespace mfem
{

ParSubMesh ParSubMesh::CreateFromDomain(const ParMesh &parent,
                                        Array<int> &domain_attributes)
{
   return ParSubMesh(parent, SubMesh::From::Domain, domain_attributes);
}

ParSubMesh ParSubMesh::CreateFromBoundary(const ParMesh &parent,
                                          Array<int> &boundary_attributes)
{
   return ParSubMesh(parent, SubMesh::From::Boundary, boundary_attributes);
}

ParSubMesh::ParSubMesh(const ParMesh &parent, SubMesh::From from,
                       Array<int> &attributes) : parent_(parent), from_(from), attributes_(attributes)
{
   if (Nonconforming())
   {
      MFEM_ABORT("SubMesh does not support non-conforming meshes");
   }

   MyComm = parent.GetComm();
   NRanks = parent.GetNRanks();
   MyRank = parent.GetMyRank();

   if (from == SubMesh::From::Domain)
   {
      InitMesh(parent.Dimension(), parent.SpaceDimension(), 0, 0, 0);

      std::tie(parent_vertex_ids_,
               parent_element_ids_) = SubMeshUtils::AddElementsToMesh(parent_, *this,
                                                                      attributes_);
   }
   else if (from == SubMesh::From::Boundary)
   {
      InitMesh(parent.Dimension() - 1, parent.SpaceDimension(), 0, 0, 0);

      std::tie(parent_vertex_ids_,
               parent_element_ids_) = SubMeshUtils::AddElementsToMesh(parent_, *this,
                                                                      attributes_, true);
   }

   // Don't let boundary elements get generated automatically. This would
   // generate boundary elements on each rank locally, which is topologically
   // wrong for the distributed SubMesh.
   FinalizeTopology(false);

   parent_to_submesh_vertex_ids_.SetSize(parent_.GetNV());
   parent_to_submesh_vertex_ids_ = -1;
   for (int i = 0; i < parent_vertex_ids_.Size(); i++)
   {
      parent_to_submesh_vertex_ids_[parent_vertex_ids_[i]] = i;
   }

   DSTable v2v(parent_.GetNV());
   parent_.GetVertexToVertexTable(v2v);
   for (int i = 0; i < NumOfEdges; i++)
   {
      Array<int> lv;
      GetEdgeVertices(i, lv);

      // Find vertices/edge in parent mesh
      int parent_edge_id = v2v(parent_vertex_ids_[lv[0]],
                               parent_vertex_ids_[lv[1]]);
      parent_edge_ids_.Append(parent_edge_id);
   }

   parent_to_submesh_edge_ids_.SetSize(parent.GetNEdges());
   parent_to_submesh_edge_ids_ = -1;
   for (int i = 0; i < parent_edge_ids_.Size(); i++)
   {
      parent_to_submesh_edge_ids_[parent_edge_ids_[i]] = i;
   }

   if (Dim == 3)
   {
      parent_face_ids_ = SubMeshUtils::BuildFaceMap(parent_, *this,
                                                    parent_element_ids_);

      parent_to_submesh_face_ids_.SetSize(parent.GetNFaces());
      parent_to_submesh_face_ids_ = -1;
      for (int i = 0; i < parent_face_ids_.Size(); i++)
      {
         parent_to_submesh_face_ids_[parent_face_ids_[i]] = i;
      }

      parent_face_ori_.SetSize(NumOfFaces);

      for (int i = 0; i < NumOfFaces; i++)
      {
         Array<int> sub_vert;
         GetFaceVertices(i, sub_vert);

         Array<int> sub_par_vert(sub_vert.Size());
         for (int j = 0; j < sub_vert.Size(); j++)
         {
            sub_par_vert[j] = parent_vertex_ids_[sub_vert[j]];
         }

         Array<int> par_vert;
         parent.GetFaceVertices(parent_face_ids_[i], par_vert);

         if (par_vert.Size() == 3)
         {
            parent_face_ori_[i] = GetTriOrientation(par_vert, sub_par_vert);
         }
         else
         {
            parent_face_ori_[i] = GetQuadOrientation(par_vert, sub_par_vert);
         }
      }
   }
   else if (Dim == 2)
   {
      parent_face_ori_.SetSize(NumOfElements);

      for (int i = 0; i < NumOfElements; i++)
      {
         Array<int> sub_vert;
         GetElementVertices(i, sub_vert);

         Array<int> sub_par_vert(sub_vert.Size());
         for (int j = 0; j < sub_vert.Size(); j++)
         {
            sub_par_vert[j] = parent_vertex_ids_[sub_vert[j]];
         }

         Array<int> par_vert;
         int be_ori = 0;
         if (from == SubMesh::From::Boundary)
         {
            parent.GetBdrElementVertices(parent_element_ids_[i], par_vert);

            int f = -1;
            parent.GetBdrElementFace(parent_element_ids_[i], &f, &be_ori);
         }
         else
         {
            parent.GetElementVertices(parent_element_ids_[i], par_vert);
         }

         if (par_vert.Size() == 3)
         {
            int se_ori = GetTriOrientation(par_vert, sub_par_vert);
            parent_face_ori_[i] = ComposeTriOrientations(be_ori, se_ori);
         }
         else
         {
            int se_ori = GetQuadOrientation(par_vert, sub_par_vert);
            parent_face_ori_[i] = ComposeQuadOrientations(be_ori, se_ori);
         }
      }
   }

   ListOfIntegerSets groups;
   IntegerSet group;
   // the first group is the local one
   group.Recreate(1, &MyRank);
   groups.Insert(group);

   // Every rank containing elements of the ParSubMesh attributes now has a
   // local ParSubMesh. We have to connect the local meshes and assign global
   // boundaries correctly.

   Array<int> rhvtx;
   FindSharedVerticesRanks(rhvtx);
   AppendSharedVerticesGroups(groups, rhvtx);

   Array<int> rhe;
   FindSharedEdgesRanks(rhe);
   AppendSharedEdgesGroups(groups, rhe);

   Array<int> rhq, rht;
   if (Dim == 3)
   {
      FindSharedFacesRanks(rht, rhq);
      AppendSharedFacesGroups(groups, rht, rhq);
   }

   // Build the group communication topology
   gtopo.SetComm(MyComm);
   gtopo.Create(groups, 822);
   int ngroups = groups.Size()-1;

   int nsverts, nsedges, nstrias, nsquads;
   BuildVertexGroup(ngroups, rhvtx, nsverts);
   BuildEdgeGroup(ngroups, rhe, nsedges);
   if (Dim == 3)
   {
      BuildFaceGroup(ngroups, rht, nstrias, rhq, nsquads);
   }
   else
   {
      group_stria.MakeI(ngroups);
      group_stria.MakeJ();
      group_stria.ShiftUpI();

      group_squad.MakeI(ngroups);
      group_squad.MakeJ();
      group_squad.ShiftUpI();
   }

   BuildSharedVerticesMapping(nsverts, rhvtx);
   BuildSharedEdgesMapping(nsedges, rhe);
   if (Dim == 3)
   {
      BuildSharedFacesMapping(nstrias, rht, nsquads, rhq);
   }

   ExchangeFaceNbrData();

   // Add boundaries
   {
      int num_codim_1 = 0;
      if (Dim == 1) { num_codim_1 = NumOfVertices; }
      else if (Dim == 2) { num_codim_1 = NumOfEdges; }
      else if (Dim == 3) { num_codim_1 = NumOfFaces; }
      else { MFEM_ABORT("Invalid dimension."); }

      if (Dim == 3)
      {
         // In 3D we check for `bel_to_edge`. It shouldn't have been set
         // previously.
         delete bel_to_edge;
         bel_to_edge = nullptr;
      }

      NumOfBdrElements = 0;
      for (int i = 0; i < num_codim_1; i++)
      {
         if (GetFaceInformation(i).IsBoundary())
         {
            NumOfBdrElements++;
         }
      }

      boundary.SetSize(NumOfBdrElements);
<<<<<<< HEAD
      be_to_face.SetSize(NumOfBdrElements);

      Array<int> parent_face_to_be;
      int max_bdr_attr = -1;
      if (Dim == 3)
      {
         parent_face_to_be = parent.GetFaceToBdrElMap();
         max_bdr_attr = parent.bdr_attributes.Max();
      }

      for (int i = 0, j = 0; i < num_codim_1; i++)
=======
      be2face.SetSize(NumOfBdrElements);
      Array<int> parent_face_to_be = parent.GetFaceToBdrElMap();
      int max_bdr_attr = parent.bdr_attributes.Max();
      for (int i = 0, j = 0; i < num_of_faces_or_edges; i++)
>>>>>>> bc015307
      {
         if (GetFaceInformation(i).IsBoundary())
         {
            boundary[j] = faces[i]->Duplicate(this);
<<<<<<< HEAD
            be_to_face[j] = i;

            if (Dim == 3)
=======
            if (from == SubMesh::From::Domain && Dim >= 2)
>>>>>>> bc015307
            {
               int pbeid = Dim == 3 ? parent_face_to_be[parent_face_ids_[i]] :
                           parent_face_to_be[parent_edge_ids_[i]];
               if (pbeid != -1)
               {
                  boundary[j]->SetAttribute(parent.GetBdrAttribute(pbeid));
               }
               else
               {
                  boundary[j]->SetAttribute(max_bdr_attr + 1);
               }
            }
            else
            {
               boundary[j]->SetAttribute(SubMesh::GENERATED_ATTRIBUTE);
            }

            ++j;
         }
      }
   }

   if (Dim == 3)
   {
      GetElementToFaceTable();
   }

   // If the parent ParMesh has nodes and therefore is defined on a higher order
   // geometry, we define this ParSubMesh as a curved ParSubMesh and transfer
   // the GridFunction from the parent ParMesh to the ParSubMesh.
   const GridFunction *parent_nodes = parent_.GetNodes();
   if (parent_nodes)
   {
      const FiniteElementSpace *parent_fes = parent_nodes->FESpace();

      SetCurvature(
         parent_fes->FEColl()->GetOrder(),
         parent_fes->IsDGSpace(),
         spaceDim,
         parent_fes->GetOrdering());

      const ParGridFunction* pn = dynamic_cast<const ParGridFunction*>
                                  (parent_.GetNodes());
      MFEM_ASSERT(pn,
                  "Internal error. Object is supposed to be ParGridFunction.");

      ParGridFunction* n = dynamic_cast<ParGridFunction*>
                           (this->GetNodes());
      MFEM_ASSERT(n,
                  "Internal error. Object is supposed to be ParGridFunction.");

      Transfer(*pn, *n);
   }

   if (Dim > 1)
   {
      if (!el_to_edge) { el_to_edge = new Table; }
      NumOfEdges = GetElementToEdgeTable(*el_to_edge);
   }

   SetAttributes();
   Finalize();
}

void ParSubMesh::FindSharedVerticesRanks(Array<int> &rhvtx)
{
   // create a GroupCommunicator on the shared vertices
   GroupCommunicator svert_comm(parent_.gtopo);
   parent_.GetSharedVertexCommunicator(svert_comm);
   // Number of shared vertices
   int nsvtx = svert_comm.GroupLDofTable().Size_of_connections();

   rhvtx.SetSize(nsvtx);
   rhvtx = 0;

   // On each rank of the group, locally determine if the shared vertex is in
   // the SubMesh.
   for (int g = 1, sv = 0; g < parent_.GetNGroups(); g++)
   {
      const int group_sz = parent_.gtopo.GetGroupSize(g);
      MFEM_VERIFY((unsigned int)group_sz <= 8*sizeof(int), // 32
                  "Group size too large. Groups with more than 32 ranks are not supported, yet.");
      const int* group_lproc = parent_.gtopo.GetGroup(g);

      const int* my_group_id_ptr = std::find(group_lproc, group_lproc+group_sz, 0);
      MFEM_ASSERT(my_group_id_ptr != group_lproc+group_sz, "internal error");

      const int my_group_id = my_group_id_ptr-group_lproc;

      for (int gv = 0; gv < parent_.GroupNVertices(g); gv++, sv++)
      {
         int plvtx = parent_.GroupVertex(g, gv);
         int submesh_vertex_id = parent_to_submesh_vertex_ids_[plvtx];
         if (submesh_vertex_id != -1)
         {
            rhvtx[sv] |= 1 << my_group_id;
         }
      }
   }

   // Compute the sum on the root rank and broadcast the result to all ranks.
   svert_comm.Reduce(rhvtx, GroupCommunicator::Sum);
   svert_comm.Bcast<int>(rhvtx, 0);
}

void ParSubMesh::FindSharedEdgesRanks(Array<int> &rhe)
{
   // create a GroupCommunicator on the shared edges
   GroupCommunicator sedge_comm(parent_.gtopo);
   parent_.GetSharedEdgeCommunicator(sedge_comm);

   int nsedges = sedge_comm.GroupLDofTable().Size_of_connections();

   // see rhvtx description
   rhe.SetSize(nsedges);
   rhe = 0;

   // On each rank of the group, locally determine if the shared edge is in
   // the SubMesh.
   for (int g = 1, se = 0; g < parent_.GetNGroups(); g++)
   {
      const int group_sz = parent_.gtopo.GetGroupSize(g);
      MFEM_VERIFY((unsigned int)group_sz <= 8*sizeof(int), // 32
                  "Group size too large. Groups with more than 32 ranks are not supported, yet.");
      const int* group_lproc = parent_.gtopo.GetGroup(g);

      const int* my_group_id_ptr = std::find(group_lproc, group_lproc+group_sz, 0);
      MFEM_ASSERT(my_group_id_ptr != group_lproc+group_sz, "internal error");

      // rank id inside this group
      const int my_group_id = my_group_id_ptr-group_lproc;

      for (int ge = 0; ge < parent_.GroupNEdges(g); ge++, se++)
      {
         int ple, o;
         parent_.GroupEdge(g, ge, ple, o);
         int submesh_edge_id = parent_to_submesh_edge_ids_[ple];
         if (submesh_edge_id != -1)
         {
            rhe[se] |= 1 << my_group_id;
         }
      }
   }

   // Compute the sum on the root rank and broadcast the result to all ranks.
   sedge_comm.Reduce(rhe, GroupCommunicator::Sum);
   sedge_comm.Bcast<int>(rhe, 0);
}

void ParSubMesh::FindSharedFacesRanks(Array<int>& rht, Array<int> &rhq)
{
   GroupCommunicator squad_comm(parent_.gtopo);
   parent_.GetSharedQuadCommunicator(squad_comm);

   int nsquad = squad_comm.GroupLDofTable().Size_of_connections();

   rhq.SetSize(nsquad);
   rhq = 0;

   for (int g = 1, sq = 0; g < parent_.GetNGroups(); g++)
   {
      for (int gq = 0; gq < parent_.GroupNQuadrilaterals(g); gq++, sq++)
      {
         // Group size of a shared face is always 2

         int plq, o;
         parent_.GroupQuadrilateral(g, gq, plq, o);
         int submesh_face_id = parent_to_submesh_face_ids_[plq];
         if (submesh_face_id != -1)
         {
            rhq[sq] = 1;
         }
      }
   }

   // Compute the sum on the root rank and broadcast the result to all ranks.
   squad_comm.Reduce(rhq, GroupCommunicator::Sum);
   squad_comm.Bcast<int>(rhq, 0);

   GroupCommunicator stria_comm(parent_.gtopo);
   parent_.GetSharedTriCommunicator(stria_comm);

   int nstria = stria_comm.GroupLDofTable().Size_of_connections();

   rht.SetSize(nstria);
   rht = 0;

   for (int g = 1, st = 0; g < parent_.GetNGroups(); g++)
   {
      for (int gt = 0; gt < parent_.GroupNTriangles(g); gt++, st++)
      {
         // Group size of a shared face is always 2

         int plt, o;
         parent_.GroupTriangle(g, gt, plt, o);
         int submesh_face_id = parent_to_submesh_face_ids_[plt];
         if (submesh_face_id != -1)
         {
            rht[st] = 1;
         }
      }
   }

   // Compute the sum on the root rank and broadcast the result to all ranks.
   stria_comm.Reduce(rht, GroupCommunicator::Sum);
   stria_comm.Bcast<int>(rht, 0);
}


void ParSubMesh::AppendSharedVerticesGroups(ListOfIntegerSets &groups,
                                            Array<int> &rhvtx)
{
   IntegerSet group;

   for (int g = 1, sv = 0; g < parent_.GetNGroups(); g++)
   {
      const int group_sz = parent_.gtopo.GetGroupSize(g);
      MFEM_VERIFY((unsigned int)group_sz <= 8*sizeof(int), // 32
                  "Group size too large. Groups with more than 32 ranks are not supported, yet.");
      const int* group_lproc = parent_.gtopo.GetGroup(g);

      const int* my_group_id_ptr = std::find(group_lproc, group_lproc+group_sz, 0);
      MFEM_ASSERT(my_group_id_ptr != group_lproc+group_sz, "internal error");

      const int my_group_id = my_group_id_ptr-group_lproc;

      for (int gv = 0; gv < parent_.GroupNVertices(g); gv++, sv++)
      {
         // Returns the parents local vertex id
         int plvtx = parent_.GroupVertex(g, gv);
         int submesh_vtx = parent_to_submesh_vertex_ids_[plvtx];

         // Reusing the `rhvtx` array as shared vertex to group array.
         if (submesh_vtx == -1)
         {
            // parent shared vertex is not in SubMesh
            rhvtx[sv] = -1;
         }
         else if (rhvtx[sv] & ~(1 << my_group_id))
         {
            // shared vertex is present on this rank and others
            MFEM_ASSERT(rhvtx[sv] & (1 << my_group_id), "error again");

            // determine which other ranks have the shared vertex
            Array<int> &ranks = group;
            ranks.SetSize(0);
            for (int i = 0; i < group_sz; i++)
            {
               if ((rhvtx[sv] >> i) & 1)
               {
                  ranks.Append(parent_.gtopo.GetNeighborRank(group_lproc[i]));
               }
            }
            MFEM_ASSERT(ranks.Size() >= 2, "internal error");

            rhvtx[sv] = groups.Insert(group) - 1;
         }
         else
         {
            // previously shared vertex is only present on this rank
            rhvtx[sv] = -1;
         }
      }
   }
}

void ParSubMesh::AppendSharedEdgesGroups(ListOfIntegerSets &groups,
                                         Array<int> &rhe)
{
   IntegerSet group;

   for (int g = 1, se = 0; g < parent_.GetNGroups(); g++)
   {
      const int group_sz = parent_.gtopo.GetGroupSize(g);
      MFEM_VERIFY((unsigned int)group_sz <= 8*sizeof(int), // 32
                  "Group size too large. Groups with more than 32 ranks are not supported, yet.");
      const int* group_lproc = parent_.gtopo.GetGroup(g);

      const int* my_group_id_ptr = std::find(group_lproc, group_lproc+group_sz, 0);
      MFEM_ASSERT(my_group_id_ptr != group_lproc+group_sz, "internal error");

      const int my_group_id = my_group_id_ptr-group_lproc;

      for (int ge = 0; ge < parent_.GroupNEdges(g); ge++, se++)
      {
         int ple, o;
         parent_.GroupEdge(g, ge, ple, o);
         int submesh_edge = parent_to_submesh_edge_ids_[ple];

         // Reusing the `rhe` array as shared edge to group array.
         if (submesh_edge == -1)
         {
            // parent shared edge is not in SubMesh
            rhe[se] = -1;
         }
         else if (rhe[se] & ~(1 << my_group_id))
         {
            // shared edge is present on this rank and others

            // determine which other ranks have the shared edge
            Array<int> &ranks = group;
            ranks.SetSize(0);
            for (int i = 0; i < group_sz; i++)
            {
               if ((rhe[se] >> i) & 1)
               {
                  ranks.Append(parent_.gtopo.GetNeighborRank(group_lproc[i]));
               }
            }
            MFEM_ASSERT(ranks.Size() >= 2, "internal error");

            rhe[se] = groups.Insert(group) - 1;
         }
         else
         {
            // previously shared edge is only present on this rank
            rhe[se] = -1;
         }
      }
   }
}

void ParSubMesh::AppendSharedFacesGroups(ListOfIntegerSets &groups,
                                         Array<int>& rht, Array<int> &rhq)
{
   IntegerSet quad_group;

   for (int g = 1, sq = 0; g < parent_.GetNGroups(); g++)
   {
      const int* group_lproc = parent_.gtopo.GetGroup(g);
      for (int gq = 0; gq < parent_.GroupNQuadrilaterals(g); gq++, sq++)
      {
         const int group_sz = parent_.gtopo.GetGroupSize(g);
         MFEM_ASSERT(group_sz == 2, "internal error");

         int plq, o;
         parent_.GroupQuadrilateral(g, gq, plq, o);
         int submesh_face_id = parent_to_submesh_face_ids_[plq];

         // Reusing the `rhq` array as shared face to group array.
         if (submesh_face_id == -1)
         {
            // parent shared face is not in SubMesh
            rhq[sq] = -1;
         }
         else if (rhq[sq] == group_sz)
         {
            // shared face is present on this rank and others

            // There can only be two ranks in this group sharing faces. Add
            // all ranks to a new communication group.
            Array<int> &ranks = quad_group;
            ranks.SetSize(0);
            ranks.Append(parent_.gtopo.GetNeighborRank(group_lproc[0]));
            ranks.Append(parent_.gtopo.GetNeighborRank(group_lproc[1]));

            rhq[sq] = groups.Insert(quad_group) - 1;
         }
         else
         {
            // previously shared edge is only present on this rank
            rhq[sq] = -1;
         }
      }
   }

   IntegerSet tria_group;

   for (int g = 1, st = 0; g < parent_.GetNGroups(); g++)
   {
      const int* group_lproc = parent_.gtopo.GetGroup(g);
      for (int gt = 0; gt < parent_.GroupNTriangles(g); gt++, st++)
      {
         const int group_sz = parent_.gtopo.GetGroupSize(g);
         MFEM_ASSERT(group_sz == 2, "internal error");

         int plt, o;
         parent_.GroupTriangle(g, gt, plt, o);
         int submesh_face_id = parent_to_submesh_face_ids_[plt];

         // Reusing the `rht` array as shared face to group array.
         if (submesh_face_id == -1)
         {
            // parent shared face is not in SubMesh
            rht[st] = -1;
         }
         else if (rht[st] == group_sz)
         {
            // shared face is present on this rank and others

            // There can only be two ranks in this group sharing faces. Add
            // all ranks to a new communication group.
            Array<int> &ranks = tria_group;
            ranks.SetSize(0);
            ranks.Append(parent_.gtopo.GetNeighborRank(group_lproc[0]));
            ranks.Append(parent_.gtopo.GetNeighborRank(group_lproc[1]));

            rht[st] = groups.Insert(tria_group) - 1;
         }
         else
         {
            // previously shared edge is only present on this rank
            rht[st] = -1;
         }
      }
   }
}

void ParSubMesh::BuildVertexGroup(int ngroups, const Array<int>& rhvtx,
                                  int& nsverts)
{
   group_svert.MakeI(ngroups);
   for (int i = 0; i < rhvtx.Size(); i++)
   {
      if (rhvtx[i] >= 0)
      {
         group_svert.AddAColumnInRow(rhvtx[i]);
      }
   }

   group_svert.MakeJ();
   nsverts = 0;
   for (int i = 0; i < rhvtx.Size(); i++)
   {
      if (rhvtx[i] >= 0)
      {
         group_svert.AddConnection(rhvtx[i], nsverts++);
      }
   }
   group_svert.ShiftUpI();
}

void ParSubMesh::BuildEdgeGroup(int ngroups, const Array<int>& rhe,
                                int& nsedges)
{
   group_sedge.MakeI(ngroups);
   for (int i = 0; i < rhe.Size(); i++)
   {
      if (rhe[i] >= 0)
      {
         group_sedge.AddAColumnInRow(rhe[i]);
      }
   }

   group_sedge.MakeJ();
   nsedges = 0;
   for (int i = 0; i < rhe.Size(); i++)
   {
      if (rhe[i] >= 0)
      {
         group_sedge.AddConnection(rhe[i], nsedges++);
      }
   }
   group_sedge.ShiftUpI();
}

void ParSubMesh::BuildFaceGroup(int ngroups, const Array<int>& rht,
                                int& nstrias, const Array<int>& rhq, int& nsquads)
{
   group_squad.MakeI(ngroups);
   for (int i = 0; i < rhq.Size(); i++)
   {
      if (rhq[i] >= 0)
      {
         group_squad.AddAColumnInRow(rhq[i]);
      }
   }

   group_squad.MakeJ();
   nsquads = 0;
   for (int i = 0; i < rhq.Size(); i++)
   {
      if (rhq[i] >= 0)
      {
         group_squad.AddConnection(rhq[i], nsquads++);
      }
   }
   group_squad.ShiftUpI();

   group_stria.MakeI(ngroups);
   for (int i = 0; i < rht.Size(); i++)
   {
      if (rht[i] >= 0)
      {
         group_stria.AddAColumnInRow(rht[i]);
      }
   }

   group_stria.MakeJ();
   nstrias = 0;
   for (int i = 0; i < rht.Size(); i++)
   {
      if (rht[i] >= 0)
      {
         group_stria.AddConnection(rht[i], nstrias++);
      }
   }
   group_stria.ShiftUpI();
}

void ParSubMesh::BuildSharedVerticesMapping(const int nsverts,
                                            const Array<int>& rhvtx)
{
   svert_lvert.Reserve(nsverts);

   for (int g = 1, sv = 0; g < parent_.GetNGroups(); g++)
   {
      for (int gv = 0; gv < parent_.GroupNVertices(g); gv++, sv++)
      {
         // Returns the parents local vertex id
         int plvtx = parent_.GroupVertex(g, gv);
         int submesh_vtx_id = parent_to_submesh_vertex_ids_[plvtx];
         if ((submesh_vtx_id == -1) || (rhvtx[sv] == -1))
         {
            // parent shared vertex is not in SubMesh or is not shared
         }
         else
         {
            svert_lvert.Append(submesh_vtx_id);
         }
      }
   }
}

void ParSubMesh::BuildSharedEdgesMapping(const int sedges_ct,
                                         const Array<int>& rhe)
{
   shared_edges.Reserve(sedges_ct);
   sedge_ledge.Reserve(sedges_ct);

   for (int g = 1, se = 0; g < parent_.GetNGroups(); g++)
   {
      for (int ge = 0; ge < parent_.GroupNEdges(g); ge++, se++)
      {
         int ple, o;
         parent_.GroupEdge(g, ge, ple, o);
         int submesh_edge_id = parent_to_submesh_edge_ids_[ple];
         if ((submesh_edge_id == -1) || rhe[se] == -1)
         {
            // parent shared edge is not in SubMesh or is not shared
         }
         else
         {
            Array<int> vert;
            parent_.GetEdgeVertices(ple, vert);
            // Swap order of vertices if orientation in parent group is -1
            int v0 = parent_to_submesh_vertex_ids_[vert[(1-o)/2]];
            int v1 = parent_to_submesh_vertex_ids_[vert[(1+o)/2]];

            // The orienation of the shared edge relative to the local edge
            // will be determined by whether v0 < v1 or v1 < v0
            shared_edges.Append(new Segment(v0, v1, 1));
            sedge_ledge.Append(submesh_edge_id);
         }
      }
   }
}

void ParSubMesh::BuildSharedFacesMapping(const int nstrias,
                                         const Array<int>& rht,
                                         const int nsquads, const Array<int>& rhq)
{
   shared_trias.Reserve(nstrias);
   shared_quads.Reserve(nsquads);
   sface_lface.Reserve(nstrias + nsquads);

   // sface_lface should list the triangular shared faces first
   // followed by the quadrilateral shared faces.

   for (int g = 1, st = 0; g < parent_.GetNGroups(); g++)
   {
      for (int gt = 0; gt < parent_.GroupNTriangles(g); gt++, st++)
      {
         int plt, o;
         parent_.GroupTriangle(g, gt, plt, o);
         int submesh_face_id = parent_to_submesh_face_ids_[plt];
         if ((submesh_face_id == -1) || rht[st] == -1)
         {
            // parent shared face is not in SubMesh or is not shared
         }
         else
         {
            Array<int> vert;

            GetFaceVertices(submesh_face_id, vert);

            int v0 = vert[0];
            int v1 = vert[1];
            int v2 = vert[2];

            // See Mesh::GetTriOrientation for info on interpretting "o"
            switch (o)
            {
               case 1:
                  std::swap(v0,v1);
                  break;
               case 3:
                  std::swap(v2,v0);
                  break;
               case 5:
                  std::swap(v1,v2);
                  break;
               default:
                  // Do nothing
                  break;
            }

            shared_trias.Append(Vert3(v0, v1, v2));
            sface_lface.Append(submesh_face_id);
         }
      }
   }

   for (int g = 1, sq = 0; g < parent_.GetNGroups(); g++)
   {
      for (int gq = 0; gq < parent_.GroupNQuadrilaterals(g); gq++, sq++)
      {
         int plq, o;
         parent_.GroupQuadrilateral(g, gq, plq, o);
         int submesh_face_id = parent_to_submesh_face_ids_[plq];
         if ((submesh_face_id == -1) || rhq[sq] == -1)
         {
            // parent shared face is not in SubMesh or is not shared
         }
         else
         {
            Array<int> vert;
            GetFaceVertices(submesh_face_id, vert);

            int v0 = vert[0];
            int v1 = vert[1];
            int v2 = vert[2];
            int v3 = vert[3];

            // See Mesh::GetQuadOrientation for info on interpretting "o"
            switch (o)
            {
               case 1:
                  std::swap(v1,v3);
                  break;
               case 3:
                  std::swap(v0,v1);
                  std::swap(v2,v3);
                  break;
               case 5:
                  std::swap(v0,v2);
                  break;
               case 7:
                  std::swap(v0,v3);
                  std::swap(v1,v2);
                  break;
               default:
                  // Do nothing
                  break;
            }

            shared_quads.Append(Vert4(v0, v1, v2, v3));
            sface_lface.Append(submesh_face_id);
         }
      }
   }
}

void ParSubMesh::Transfer(const ParGridFunction &src, ParGridFunction &dst)
{
   ParTransferMap map(src, dst);
   map.Transfer(src, dst);
}

ParTransferMap ParSubMesh::CreateTransferMap(const ParGridFunction &src,
                                             const ParGridFunction &dst)
{
   return ParTransferMap(src, dst);
}

} // namespace mfem

#endif // MFEM_USE_MPI<|MERGE_RESOLUTION|>--- conflicted
+++ resolved
@@ -259,35 +259,18 @@
       }
 
       boundary.SetSize(NumOfBdrElements);
-<<<<<<< HEAD
       be_to_face.SetSize(NumOfBdrElements);
-
-      Array<int> parent_face_to_be;
-      int max_bdr_attr = -1;
-      if (Dim == 3)
-      {
-         parent_face_to_be = parent.GetFaceToBdrElMap();
-         max_bdr_attr = parent.bdr_attributes.Max();
-      }
-
-      for (int i = 0, j = 0; i < num_codim_1; i++)
-=======
-      be2face.SetSize(NumOfBdrElements);
       Array<int> parent_face_to_be = parent.GetFaceToBdrElMap();
       int max_bdr_attr = parent.bdr_attributes.Max();
-      for (int i = 0, j = 0; i < num_of_faces_or_edges; i++)
->>>>>>> bc015307
+
+      for (int i = 0, j = 0; i < num_codim_1; i++)
       {
          if (GetFaceInformation(i).IsBoundary())
          {
             boundary[j] = faces[i]->Duplicate(this);
-<<<<<<< HEAD
             be_to_face[j] = i;
 
-            if (Dim == 3)
-=======
             if (from == SubMesh::From::Domain && Dim >= 2)
->>>>>>> bc015307
             {
                int pbeid = Dim == 3 ? parent_face_to_be[parent_face_ids_[i]] :
                            parent_face_to_be[parent_edge_ids_[i]];
@@ -304,7 +287,6 @@
             {
                boundary[j]->SetAttribute(SubMesh::GENERATED_ATTRIBUTE);
             }
-
             ++j;
          }
       }
