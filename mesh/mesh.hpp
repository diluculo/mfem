--- conflicted
+++ resolved
@@ -105,17 +105,10 @@
    void DeleteCoarseTables();
 
    Element *ReadElementWithoutAttr(std::istream &);
-<<<<<<< HEAD
    static void PrintElementWithoutAttr(const Element *, std::ostream &);
 
    Element *ReadElement(std::istream &);
    static void PrintElement(const Element *, std::ostream &);
-=======
-   static void PrintElementWithoutAttr(Element *, std::ostream &);
-
-   Element *ReadElement(std::istream &);
-   static void PrintElement(Element *, std::ostream &);
->>>>>>> 89f24405
 
    /// Return the length of the segment from node i to node j.
    double GetLength(int i, int j) const;
