--- conflicted
+++ resolved
@@ -299,14 +299,8 @@
    /// Write to 'os' a processor-independent encoding of vertex/edge/face IDs.
    void EncodeMeshIds(std::ostream &os, Array<MeshId> ids[]);
 
-<<<<<<< HEAD
    /// Read from 'is' a processor-independent encoding of vetex/edge/face IDs.
    void DecodeMeshIds(std::istream &is, Array<MeshId> ids[]);
-=======
-   /// Read from 'is' a processor-independent encoding of vertex/edge/face IDs.
-   void DecodeMeshIds(std::istream &is, Array<MeshId> ids[], int dim,
-                      bool decode_indices) const;
->>>>>>> 0b1e9e99
 
    Array<Element*> tmp_neighbors; // temporary used by ElementNeighborProcessors
 
@@ -413,7 +407,6 @@
    friend class NeighborDofMessage;
 };
 
-<<<<<<< HEAD
 /*
 TODO
 + vdim fix
@@ -443,8 +436,6 @@
 - 3D aniso derefinement
 - cP + P
 */
-=======
->>>>>>> 0b1e9e99
 
 class FiniteElementCollection; // needed for edge orientation handling
 
