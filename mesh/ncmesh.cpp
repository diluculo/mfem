--- conflicted
+++ resolved
@@ -4541,48 +4541,6 @@
    ref_type_to_matrix.ShiftUpI();
 }
 
-<<<<<<< HEAD
-void CoarseFineTransformations::GetCoarseToFineMap(const mfem::Mesh &fine_mesh,
-                                                   Table &coarse_to_fine,
-                                                   int NGhost) const
-{
-   int fine_ne = embeddings.Size()-NGhost;
-   int coarse_ne = -1;
-   for (int i = 0; i < fine_ne; i++)
-   {
-      coarse_ne = std::max(coarse_ne, embeddings[i].parent);
-   }
-   coarse_ne++;
-
-   coarse_to_fine.SetDims(coarse_ne, fine_ne);
-
-   Array<int> cf_i(coarse_to_fine.GetI(), coarse_ne+1);
-   Array<Pair<int,int> > cf_j(fine_ne);
-   cf_i = 0;
-   for (int i = 0; i < fine_ne; i++)
-   {
-      cf_i[embeddings[i].parent+1]++;
-   }
-   cf_i.PartialSum();
-   MFEM_ASSERT(cf_i.Last() == cf_j.Size(), "internal error");
-   for (int i = 0; i < fine_ne; i++)
-   {
-      const Embedding &e = embeddings[i];
-      cf_j[cf_i[e.parent]].one = e.matrix; // used as sort key below
-      cf_j[cf_i[e.parent]].two = i;
-      cf_i[e.parent]++;
-   }
-   std::copy_backward(cf_i.begin(), cf_i.end()-1, cf_i.end());
-   cf_i[0] = 0;
-   for (int i = 0; i < coarse_ne; i++)
-   {
-      std::sort(&cf_j[cf_i[i]], cf_j.GetData() + cf_i[i+1]);
-   }
-   for (int i = 0; i < fine_ne; i++)
-   {
-      coarse_to_fine.GetJ()[i] = cf_j[i].two;
-   }
-=======
 void CoarseFineTransformations::GetCoarseToFineMap(const Mesh &fine_mesh,
                                                    Table &coarse_to_fine) const
 {
@@ -4593,7 +4551,6 @@
    GetCoarseToFineMap(fine_mesh, coarse_to_fine, coarse_to_ref_type,
                       ref_type_to_matrix, ref_type_to_geom,
                       get_coarse_to_fine_only);
->>>>>>> 80d2a569
 }
 
 void NCMesh::ClearTransforms()
