// Copyright (c) 2010-2024, Lawrence Livermore National Security, LLC. Produced
// at the Lawrence Livermore National Laboratory. All Rights reserved. See files
// LICENSE and NOTICE for details. LLNL-CODE-806117.
//
// This file is part of the MFEM library. For more information and source code
// availability visit https://mfem.org.
//
// MFEM is free software; you can redistribute it and/or modify it under the
// terms of the BSD-3 license. We welcome feedback and contributions, see file
// CONTRIBUTING.md for details.

#ifndef MFEM_NURBS
#define MFEM_NURBS

#include "../config/config.hpp"
#include "../general/table.hpp"
#include "../linalg/vector.hpp"
#include "element.hpp"
#include "mesh.hpp"
#include "spacing.hpp"
#ifdef MFEM_USE_MPI
#include "../general/communication.hpp"
#endif
#include <iostream>
#include <set>

namespace mfem
{

class GridFunction;


class KnotVector
{
protected:
   static const int MaxOrder;

   Vector knot; // Values of knots
   int Order, NumOfControlPoints, NumOfElements;

public:
   /// Create KnotVector
   KnotVector() { }
   KnotVector(std::istream &input);
   KnotVector(int Order_, int NCP);
   KnotVector(const KnotVector &kv) { (*this) = kv; }

   KnotVector &operator=(const KnotVector &kv);

   int GetNE()    const { return NumOfElements; }
   int GetNKS()   const { return NumOfControlPoints - Order; }
   int GetNCP()   const { return NumOfControlPoints; }
   int GetOrder() const { return Order; }
   int Size()     const { return knot.Size(); }

   /// Count the number of elements
   void GetElements();

   bool isElement(int i) const { return (knot(Order+i) != knot(Order+i+1)); }

   real_t getKnotLocation(real_t xi, int ni) const
   { return (xi*knot(ni+1) + (1. - xi)*knot(ni)); }

   int findKnotSpan(real_t u) const;

   void CalcShape  (Vector &shape, int i, real_t xi) const;
   void CalcDShape (Vector &grad,  int i, real_t xi) const;
   void CalcDnShape(Vector &gradn, int n, int i, real_t xi) const;
   void CalcD2Shape(Vector &grad2, int i, real_t xi) const
   { CalcDnShape(grad2, 2, i, xi); }

   /** Gives the locations of the maxima of the knotvector in reference space.
       The function gives the knotspan @a ks, the coordinate in the knotspan
       @a xi and the coordinate of the maximum in parameter space @a u */
   void FindMaxima(Array<int> &ks, Vector &xi, Vector &u) const;
   /** Global curve interpolation through the points @a x. @a x is an array with
       the length of the spatial dimension containing vectors with spatial
       coordinates. The control points of the interpolated curve are given in
       @a x in the same form.*/
   void FindInterpolant(Array<Vector*> &x);

   /// Finds the knots in the larger of this and kv, not contained in the other.
   void Difference(const KnotVector &kv, Vector &diff) const;

   /// Refine uniformly with refinement factor @a rf.
   void UniformRefinement(Vector &newknots, int rf) const;
   /// Refine with refinement factor @a rf.
   void Refinement(Vector &newknots, int rf) const;

   /** Returns the coarsening factor needed for non-nested nonuniform spacing
       functions, to result in a single element from which refinement can be
       done. The return value is 1 if uniform or nested spacing is used. */
   int GetCoarseningFactor() const;

   /** For a given coarsening factor @a cf, find the fine knots between the
       coarse knots. */
   Vector GetFineKnots(const int cf) const;

   /** Return a new KnotVector with elevated degree by repeating the endpoints
       of the knot vector. */
   /// @note The returned object should be deleted by the caller.
   KnotVector *DegreeElevate(int t) const;

   void Flip();

   void Print(std::ostream &os) const;

   /** Prints the non-zero shape functions and their first and second
       derivatives associated with the KnotVector per element. Use GetElements()
       to count the elements before using this function. @a samples is the
       number of samples of the shape functions per element.*/
   void PrintFunctions(std::ostream &os, int samples=11) const;

   /// Destroys KnotVector
   ~KnotVector() { }

   real_t &operator[](int i) { return knot(i); }
   const real_t &operator[](int i) const { return knot(i); }

   /// Function to define the distribution of knots for any number of knot spans.
   std::shared_ptr<SpacingFunction> spacing;

   /** Flag to indicate whether the KnotVector has been coarsened, which means
       it is ready for non-nested refinement. */
   bool coarse;
};


class NURBSPatch
{
protected:
   int     ni, nj, nk, Dim;
   real_t *data; // the layout of data is: (Dim x ni x nj x nk)
   // Note that Dim is the spatial dimension plus 1 (homogeneous coordinates).

   Array<KnotVector *> kv;

   // Special B-NET access functions
   //  - SetLoopDirection(int dir) flattens the multi-dimensional B-NET in the
   //    requested direction. It effectively creates a 1D net in homogeneous
   //    coordinates.
   //  - The slice(int, int) operator is the access function in that flattened
   //    structure. The first int gives the slice and the second int the element
   //    in that slice.
   //  - Both routines are used in 'KnotInsert', `KnotRemove`, 'DegreeElevate',
   //    and 'UniformRefinement'.
   //  - In older implementations, slice(int, int) was implemented as
   //    operator()(int, int).
   int nd; // Number of control points in flattened structure
   int ls; // Number of variables per control point in flattened structure
   int sd; // Stride for data access
   int SetLoopDirection(int dir);
   inline       real_t &slice(int i, int j);
   inline const real_t &slice(int i, int j) const;

   NURBSPatch(NURBSPatch *parent, int dir, int Order, int NCP);
   void swap(NURBSPatch *np);
   void init(int dim_);

public:
   NURBSPatch(const NURBSPatch &orig);
   NURBSPatch(std::istream &input);
   NURBSPatch(const KnotVector *kv0, const KnotVector *kv1, int dim_);
   NURBSPatch(const KnotVector *kv0, const KnotVector *kv1,
              const KnotVector *kv2, int dim_);
   NURBSPatch(Array<const KnotVector *> &kv, int dim_);

   NURBSPatch& operator=(const NURBSPatch&) = delete;

   ~NURBSPatch();

   void Print(std::ostream &os) const;

   void DegreeElevate(int dir, int t);

   /// Insert knots from @a knot determined by @a Difference, in direction @a dir.
   void KnotInsert(int dir, const KnotVector &knot);
   /// Insert knots from @a knot, in direction @a dir.
   void KnotInsert(int dir, const Vector     &knot);

   /// Insert knots from @a knot, in each direction.
   void KnotInsert(Array<Vector *> &knot);
   /// Insert knots from @a knot determined by @a Difference, in each direction.
   void KnotInsert(Array<KnotVector *> &knot);

   /** @brief Remove knot with value @a knot from direction @a dir.

       The optional input parameter @a ntimes specifies the number of times the
       knot should be removed, default 1. The knot is removed only if the new
       curve (in direction @a dir) deviates from the old curve by less than
       @a tol.

       @returns The number of times the knot was successfully removed. */
   int KnotRemove(int dir, real_t knot, int ntimes=1, real_t tol = 1.0e-12);

   /// Remove all knots in @a knot once.
   void KnotRemove(int dir, Vector const& knot, real_t tol = 1.0e-12);
   /// Remove all knots in @a knot once, for each direction.
   void KnotRemove(Array<Vector *> &knot, real_t tol = 1.0e-12);

   void DegreeElevate(int t);

   /** @brief Refine with optional refinement factor @a rf. Uniform means
       refinement is done everywhere by the same factor, although nonuniform
       spacing functions may be used.

       @param[in] rf Optional refinement factor. If scalar, the factor is used
                     for all dimensions. If an array, factors can be specified
                     for each dimension. */
   void UniformRefinement(int rf = 2);
   void UniformRefinement(Array<int> const& rf);

   /** @brief Coarsen with optional coarsening factor @a cf which divides the
       number of elements in each dimension. Nonuniform spacing functions may be
       used in each direction.

       @param[in] cf  Optional coarsening factor. If scalar, the factor is used
                      for all dimensions. If an array, factors can be specified
                      for each dimension.
       @param[in] tol NURBS geometry deviation tolerance, cf. Algorithm A5.8 of
       "The NURBS Book", 2nd ed, Piegl and Tiller. */
   void Coarsen(int cf = 2, real_t tol = 1.0e-12);
   void Coarsen(Array<int> const& cf, real_t tol = 1.0e-12);

   /// Calls KnotVector::GetCoarseningFactor for each direction.
   void GetCoarseningFactors(Array<int> & f) const;

   /// Marks the KnotVector in each dimension as coarse.
   void SetKnotVectorsCoarse(bool c);

   // Return the number of components stored in the NURBSPatch
   int GetNC() const { return Dim; }
   int GetNKV() const { return kv.Size(); }
   /// @note The returned object should NOT be deleted by the caller.
   KnotVector *GetKV(int i) { return kv[i]; }

   // Standard B-NET access functions
   inline       real_t &operator()(int i, int j);
   inline const real_t &operator()(int i, int j) const;

   inline       real_t &operator()(int i, int j, int l);
   inline const real_t &operator()(int i, int j, int l) const;

   inline       real_t &operator()(int i, int j, int k, int l);
   inline const real_t &operator()(int i, int j, int k, int l) const;

   static void Get2DRotationMatrix(real_t angle,
                                   DenseMatrix &T);
   static void Get3DRotationMatrix(real_t n[], real_t angle, real_t r,
                                   DenseMatrix &T);
   void FlipDirection(int dir);
   void SwapDirections(int dir1, int dir2);

   /// Rotate the NURBSPatch.
   /** A rotation of a 2D NURBS-patch requires an angle only. Rotating
       a 3D NURBS-patch requires a normal as well.*/
   void Rotate(real_t angle, real_t normal[]= NULL);
   void Rotate2D(real_t angle);
   void Rotate3D(real_t normal[], real_t angle);

   int MakeUniformDegree(int degree = -1);
   /// @note The returned object should be deleted by the caller.
   friend NURBSPatch *Interpolate(NURBSPatch &p1, NURBSPatch &p2);
   /// @note The returned object should be deleted by the caller.
   friend NURBSPatch *Revolve3D(NURBSPatch &patch, real_t n[], real_t ang,
                                int times);
};


#ifdef MFEM_USE_MPI
class ParNURBSExtension;
#endif

class NURBSPatchMap;


class NURBSExtension
{
#ifdef MFEM_USE_MPI
   friend class ParNURBSExtension;
#endif
   friend class NURBSPatchMap;

protected:
   /// Flag for indicating what type of NURBS fespace this extension is used for.
   enum class Mode
   {
      H_1,    ///> Extension for a standard scalar-valued space
      H_DIV,  ///> Extension for a divergence conforming vector-valued space
      H_CURL, ///> Extension for a curl conforming vector-valued space
   };
   Mode mode = Mode::H_1;

   int mOrder; // see GetOrder() for description
   Array<int> mOrders;
   int NumOfKnotVectors;
   // global entity counts
   int NumOfVertices, NumOfElements, NumOfBdrElements, NumOfDofs;
   // local entity counts
   int NumOfActiveVertices, NumOfActiveElems, NumOfActiveBdrElems;
   int NumOfActiveDofs;

   Array<int>  activeVert; // activeVert[glob_vert] = loc_vert or -1
   Array<bool> activeElem;
   Array<bool> activeBdrElem;
   Array<int>  activeDof; // activeDof[glob_dof] = loc_dof + 1 or 0

   Mesh *patchTopo;
   int own_topo;
   Array<int> edge_to_knot;
   /** Set of knotvectors containing unique KnotVectors only */
   Array<KnotVector *> knotVectors;
   /** Comprehensive set of knotvectors. This set contains a KnotVector for
       every edge.*/
   Array<KnotVector *> knotVectorsCompr;
   Vector weights;

   // periodic BC info:
   // - dof 2 dof map
   // - master and slave boundary indices
   Array<int> d_to_d;
   Array<int> master;
   Array<int> slave;

   // global offsets, meshOffsets == meshVertexOffsets
   Array<int> v_meshOffsets;
   Array<int> e_meshOffsets;
   Array<int> f_meshOffsets;
   Array<int> p_meshOffsets;

   // global offsets, spaceOffsets == dofOffsets
   Array<int> v_spaceOffsets;
   Array<int> e_spaceOffsets;
   Array<int> f_spaceOffsets;
   Array<int> p_spaceOffsets;

   Table *el_dof, *bel_dof;

   Array<int> el_to_patch;
   Array<int> bel_to_patch;
   Array2D<int> el_to_IJK;  // IJK are "knot-span" indices!
   Array2D<int> bel_to_IJK; // they are NOT element indices!

   std::vector<Array<int>> patch_to_el;
   std::vector<Array<int>> patch_to_bel;

   Array<NURBSPatch *> patches;

   inline int         KnotInd(int edge) const;
   /// @note The returned object should NOT be deleted by the caller.
   inline KnotVector *KnotVec(int edge);
   inline const KnotVector *KnotVec(int edge) const;
   inline const KnotVector *KnotVec(int edge, int oedge, int *okv) const;

   void CheckPatches();
   void CheckBdrPatches();

   /** Checks the direction of the knotvectors in the patch based on
       the patch orientation for patch @a p returns the direction of
       the Knotvectors in @a kvdir.*/
   void CheckKVDirection(int p, Array <int> &kvdir);
   /**  Creates the comprehensive set of KnotVectors. They are the same for 1D. */
   void CreateComprehensiveKV();
   /**  Updates the unique set of KnotVectors */
   void UpdateUniqueKV();

   /** Checks if the comprehensive array of KnotVectors agrees with
       the reduced set of KnotVectors. Returns false if it finds
       a difference. */
   bool ConsistentKVSets();

   void GetPatchKnotVectors   (int p, Array<KnotVector *> &kv);
   void GetBdrPatchKnotVectors(int p, Array<KnotVector *> &kv);

   void SetOrderFromOrders();
   void SetOrdersFromKnotVectors();

   // periodic BC helper functions
   void InitDofMap();
   void ConnectBoundaries();
   void ConnectBoundaries1D(int bnd0, int bnd1);
   void ConnectBoundaries2D(int bnd0, int bnd1);
   void ConnectBoundaries3D(int bnd0, int bnd1);

   // also count the global NumOfVertices and the global NumOfDofs
   void GenerateOffsets();
   // count the global NumOfElements
   void CountElements();
   // count the global NumOfBdrElements
   void CountBdrElements();

   // generate the mesh elements
   void Get1DElementTopo(Array<Element *> &elements) const;
   void Get2DElementTopo(Array<Element *> &elements) const;
   void Get3DElementTopo(Array<Element *> &elements) const;

   // generate the boundary mesh elements
   void Get1DBdrElementTopo(Array<Element *> &boundary) const;
   void Get2DBdrElementTopo(Array<Element *> &boundary) const;
   void Get3DBdrElementTopo(Array<Element *> &boundary) const;

   // FE space generation functions

   // based on activeElem, count NumOfActiveDofs, generate el_dof,
   // el_to_patch, el_to_IJK, activeDof map (global-to-local)
   void GenerateElementDofTable();

   // generate elem_to_global-dof table for the active elements
   // define el_to_patch, el_to_IJK, activeDof (as bool)
   void Generate1DElementDofTable();
   void Generate2DElementDofTable();
   void Generate3DElementDofTable();

   // call after GenerateElementDofTable
   void GenerateBdrElementDofTable();

   // generate the bdr-elem_to_global-dof table for the active bdr. elements
   // define bel_to_patch, bel_to_IJK
   void Generate1DBdrElementDofTable();
   void Generate2DBdrElementDofTable();
   void Generate3DBdrElementDofTable();

   // FE --> Patch translation functions
   void GetPatchNets  (const Vector &Nodes, int vdim);
   void Get1DPatchNets(const Vector &Nodes, int vdim);
   void Get2DPatchNets(const Vector &Nodes, int vdim);
   void Get3DPatchNets(const Vector &Nodes, int vdim);

   // Patch --> FE translation functions
   // Side effects: delete the patches, update the weights from the patches
   void SetSolutionVector  (Vector &Nodes, int vdim);
   void Set1DSolutionVector(Vector &Nodes, int vdim);
   void Set2DSolutionVector(Vector &Nodes, int vdim);
   void Set3DSolutionVector(Vector &Nodes, int vdim);

   // determine activeVert, NumOfActiveVertices from the activeElem array
   void GenerateActiveVertices();

   // determine activeBdrElem, NumOfActiveBdrElems
   void GenerateActiveBdrElems();

   void MergeWeights(Mesh *mesh_array[], int num_pieces);

   void SetPatchToElements();
   void SetPatchToBdrElements();

   // to be used by ParNURBSExtension constructor(s)
   NURBSExtension() { }

public:
   /// Copy constructor: deep copy
   NURBSExtension(const NURBSExtension &orig);
   /// Read-in a NURBSExtension
   NURBSExtension(std::istream &input, bool spacing=false);
   /** @brief Create a NURBSExtension with elevated order by repeating the
       endpoints of the knot vectors and using uniform weights of 1. */
   /** If a knot vector in @a parent already has order greater than or equal to
       @a newOrder, it will be used unmodified. */
   NURBSExtension(NURBSExtension *parent, int newOrder);
   /** @brief Create a NURBSExtension with elevated knot vector orders (by
       repeating the endpoints of the knot vectors and using uniform weights of
       1) as given by the array @a newOrders. */
   /** If a knot vector in @a parent already has order greater than or equal to
       the corresponding entry in @a newOrder, it will be used unmodified. */
   NURBSExtension(NURBSExtension *parent, const Array<int> &newOrders,
                  Mode mode = Mode::H_1);
   /// Construct a NURBSExtension by merging a partitioned NURBS mesh
   NURBSExtension(Mesh *mesh_array[], int num_pieces);

   /// Copy assignment not supported
   NURBSExtension& operator=(const NURBSExtension&) = delete;

   // Generate connections between boundaries, such as periodic BCs
   void ConnectBoundaries(Array<int> &master, Array<int> &slave);
   const Array<int> &GetMaster() const { return  master; };
   Array<int> &GetMaster()  { return  master; };
   const Array<int> &GetSlave() const { return  slave; };
   Array<int> &GetSlave()  { return  slave; };
   void MergeGridFunctions(GridFunction *gf_array[], int num_pieces,
                           GridFunction &merged);

   /// Destroy a NURBSExtension
   virtual ~NURBSExtension();

   // Print functions
   void Print(std::ostream &os, const std::string &comments = "") const;
   void PrintCharacteristics(std::ostream &os) const;
   void PrintFunctions(const char *filename, int samples=11) const;

   // Meta data functions
   int Dimension() const { return patchTopo->Dimension(); }
   int GetNP()     const { return patchTopo->GetNE(); }
   int GetNBP()    const { return patchTopo->GetNBE(); }

   /// Read-only access to the orders of all knot vectors.
   const Array<int> &GetOrders() const { return mOrders; }
   /** @brief If all orders are identical, return that number. Otherwise, return
       NURBSFECollection::VariableOrder. */
   int GetOrder() const { return mOrder; }

   int GetNKV()  const { return NumOfKnotVectors; }

   int GetGNV()  const { return NumOfVertices; }
   int GetNV()   const { return NumOfActiveVertices; }
   int GetGNE()  const { return NumOfElements; }
   int GetNE()   const { return NumOfActiveElems; }
   int GetGNBE() const { return NumOfBdrElements; }
   int GetNBE()  const { return NumOfActiveBdrElems; }

   int GetNTotalDof() const { return NumOfDofs; }
   int GetNDof()      const { return NumOfActiveDofs; }

   /// Returns the local dof number
   int GetActiveDof(int glob) const { return activeDof[glob]; };

   /// Returns the dof index whilst accounting for periodic boundaries
   int DofMap(int dof) const
   {
      return (d_to_d.Size() > 0 )? d_to_d[dof] : dof;
   };

   /// Returns knotvectors in each dimension for patch @a p.
   void GetPatchKnotVectors(int p, Array<const KnotVector *> &kv) const;

   void GetBdrPatchKnotVectors(int p, Array<const KnotVector *> &kv) const;

   // Knotvector read-only access function
   const KnotVector *GetKnotVector(int i) const { return knotVectors[i]; }

   // Mesh generation functions
   void GetElementTopo   (Array<Element *> &elements) const;
   void GetBdrElementTopo(Array<Element *> &boundary) const;

   bool HavePatches() const { return (patches.Size() != 0); }

   /// @note The returned object should NOT be deleted by the caller.
   Table *GetElementDofTable() { return el_dof; }
   /// @note The returned object should NOT be deleted by the caller.
   Table *GetBdrElementDofTable() { return bel_dof; }

   void GetVertexLocalToGlobal(Array<int> &lvert_vert);
   void GetElementLocalToGlobal(Array<int> &lelem_elem);

   // Set the attribute for patch @a i, which is set to all elements in the
   // patch.
   void SetPatchAttribute(int i, int attr) { patchTopo->SetAttribute(i, attr); }

   // Get the attribute for patch @a i, which is set to all elements in the
   // patch.
   int GetPatchAttribute(int i) const { return patchTopo->GetAttribute(i); }

   // Set the attribute for patch boundary element @a i, which is set to all
   // boundary elements in the patch.
   void SetPatchBdrAttribute(int i, int attr)
   { patchTopo->SetBdrAttribute(i, attr); }
   // Get the attribute for patch boundary element @a i, which is set to all
   // boundary elements in the patch.
   int GetPatchBdrAttribute(int i) const
   { return patchTopo->GetBdrAttribute(i); }

   // Load functions
   void LoadFE(int i, const FiniteElement *FE) const;
   void LoadBE(int i, const FiniteElement *BE) const;

   const Vector &GetWeights() const { return  weights; }
   Vector       &GetWeights()       { return  weights; }

   // Translation functions: from FE coordinates to IJK patch
   // format and vice versa
   void ConvertToPatches(const Vector &Nodes);
   void SetKnotsFromPatches();
   void SetCoordsFromPatches(Vector &Nodes);

   // Read a GridFunction written patch-by-patch, e.g. with PrintSolution().
   void LoadSolution(std::istream &input, GridFunction &sol) const;
   // Write a GridFunction patch-by-patch.
   void PrintSolution(const GridFunction &sol, std::ostream &os) const;

   // Refinement methods
   // new_degree = max(old_degree, min(old_degree + rel_degree, degree))
   void DegreeElevate(int rel_degree, int degree = 16);

   /** @brief Refine with optional refinement factor @a rf. Uniform means
   refinement is done everywhere by the same factor, although nonuniform
   spacing functions may be used.
   */
   void UniformRefinement(int rf = 2);
   void UniformRefinement(Array<int> const& rf);
   void Coarsen(int cf = 2, real_t tol = 1.0e-12);
   void Coarsen(Array<int> const& cf, real_t tol = 1.0e-12);
   void KnotInsert(Array<KnotVector *> &kv);
   void KnotInsert(Array<Vector *> &kv);

<<<<<<< HEAD

   /** Returns the NURBSExtension to be used for @a component of
       an H(Div) conforming NURBS space.*/
   NURBSExtension* GetDivExtension(int component);

   /** Returns the NURBSExtension to be used for @a component of
       an H(curl) conforming NURBS space.*/
   NURBSExtension* GetCurlExtension(int component);

   void KnotRemove(Array<Vector *> &kv, double tol = 1.0e-12);
=======
   void KnotRemove(Array<Vector *> &kv, real_t tol = 1.0e-12);
>>>>>>> bcdf7cc6

   /** Calls GetCoarseningFactors for each patch and finds the minimum factor
       for each direction that ensures refinement will work in the case of
       non-nested spacing functions. */
   void GetCoarseningFactors(Array<int> & f) const;


   /// Returns the index of the patch containing element @a elem.
   int GetElementPatch(int elem) const { return el_to_patch[elem]; }

   /** Returns the Cartesian indices (i,j) in 2D or (i,j,k) in 3D of element
       @a elem, in the knot-span tensor product ordering for its patch. */
   void GetElementIJK(int elem, Array<int> & ijk);

   // Returns the degrees of freedom on the patch, in Cartesian order.
   void GetPatchDofs(const int patch, Array<int> &dofs);

   const Array<int>& GetPatchElements(int patch);
   const Array<int>& GetPatchBdrElements(int patch);
};


#ifdef MFEM_USE_MPI
class ParNURBSExtension : public NURBSExtension
{
private:
   int *partitioning;

   Table *GetGlobalElementDofTable();
   Table *Get1DGlobalElementDofTable();
   Table *Get2DGlobalElementDofTable();
   Table *Get3DGlobalElementDofTable();

   void SetActive(const int *partitioning, const Array<bool> &active_bel);
   void BuildGroups(const int *partitioning, const Table &elem_dof);

public:
   GroupTopology gtopo;

   Array<int> ldof_group;

   ParNURBSExtension(const ParNURBSExtension &orig);

   ParNURBSExtension(MPI_Comm comm, NURBSExtension *parent, int *partitioning,
                     const Array<bool> &active_bel);

   // Create a parallel version of 'parent' with partitioning as in
   // 'par_parent'; the 'parent' object is destroyed.
   // The 'parent' can be either a local NURBSExtension or a global one.
   ParNURBSExtension(NURBSExtension *parent,
                     const ParNURBSExtension *par_parent);

   virtual ~ParNURBSExtension() { delete [] partitioning; }
};
#endif


class NURBSPatchMap
{
private:
   const NURBSExtension *Ext;

   int I, J, K, pOffset, opatch;
   Array<int> verts, edges, faces, oedge, oface;

   inline static int F(const int n, const int N)
   { return (n < 0) ? 0 : ((n >= N) ? 2 : 1); }

   inline static int Or1D(const int n, const int N, const int Or)
   { return (Or > 0) ? n : (N - 1 - n); }

   inline static int Or2D(const int n1, const int n2,
                          const int N1, const int N2, const int Or);

   // also set verts, edges, faces, orientations etc
   void GetPatchKnotVectors   (int p, const KnotVector *kv[]);
   void GetBdrPatchKnotVectors(int p, const KnotVector *kv[], int *okv);

public:
   NURBSPatchMap(const NURBSExtension *ext) { Ext = ext; }

   int nx() { return I + 1; }
   int ny() { return J + 1; }
   int nz() { return K + 1; }

   void SetPatchVertexMap(int p, const KnotVector *kv[]);
   void SetPatchDofMap   (int p, const KnotVector *kv[]);

   void SetBdrPatchVertexMap(int p, const KnotVector *kv[], int *okv);
   void SetBdrPatchDofMap   (int p, const KnotVector *kv[], int *okv);

   inline int operator()(const int i) const;
   inline int operator[](const int i) const { return (*this)(i); }

   inline int operator()(const int i, const int j) const;

   inline int operator()(const int i, const int j, const int k) const;
};


// Inline function implementations

inline real_t &NURBSPatch::slice(int i, int j)
{
#ifdef MFEM_DEBUG
   if (data == 0 || i < 0 || i >= nd || j < 0 || j > ls)
   {
      mfem_error("NURBSPatch::slice()");
   }
#endif
   return data[j%sd + sd*(i + (j/sd)*nd)];
}

inline const real_t &NURBSPatch::slice(int i, int j) const
{
#ifdef MFEM_DEBUG
   if (data == 0 || i < 0 || i >= nd || j < 0 || j > ls)
   {
      mfem_error("NURBSPatch::slice()");
   }
#endif
   return data[j%sd + sd*(i + (j/sd)*nd)];
}


inline real_t &NURBSPatch::operator()(int i, int l)
{
#ifdef MFEM_DEBUG
   if (data == 0 || i < 0 || i >= ni || nj > 0 || nk > 0 ||
       l < 0 || l >= Dim)
   {
      mfem_error("NURBSPatch::operator() 1D");
   }
#endif

   return data[i*Dim+l];
}

inline const real_t &NURBSPatch::operator()(int i, int l) const
{
#ifdef MFEM_DEBUG
   if (data == 0 || i < 0 || i >= ni ||  nj > 0 || nk > 0 ||
       l < 0 || l >= Dim)
   {
      mfem_error("NURBSPatch::operator() const 1D");
   }
#endif

   return data[i*Dim+l];
}

inline real_t &NURBSPatch::operator()(int i, int j, int l)
{
#ifdef MFEM_DEBUG
   if (data == 0 || i < 0 || i >= ni || j < 0 || j >= nj || nk > 0 ||
       l < 0 || l >= Dim)
   {
      mfem_error("NURBSPatch::operator() 2D");
   }
#endif

   return data[(i+j*ni)*Dim+l];
}

inline const real_t &NURBSPatch::operator()(int i, int j, int l) const
{
#ifdef MFEM_DEBUG
   if (data == 0 || i < 0 || i >= ni || j < 0 || j >= nj || nk > 0 ||
       l < 0 || l >= Dim)
   {
      mfem_error("NURBSPatch::operator() const 2D");
   }
#endif

   return data[(i+j*ni)*Dim+l];
}

inline real_t &NURBSPatch::operator()(int i, int j, int k, int l)
{
#ifdef MFEM_DEBUG
   if (data == 0 || i < 0 || i >= ni || j < 0 || j >= nj || k < 0 ||
       k >= nk || l < 0 || l >= Dim)
   {
      mfem_error("NURBSPatch::operator() 3D");
   }
#endif

   return data[(i+(j+k*nj)*ni)*Dim+l];
}

inline const real_t &NURBSPatch::operator()(int i, int j, int k, int l) const
{
#ifdef MFEM_DEBUG
   if (data == 0 || i < 0 || i >= ni || j < 0 || j >= nj || k < 0 ||
       k >= nk ||  l < 0 || l >= Dim)
   {
      mfem_error("NURBSPatch::operator() const 3D");
   }
#endif

   return data[(i+(j+k*nj)*ni)*Dim+l];
}


inline int NURBSExtension::KnotInd(int edge) const
{
   int kv = edge_to_knot[edge];
   return (kv >= 0) ? kv : (-1-kv);
}

inline KnotVector *NURBSExtension::KnotVec(int edge)
{
   return knotVectors[KnotInd(edge)];
}

inline const KnotVector *NURBSExtension::KnotVec(int edge) const
{
   return knotVectors[KnotInd(edge)];
}

inline const KnotVector *NURBSExtension::KnotVec(int edge, int oedge, int *okv)
const
{
   int kv = edge_to_knot[edge];
   if (kv >= 0)
   {
      *okv = oedge;
      return knotVectors[kv];
   }
   else
   {
      *okv = -oedge;
      return knotVectors[-1-kv];
   }
}


// static method
inline int NURBSPatchMap::Or2D(const int n1, const int n2,
                               const int N1, const int N2, const int Or)
{
   // Needs testing
   switch (Or)
   {
      case 0: return n1 + n2*N1;
      case 1: return n2 + n1*N2;
      case 2: return n2 + (N1 - 1 - n1)*N2;
      case 3: return (N1 - 1 - n1) + n2*N1;
      case 4: return (N1 - 1 - n1) + (N2 - 1 - n2)*N1;
      case 5: return (N2 - 1 - n2) + (N1 - 1 - n1)*N2;
      case 6: return (N2 - 1 - n2) + n1*N2;
      case 7: return n1 + (N2 - 1 - n2)*N1;
   }
#ifdef MFEM_DEBUG
   mfem_error("NURBSPatchMap::Or2D");
#endif
   return -1;
}

inline int NURBSPatchMap::operator()(const int i) const
{
   const int i1 = i - 1;
   switch (F(i1, I))
   {
      case 0: return verts[0];
      case 1: return pOffset + Or1D(i1, I, opatch);
      case 2: return verts[1];
   }
#ifdef MFEM_DEBUG
   mfem_error("NURBSPatchMap::operator() const 1D");
#endif
   return -1;
}

inline int NURBSPatchMap::operator()(const int i, const int j) const
{
   const int i1 = i - 1, j1 = j - 1;
   switch (3*F(j1, J) + F(i1, I))
   {
      case 0: return verts[0];
      case 1: return edges[0] + Or1D(i1, I, oedge[0]);
      case 2: return verts[1];
      case 3: return edges[3] + Or1D(j1, J, -oedge[3]);
      case 4: return pOffset + Or2D(i1, j1, I, J, opatch);
      case 5: return edges[1] + Or1D(j1, J, oedge[1]);
      case 6: return verts[3];
      case 7: return edges[2] + Or1D(i1, I, -oedge[2]);
      case 8: return verts[2];
   }
#ifdef MFEM_DEBUG
   mfem_error("NURBSPatchMap::operator() const 2D");
#endif
   return -1;
}

inline int NURBSPatchMap::operator()(const int i, const int j, const int k)
const
{
   // Needs testing
   const int i1 = i - 1, j1 = j - 1, k1 = k - 1;
   switch (3*(3*F(k1, K) + F(j1, J)) + F(i1, I))
   {
      case  0: return verts[0];
      case  1: return edges[0] + Or1D(i1, I, oedge[0]);
      case  2: return verts[1];
      case  3: return edges[3] + Or1D(j1, J, oedge[3]);
      case  4: return faces[0] + Or2D(i1, J - 1 - j1, I, J, oface[0]);
      case  5: return edges[1] + Or1D(j1, J, oedge[1]);
      case  6: return verts[3];
      case  7: return edges[2] + Or1D(i1, I, oedge[2]);
      case  8: return verts[2];
      case  9: return edges[8] + Or1D(k1, K, oedge[8]);
      case 10: return faces[1] + Or2D(i1, k1, I, K, oface[1]);
      case 11: return edges[9] + Or1D(k1, K, oedge[9]);
      case 12: return faces[4] + Or2D(J - 1 - j1, k1, J, K, oface[4]);
      case 13: return pOffset + I*(J*k1 + j1) + i1;
      case 14: return faces[2] + Or2D(j1, k1, J, K, oface[2]);
      case 15: return edges[11] + Or1D(k1, K, oedge[11]);
      case 16: return faces[3] + Or2D(I - 1 - i1, k1, I, K, oface[3]);
      case 17: return edges[10] + Or1D(k1, K, oedge[10]);
      case 18: return verts[4];
      case 19: return edges[4] + Or1D(i1, I, oedge[4]);
      case 20: return verts[5];
      case 21: return edges[7] + Or1D(j1, J, oedge[7]);
      case 22: return faces[5] + Or2D(i1, j1, I, J, oface[5]);
      case 23: return edges[5] + Or1D(j1, J, oedge[5]);
      case 24: return verts[7];
      case 25: return edges[6] + Or1D(i1, I, oedge[6]);
      case 26: return verts[6];
   }
#ifdef MFEM_DEBUG
   mfem_error("NURBSPatchMap::operator() const 3D");
#endif
   return -1;
}

}

#endif<|MERGE_RESOLUTION|>--- conflicted
+++ resolved
@@ -591,8 +591,6 @@
    void KnotInsert(Array<KnotVector *> &kv);
    void KnotInsert(Array<Vector *> &kv);
 
-<<<<<<< HEAD
-
    /** Returns the NURBSExtension to be used for @a component of
        an H(Div) conforming NURBS space.*/
    NURBSExtension* GetDivExtension(int component);
@@ -601,10 +599,7 @@
        an H(curl) conforming NURBS space.*/
    NURBSExtension* GetCurlExtension(int component);
 
-   void KnotRemove(Array<Vector *> &kv, double tol = 1.0e-12);
-=======
    void KnotRemove(Array<Vector *> &kv, real_t tol = 1.0e-12);
->>>>>>> bcdf7cc6
 
    /** Calls GetCoarseningFactors for each patch and finds the minimum factor
        for each direction that ensures refinement will work in the case of
