// Copyright (c) 2010, Lawrence Livermore National Security, LLC. Produced at
// the Lawrence Livermore National Laboratory. LLNL-CODE-443211. All Rights
// reserved. See file COPYRIGHT for details.
//
// This file is part of the MFEM library. For more information and source code
// availability see http://mfem.googlecode.com.
//
// MFEM is free software; you can redistribute it and/or modify it under the
// terms of the GNU Lesser General Public License (as published by the Free
// Software Foundation) version 2.1 dated February 1999.

#include "../config/config.hpp"

#ifdef MFEM_USE_MPI

#include "mesh_headers.hpp"
#include "../fem/fem.hpp"
#include "../general/sets.hpp"
#include "../general/sort_pairs.hpp"
#include <iostream>
using namespace std;

namespace mfem
{

ParMesh::ParMesh(const ParMesh &pmesh, bool copy_nodes)
   : Mesh(pmesh, false),
     group_svert(pmesh.group_svert),
     group_sedge(pmesh.group_sedge),
     group_sface(pmesh.group_sface),
     gtopo(pmesh.gtopo)
{
   MyComm = pmesh.MyComm;
   NRanks = pmesh.NRanks;
   MyRank = pmesh.MyRank;

   // Duplicate the shared_edges
   shared_edges.SetSize(pmesh.shared_edges.Size());
   for (int i = 0; i < shared_edges.Size(); i++)
      shared_edges[i] = pmesh.shared_edges[i]->Duplicate(this);

   // Duplicate the shared_faces
   shared_faces.SetSize(pmesh.shared_faces.Size());
   for (int i = 0; i < shared_faces.Size(); i++)
      shared_faces[i] = pmesh.shared_faces[i]->Duplicate(this);

   // Copy the shared-to-local index Arrays
   pmesh.svert_lvert.Copy(svert_lvert);
   pmesh.sedge_ledge.Copy(sedge_ledge);
   pmesh.sface_lface.Copy(sface_lface);

   // Do not copy face-neighbor data (can be generated if needed)
   have_face_nbr_data = false;

   // Copy the Nodes as a ParGridFunction, including the FiniteElementCollection
   // and the FiniteElementSpace (as a ParFiniteElementSpace)
   if (pmesh.Nodes && copy_nodes)
   {
      FiniteElementSpace *fes = pmesh.Nodes->FESpace();
      const FiniteElementCollection *fec = fes->FEColl();
      FiniteElementCollection *fec_copy =
         FiniteElementCollection::New(fec->Name());
      ParFiniteElementSpace *pfes_copy =
         new ParFiniteElementSpace(this, fec_copy, fes->GetVDim(),
                                   fes->GetOrdering());
      Nodes = new ParGridFunction(pfes_copy);
      Nodes->MakeOwner(fec_copy);
      *Nodes = *pmesh.Nodes;
      own_nodes = 1;
   }
}

ParMesh::ParMesh(MPI_Comm comm, Mesh &mesh, int *partitioning_,
                 int part_method)
   : gtopo(comm)
{
   int i, j;
   int *partitioning;
   Array<bool> activeBdrElem;

   MyComm = comm;
   MPI_Comm_size(MyComm, &NRanks);
   MPI_Comm_rank(MyComm, &MyRank);

   Dim = mesh.Dim;
   spaceDim = mesh.spaceDim;

   if (mesh.ncmesh)
   {
      pncmesh = new ParNCMesh(comm, *mesh.ncmesh);
      pncmesh->GetMeshComponents(vertices, elements, boundary);

      // TODO: wrap this block somehow in a function
      {
         NumOfVertices = vertices.Size();
         NumOfElements = elements.Size();
         NumOfBdrElements = boundary.Size();

         // set the mesh type ('meshgen')
         SetMeshGen();

         NumOfEdges = NumOfFaces = 0;

         if (Dim > 2)
         {
            GetElementToFaceTable();
            GenerateFaces();
      #ifdef MFEM_DEBUG
            CheckBdrElementOrientation();
      #endif
         }

         el_to_edge = new Table;
         NumOfEdges = GetElementToEdgeTable(*el_to_edge, be_to_edge);
         c_el_to_edge = NULL;

         SetAttributes();
      }

      pncmesh->OnMeshUpdated(this);

      if (mesh.GetNodes()) // curved mesh TODO
      {
         Nodes = new ParGridFunction(this, mesh.GetNodes());
         own_nodes = 1;

         ((ParGridFunction*) Nodes)->ParFESpace()->Dof_TrueDof_Matrix();

         Array<int> gvdofs, lvdofs;
         Vector lnodes;
         int element_counter = 0;
         for (i = 0; i < mesh.GetNE(); i++)
            if (pncmesh->InitialPartition(i) == MyRank)
            {
               Nodes->FESpace()->GetElementVDofs(element_counter, lvdofs);
               mesh.GetNodes()->FESpace()->GetElementVDofs(i, gvdofs);
               mesh.GetNodes()->GetSubVector(gvdofs, lnodes);
               Nodes->SetSubVector(lvdofs, lnodes);
               element_counter++;
            }
      }

      return;
   }

   if (partitioning_)
      partitioning = partitioning_;
   else
      partitioning = mesh.GeneratePartitioning(NRanks, part_method);

   // re-enumerate the partitions to better map to actual processor
   // interconnect topology !?

   Array<int> vert;
   Array<int> vert_global_local(mesh.GetNV());
   int vert_counter, element_counter, bdrelem_counter;

   // build vert_global_local
   vert_global_local = -1;

   element_counter = 0;
   vert_counter = 0;
   for (i = 0; i < mesh.GetNE(); i++)
      if (partitioning[i] == MyRank)
      {
         mesh.GetElementVertices(i, vert);
         element_counter++;
         for (j = 0; j < vert.Size(); j++)
            if (vert_global_local[vert[j]] < 0)
               vert_global_local[vert[j]] = vert_counter++;
      }

   NumOfVertices = vert_counter;
   NumOfElements = element_counter;
   vertices.SetSize(NumOfVertices);

   // re-enumerate the local vertices to preserve the global ordering
   for (i = vert_counter = 0; i < vert_global_local.Size(); i++)
      if (vert_global_local[i] >= 0)
         vert_global_local[i] = vert_counter++;

   // determine vertices
   for (i = 0; i < vert_global_local.Size(); i++)
      if (vert_global_local[i] >= 0)
         vertices[vert_global_local[i]].SetCoords(mesh.GetVertex(i));

   // determine elements
   element_counter = 0;
   elements.SetSize(NumOfElements);
   for (i = 0; i < mesh.GetNE(); i++)
      if (partitioning[i] == MyRank)
      {
         elements[element_counter] = mesh.GetElement(i)->Duplicate(this);
         int *v = elements[element_counter]->GetVertices();
         int nv = elements[element_counter]->GetNVertices();
         for (j = 0; j < nv; j++)
            v[j] = vert_global_local[v[j]];
         element_counter++;
      }

   Table *edge_element = NULL;
   if (mesh.NURBSext)
   {
      activeBdrElem.SetSize(mesh.GetNBE());
      activeBdrElem = false;
   }
   // build boundary elements
   if (Dim == 3)
   {
      NumOfBdrElements = 0;
      for (i = 0; i < mesh.GetNBE(); i++)
      {
         int face, o, el1, el2;
         mesh.GetBdrElementFace(i, &face, &o);
         mesh.GetFaceElements(face, &el1, &el2);
         if (partitioning[(o % 2 == 0 || el2 < 0) ? el1 : el2] == MyRank)
         {
            NumOfBdrElements++;
            if (mesh.NURBSext)
               activeBdrElem[i] = true;
         }
      }

      bdrelem_counter = 0;
      boundary.SetSize(NumOfBdrElements);
      for (i = 0; i < mesh.GetNBE(); i++)
      {
         int face, o, el1, el2;
         mesh.GetBdrElementFace(i, &face, &o);
         mesh.GetFaceElements(face, &el1, &el2);
         if (partitioning[(o % 2 == 0 || el2 < 0) ? el1 : el2] == MyRank)
         {
            boundary[bdrelem_counter] = mesh.GetBdrElement(i)->Duplicate(this);
            int *v = boundary[bdrelem_counter]->GetVertices();
            int nv = boundary[bdrelem_counter]->GetNVertices();
            for (j = 0; j < nv; j++)
               v[j] = vert_global_local[v[j]];
            bdrelem_counter++;
         }
      }
   }
   else if (Dim == 2)
   {
      edge_element = new Table;
      Transpose(mesh.ElementToEdgeTable(), *edge_element, mesh.GetNEdges());

      NumOfBdrElements = 0;
      for (i = 0; i < mesh.GetNBE(); i++)
      {
         int edge = mesh.GetBdrElementEdgeIndex(i);
         int el1 = edge_element->GetRow(edge)[0];
         if (partitioning[el1] == MyRank)
         {
            NumOfBdrElements++;
            if (mesh.NURBSext)
               activeBdrElem[i] = true;
         }
      }

      bdrelem_counter = 0;
      boundary.SetSize(NumOfBdrElements);
      for (i = 0; i < mesh.GetNBE(); i++)
      {
         int edge = mesh.GetBdrElementEdgeIndex(i);
         int el1 = edge_element->GetRow(edge)[0];
         if (partitioning[el1] == MyRank)
         {
            boundary[bdrelem_counter] = mesh.GetBdrElement(i)->Duplicate(this);
            int *v = boundary[bdrelem_counter]->GetVertices();
            int nv = boundary[bdrelem_counter]->GetNVertices();
            for (j = 0; j < nv; j++)
               v[j] = vert_global_local[v[j]];
            bdrelem_counter++;
         }
      }
   }
   else if (Dim == 1)
   {
      NumOfBdrElements = 0;
      for (i = 0; i < mesh.GetNBE(); i++)
      {
         int vert = mesh.boundary[i]->GetVertices()[0];
         int el1, el2;
         mesh.GetFaceElements(vert, &el1, &el2);
         if (partitioning[el1] == MyRank)
         {
            NumOfBdrElements++;
         }
      }

      bdrelem_counter = 0;
      boundary.SetSize(NumOfBdrElements);
      for (i = 0; i < mesh.GetNBE(); i++)
      {
         int vert = mesh.boundary[i]->GetVertices()[0];
         int el1, el2;
         mesh.GetFaceElements(vert, &el1, &el2);
         if (partitioning[el1] == MyRank)
         {
            boundary[bdrelem_counter] = mesh.GetBdrElement(i)->Duplicate(this);
            int *v = boundary[bdrelem_counter]->GetVertices();
            v[0] = vert_global_local[v[0]];
            bdrelem_counter++;
         }
      }
   }

   meshgen = mesh.MeshGenerator();

   mesh.attributes.Copy(attributes);
   mesh.bdr_attributes.Copy(bdr_attributes);

   // this is called by the default Mesh constructor
   // InitTables();

   if (Dim > 1)
   {
      el_to_edge = new Table;
      NumOfEdges = Mesh::GetElementToEdgeTable(*el_to_edge, be_to_edge);
   }
   else
      NumOfEdges = 0;

   STable3D *faces_tbl = NULL;
   if (Dim == 3)
      faces_tbl = GetElementToFaceTable(1);
   else
      NumOfFaces = 0;
   GenerateFaces();

   c_el_to_edge = NULL;

   ListOfIntegerSets  groups;
   IntegerSet         group;

   // the first group is the local one
   group.Recreate(1, &MyRank);
   groups.Insert(group);

#ifdef MFEM_DEBUG
   if (Dim < 3 && mesh.GetNFaces() != 0)
   {
      cerr << "ParMesh::ParMesh (proc " << MyRank << ") : "
         "(Dim < 3 && mesh.GetNFaces() != 0) is true!" << endl;
      mfem_error();
   }
#endif
   // determine shared faces
   int sface_counter = 0;
   Array<int> face_group(mesh.GetNFaces());
   for (i = 0; i < face_group.Size(); i++)
   {
      int el[2];
      face_group[i] = -1;
      mesh.GetFaceElements(i, &el[0], &el[1]);
      if (el[1] >= 0)
      {
         el[0] = partitioning[el[0]];
         el[1] = partitioning[el[1]];
         if ((el[0] == MyRank && el[1] != MyRank) ||
             (el[0] != MyRank && el[1] == MyRank))
         {
            group.Recreate(2, el);
            face_group[i] = groups.Insert(group) - 1;
            sface_counter++;
         }
      }
   }

   // determine shared edges
   int sedge_counter = 0;
   if (!edge_element)
   {
      edge_element = new Table;
      if (Dim == 1)
         edge_element->SetDims(0,0);
      else
         Transpose(mesh.ElementToEdgeTable(), *edge_element, mesh.GetNEdges());
   }
   for (i = 0; i < edge_element->Size(); i++)
   {
      int me = 0, others = 0;
      for (j = edge_element->GetI()[i]; j < edge_element->GetI()[i+1]; j++)
      {
         edge_element->GetJ()[j] = partitioning[edge_element->GetJ()[j]];
         if (edge_element->GetJ()[j] == MyRank)
            me = 1;
         else
            others = 1;
      }

      if (me && others)
      {
         sedge_counter++;
         group.Recreate(edge_element->RowSize(i), edge_element->GetRow(i));
         edge_element->GetRow(i)[0] = groups.Insert(group) - 1;
      }
      else
         edge_element->GetRow(i)[0] = -1;
   }

   // determine shared vertices
   int svert_counter = 0;
   Table *vert_element = mesh.GetVertexToElementTable(); // we must delete this

   for (i = 0; i < vert_element->Size(); i++)
   {
      int me = 0, others = 0;
      for (j = vert_element->GetI()[i]; j < vert_element->GetI()[i+1]; j++)
      {
         vert_element->GetJ()[j] = partitioning[vert_element->GetJ()[j]];
         if (vert_element->GetJ()[j] == MyRank)
            me = 1;
         else
            others = 1;
      }

      if (me && others)
      {
         svert_counter++;
         group.Recreate(vert_element->RowSize(i), vert_element->GetRow(i));
         vert_element->GetI()[i] = groups.Insert(group) - 1;
      }
      else
         vert_element->GetI()[i] = -1;
   }

   // build group_sface
   group_sface.MakeI(groups.Size()-1);

   for (i = 0; i < face_group.Size(); i++)
      if (face_group[i] >= 0)
         group_sface.AddAColumnInRow(face_group[i]);

   group_sface.MakeJ();

   sface_counter = 0;
   for (i = 0; i < face_group.Size(); i++)
      if (face_group[i] >= 0)
         group_sface.AddConnection(face_group[i], sface_counter++);

   group_sface.ShiftUpI();

   // build group_sedge
   group_sedge.MakeI(groups.Size()-1);

   for (i = 0; i < edge_element->Size(); i++)
      if (edge_element->GetRow(i)[0] >= 0)
         group_sedge.AddAColumnInRow(edge_element->GetRow(i)[0]);

   group_sedge.MakeJ();

   sedge_counter = 0;
   for (i = 0; i < edge_element->Size(); i++)
      if (edge_element->GetRow(i)[0] >= 0)
         group_sedge.AddConnection(edge_element->GetRow(i)[0],
                                   sedge_counter++);

   group_sedge.ShiftUpI();

   // build group_svert
   group_svert.MakeI(groups.Size()-1);

   for (i = 0; i < vert_element->Size(); i++)
      if (vert_element->GetI()[i] >= 0)
         group_svert.AddAColumnInRow(vert_element->GetI()[i]);

   group_svert.MakeJ();

   svert_counter = 0;
   for (i = 0; i < vert_element->Size(); i++)
      if (vert_element->GetI()[i] >= 0)
         group_svert.AddConnection(vert_element->GetI()[i],
                                   svert_counter++);

   group_svert.ShiftUpI();

   // build shared_faces and sface_lface
   shared_faces.SetSize(sface_counter);
   sface_lface. SetSize(sface_counter);

   if (Dim == 3)
   {
      sface_counter = 0;
      for (i = 0; i < face_group.Size(); i++)
         if (face_group[i] >= 0)
         {
            shared_faces[sface_counter] = mesh.GetFace(i)->Duplicate(this);
            int *v = shared_faces[sface_counter]->GetVertices();
            int nv = shared_faces[sface_counter]->GetNVertices();
            for (j = 0; j < nv; j++)
               v[j] = vert_global_local[v[j]];
            switch (shared_faces[sface_counter]->GetType())
            {
            case Element::TRIANGLE:
               sface_lface[sface_counter] = (*faces_tbl)(v[0], v[1], v[2]);
               // mark the shared face for refinement by reorienting
               // it according to the refinement flag in the tetradron
               // to which this shared face belongs to.
               {
                  int lface = sface_lface[sface_counter];
                  Tetrahedron *tet =
                     (Tetrahedron *)(elements[faces_info[lface].Elem1No]);
                  int re[2], type, flag, *tv;
                  tet->ParseRefinementFlag(re, type, flag);
                  tv = tet->GetVertices();
                  switch (faces_info[lface].Elem1Inf/64)
                  {
                  case 0:
                     switch (re[1])
                     {
                     case 1: v[0] = tv[1]; v[1] = tv[2]; v[2] = tv[3]; break;
                     case 4: v[0] = tv[3]; v[1] = tv[1]; v[2] = tv[2]; break;
                     case 5: v[0] = tv[2]; v[1] = tv[3]; v[2] = tv[1]; break;
                     }
                     break;
                  case 1:
                     switch (re[0])
                     {
                     case 2: v[0] = tv[2]; v[1] = tv[0]; v[2] = tv[3]; break;
                     case 3: v[0] = tv[0]; v[1] = tv[3]; v[2] = tv[2]; break;
                     case 5: v[0] = tv[3]; v[1] = tv[2]; v[2] = tv[0]; break;
                     }
                     break;
                  case 2:
                     v[0] = tv[0]; v[1] = tv[1]; v[2] = tv[3];
                     break;
                  case 3:
                     v[0] = tv[1]; v[1] = tv[0]; v[2] = tv[2];
                     break;
                  }
                  // flip the shared face in the processor that owns the
                  // second element (in 'mesh')
                  {
                     int gl_el1, gl_el2;
                     mesh.GetFaceElements(i, &gl_el1, &gl_el2);
                     if (MyRank == partitioning[gl_el2])
                     {
                        const int t = v[0]; v[0] = v[1]; v[1] = t;
                     }
                  }
               }
               break;
            case Element::QUADRILATERAL:
               sface_lface[sface_counter] =
                  (*faces_tbl)(v[0], v[1], v[2], v[3]);
               break;
            }
            sface_counter++;
         }

      delete faces_tbl;
   }

   // build shared_edges and sedge_ledge
   shared_edges.SetSize(sedge_counter);
   sedge_ledge. SetSize(sedge_counter);

   {
      DSTable v_to_v(NumOfVertices);
      GetVertexToVertexTable(v_to_v);

      sedge_counter = 0;
      for (i = 0; i < edge_element->Size(); i++)
         if (edge_element->GetRow(i)[0] >= 0)
         {
            mesh.GetEdgeVertices(i, vert);

            shared_edges[sedge_counter] =
               new Segment(vert_global_local[vert[0]],
                           vert_global_local[vert[1]], 1);

            if ((sedge_ledge[sedge_counter] =
                 v_to_v(vert_global_local[vert[0]],
                        vert_global_local[vert[1]])) < 0)
            {
               cerr << "\n\n\n" << MyRank << ": ParMesh::ParMesh: "
                    << "ERROR in v_to_v\n\n" << endl;
               mfem_error();
            }

            sedge_counter++;
         }
   }

   delete edge_element;

   // build svert_lvert
   svert_lvert.SetSize(svert_counter);

   svert_counter = 0;
   for (i = 0; i < vert_element->Size(); i++)
      if (vert_element->GetI()[i] >= 0)
         svert_lvert[svert_counter++] = vert_global_local[i];

   delete vert_element;

   // build the group communication topology
   gtopo.Create(groups, 822);

   if (mesh.NURBSext)
   {
      NURBSext = new ParNURBSExtension(comm, mesh.NURBSext, partitioning,
                                       activeBdrElem);
   }

   if (mesh.GetNodes()) // curved mesh
   {
      Nodes = new ParGridFunction(this, mesh.GetNodes());
      own_nodes = 1;

      Array<int> gvdofs, lvdofs;
      Vector lnodes;
      element_counter = 0;
      for (i = 0; i < mesh.GetNE(); i++)
         if (partitioning[i] == MyRank)
         {
            Nodes->FESpace()->GetElementVDofs(element_counter, lvdofs);
            mesh.GetNodes()->FESpace()->GetElementVDofs(i, gvdofs);
            mesh.GetNodes()->GetSubVector(gvdofs, lnodes);
            Nodes->SetSubVector(lvdofs, lnodes);
            element_counter++;
         }
   }

   if (partitioning_ == NULL)
      delete [] partitioning;

   have_face_nbr_data = false;
}

void ParMesh::GroupEdge(int group, int i, int &edge, int &o)
{
   int sedge = group_sedge.GetJ()[group_sedge.GetI()[group-1]+i];
   edge = sedge_ledge[sedge];
   int *v = shared_edges[sedge]->GetVertices();
   o = (v[0] < v[1]) ? (+1) : (-1);
}

void ParMesh::GroupFace(int group, int i, int &face, int &o)
{
   int sface = group_sface.GetJ()[group_sface.GetI()[group-1]+i];
   face = sface_lface[sface];
   // face gives the base orientation
   if (faces[face]->GetType() == Element::TRIANGLE)
      o = GetTriOrientation(faces[face]->GetVertices(),
                            shared_faces[sface]->GetVertices());
   if (faces[face]->GetType() == Element::QUADRILATERAL)
      o = GetQuadOrientation(faces[face]->GetVertices(),
                             shared_faces[sface]->GetVertices());
}

// For a line segment with vertices v[0] and v[1], return a number with
// the following meaning:
// 0 - the edge was not refined
// 1 - the edge e was refined once by splitting v[0],v[1]
int ParMesh::GetEdgeSplittings(Element *edge, const DSTable &v_to_v,
                               int *middle)
{
   int m, *v = edge->GetVertices();

   if ((m = v_to_v(v[0], v[1])) != -1 && middle[m] != -1)
      return 1;
   else
      return 0;
}

// For a triangular face with (correctly ordered) vertices v[0], v[1], v[2]
// return a number with the following meaning:
// 0 - the face was not refined
// 1 - the face was refined once by splitting v[0],v[1]
// 2 - the face was refined twice by splitting v[0],v[1] and then v[1],v[2]
// 3 - the face was refined twice by splitting v[0],v[1] and then v[0],v[2]
// 4 - the face was refined three times (as in 2+3)
int ParMesh::GetFaceSplittings(Element *face, const DSTable &v_to_v,
                               int *middle)
{
   int m, right = 0;
   int number_of_splittings = 0;
   int *v = face->GetVertices();

   if ((m = v_to_v(v[0], v[1])) != -1 && middle[m] != -1)
   {
      number_of_splittings++;
      if ((m = v_to_v(v[1], v[2])) != -1 && middle[m] != -1)
      {
         right = 1;
         number_of_splittings++;
      }
      if ((m = v_to_v(v[2], v[0])) != -1 && middle[m] != -1)
         number_of_splittings++;

      switch (number_of_splittings)
      {
      case 2:
         if (right == 0)
            number_of_splittings++;
         break;
      case 3:
         number_of_splittings++;
         break;
      }
   }

   return number_of_splittings;
}

void ParMesh::GetFaceNbrElementTransformation(
   int i, IsoparametricTransformation *ElTr)
{
   DenseMatrix &pointmat = ElTr->GetPointMat();
   Element *elem = face_nbr_elements[i];

   ElTr->Attribute = elem->GetAttribute();
   ElTr->ElementNo = NumOfElements + i;

   if (Nodes == NULL)
   {
      const int nv = elem->GetNVertices();
      const int *v = elem->GetVertices();

      pointmat.SetSize(spaceDim, nv);
      for (int k = 0; k < spaceDim; k++)
         for (int j = 0; j < nv; j++)
            pointmat(k, j) = face_nbr_vertices[v[j]](k);

      ElTr->SetFE(GetTransformationFEforElementType(elem->GetType()));
   }
   else
   {
      Array<int> vdofs;
      ParGridFunction *pNodes = dynamic_cast<ParGridFunction *>(Nodes);
      if (pNodes)
      {
         pNodes->ParFESpace()->GetFaceNbrElementVDofs(i, vdofs);
         int n = vdofs.Size()/spaceDim;
         pointmat.SetSize(spaceDim, n);
         for (int k = 0; k < spaceDim; k++)
            for (int j = 0; j < n; j++)
               pointmat(k,j) = (pNodes->FaceNbrData())(vdofs[n*k+j]);

         ElTr->SetFE(pNodes->ParFESpace()->GetFaceNbrFE(i));
      }
      else
         mfem_error("ParMesh::GetFaceNbrElementTransformation : "
                    "Nodes are not ParGridFunction!");
   }
}

void ParMesh::DeleteFaceNbrData()
{
   if (!have_face_nbr_data)
      return;

   have_face_nbr_data = false;
   face_nbr_group.DeleteAll();
   face_nbr_elements_offset.DeleteAll();
   face_nbr_vertices_offset.DeleteAll();
   for (int i = 0; i < face_nbr_elements.Size(); i++)
      FreeElement(face_nbr_elements[i]);
   face_nbr_elements.DeleteAll();
   face_nbr_vertices.DeleteAll();
   send_face_nbr_elements.Clear();
   send_face_nbr_vertices.Clear();
}

void ParMesh::ExchangeFaceNbrData()
{
   if (have_face_nbr_data)
      return;

   Table *gr_sface;
   int   *s2l_face;
   if (Dim == 1)
   {
      gr_sface = &group_svert;
      s2l_face = svert_lvert;
   }
   else if (Dim == 2)
   {
      gr_sface = &group_sedge;
      s2l_face = sedge_ledge;
   }
   else
   {
      gr_sface = &group_sface;
      s2l_face = sface_lface;
   }

   int num_face_nbrs = 0;
   for (int g = 1; g < GetNGroups(); g++)
      if (gr_sface->RowSize(g-1) > 0)
         num_face_nbrs++;

   face_nbr_group.SetSize(num_face_nbrs);

   if (num_face_nbrs == 0)
   {
      have_face_nbr_data = true;
      return;
   }

   {
      // sort face-neighbors by processor rank
      Array<Pair<int, int> > rank_group(num_face_nbrs);

      for (int g = 1, counter = 0; g < GetNGroups(); g++)
         if (gr_sface->RowSize(g-1) > 0)
         {
#ifdef MFEM_DEBUG
            if (gtopo.GetGroupSize(g) != 2)
               mfem_error("ParMesh::ExchangeFaceNbrData() : "
                          "group size is not 2!");
#endif
            const int *nbs = gtopo.GetGroup(g);
            int lproc = (nbs[0]) ? nbs[0] : nbs[1];
            rank_group[counter].one = gtopo.GetNeighborRank(lproc);
            rank_group[counter].two = g;
            counter++;
         }

      SortPairs<int, int>(rank_group, rank_group.Size());

      for (int fn = 0; fn < num_face_nbrs; fn++)
         face_nbr_group[fn] = rank_group[fn].two;
   }

   MPI_Request *requests = new MPI_Request[2*num_face_nbrs];
   MPI_Request *send_requests = requests;
   MPI_Request *recv_requests = requests + num_face_nbrs;
   MPI_Status  *statuses = new MPI_Status[num_face_nbrs];

   int *nbr_data = new int[6*num_face_nbrs];
   int *nbr_send_data = nbr_data;
   int *nbr_recv_data = nbr_data + 3*num_face_nbrs;

   Array<int> el_marker(GetNE());
   Array<int> vertex_marker(GetNV());
   el_marker = -1;
   vertex_marker = -1;

   Table send_face_nbr_elemdata, send_face_nbr_facedata;

   send_face_nbr_elements.MakeI(num_face_nbrs);
   send_face_nbr_vertices.MakeI(num_face_nbrs);
   send_face_nbr_elemdata.MakeI(num_face_nbrs);
   send_face_nbr_facedata.MakeI(num_face_nbrs);
   for (int fn = 0; fn < num_face_nbrs; fn++)
   {
      int nbr_group = face_nbr_group[fn];
      int  num_sfaces = gr_sface->RowSize(nbr_group-1);
      int *sface = gr_sface->GetRow(nbr_group-1);
      for (int i = 0; i < num_sfaces; i++)
      {
         int lface = s2l_face[sface[i]];
         int el = faces_info[lface].Elem1No;
         if (el_marker[el] != fn)
         {
            el_marker[el] = fn;
            send_face_nbr_elements.AddAColumnInRow(fn);

            const int nv = elements[el]->GetNVertices();
            const int *v = elements[el]->GetVertices();
            for (int j = 0; j < nv; j++)
               if (vertex_marker[v[j]] != fn)
               {
                  vertex_marker[v[j]] = fn;
                  send_face_nbr_vertices.AddAColumnInRow(fn);
               }

            send_face_nbr_elemdata.AddColumnsInRow(fn, nv + 2);
         }
      }
      send_face_nbr_facedata.AddColumnsInRow(fn, 2*num_sfaces);

      nbr_send_data[3*fn  ] = send_face_nbr_elements.GetI()[fn];
      nbr_send_data[3*fn+1] = send_face_nbr_vertices.GetI()[fn];
      nbr_send_data[3*fn+2] = send_face_nbr_elemdata.GetI()[fn];

      int nbr_rank = GetFaceNbrRank(fn);
      int tag = 0;

      MPI_Isend(&nbr_send_data[3*fn], 3, MPI_INT, nbr_rank, tag, MyComm,
                &send_requests[fn]);
      MPI_Irecv(&nbr_recv_data[3*fn], 3, MPI_INT, nbr_rank, tag, MyComm,
                &recv_requests[fn]);
   }
   send_face_nbr_elements.MakeJ();
   send_face_nbr_vertices.MakeJ();
   send_face_nbr_elemdata.MakeJ();
   send_face_nbr_facedata.MakeJ();
   el_marker = -1;
   vertex_marker = -1;
   for (int fn = 0; fn < num_face_nbrs; fn++)
   {
      int nbr_group = face_nbr_group[fn];
      int  num_sfaces = gr_sface->RowSize(nbr_group-1);
      int *sface = gr_sface->GetRow(nbr_group-1);
      for (int i = 0; i < num_sfaces; i++)
      {
         int lface = s2l_face[sface[i]];
         int el = faces_info[lface].Elem1No;
         if (el_marker[el] != fn)
         {
            el_marker[el] = fn;
            send_face_nbr_elements.AddConnection(fn, el);

            const int nv = elements[el]->GetNVertices();
            const int *v = elements[el]->GetVertices();
            for (int j = 0; j < nv; j++)
               if (vertex_marker[v[j]] != fn)
               {
                  vertex_marker[v[j]] = fn;
                  send_face_nbr_vertices.AddConnection(fn, v[j]);
               }

            send_face_nbr_elemdata.AddConnection(fn, GetAttribute(el));
            send_face_nbr_elemdata.AddConnection(
               fn, GetElementBaseGeometry(el));
            send_face_nbr_elemdata.AddConnections(fn, v, nv);
         }
         send_face_nbr_facedata.AddConnection(fn, el);
         int info = faces_info[lface].Elem1Inf;
         // change the orientation in info to be relative to the shared face
         //   in 1D and 2D keep the orientation equal to 0
         if (Dim == 3)
         {
            Element *lf = faces[lface];
            const int *sf_v = shared_faces[sface[i]]->GetVertices();

            if  (lf->GetGeometryType() == Geometry::TRIANGLE)
               info += GetTriOrientation(sf_v, lf->GetVertices());
            else
               info += GetQuadOrientation(sf_v, lf->GetVertices());
         }
         send_face_nbr_facedata.AddConnection(fn, info);
      }
   }
   send_face_nbr_elements.ShiftUpI();
   send_face_nbr_vertices.ShiftUpI();
   send_face_nbr_elemdata.ShiftUpI();
   send_face_nbr_facedata.ShiftUpI();

   // convert the vertex indices in send_face_nbr_elemdata
   // convert the element indices in send_face_nbr_facedata
   for (int fn = 0; fn < num_face_nbrs; fn++)
   {
      int  num_elems  = send_face_nbr_elements.RowSize(fn);
      int *elems      = send_face_nbr_elements.GetRow(fn);
      int  num_verts  = send_face_nbr_vertices.RowSize(fn);
      int *verts      = send_face_nbr_vertices.GetRow(fn);
      int *elemdata   = send_face_nbr_elemdata.GetRow(fn);
      int  num_sfaces = send_face_nbr_facedata.RowSize(fn)/2;
      int *facedata   = send_face_nbr_facedata.GetRow(fn);

      for (int i = 0; i < num_verts; i++)
         vertex_marker[verts[i]] = i;

      for (int el = 0; el < num_elems; el++)
      {
         const int nv = elements[el]->GetNVertices();
         elemdata += 2; // skip the attribute and the geometry type
         for (int j = 0; j < nv; j++)
            elemdata[j] = vertex_marker[elemdata[j]];
         elemdata += nv;

         el_marker[elems[el]] = el;
      }

      for (int i = 0; i < num_sfaces; i++)
         facedata[2*i] = el_marker[facedata[2*i]];
   }

   MPI_Waitall(num_face_nbrs, recv_requests, statuses);

   Array<int> recv_face_nbr_facedata;
   Table recv_face_nbr_elemdata;

   // fill-in face_nbr_elements_offset, face_nbr_vertices_offset
   face_nbr_elements_offset.SetSize(num_face_nbrs + 1);
   face_nbr_vertices_offset.SetSize(num_face_nbrs + 1);
   recv_face_nbr_elemdata.MakeI(num_face_nbrs);
   face_nbr_elements_offset[0] = 0;
   face_nbr_vertices_offset[0] = 0;
   for (int fn = 0; fn < num_face_nbrs; fn++)
   {
      face_nbr_elements_offset[fn+1] =
         face_nbr_elements_offset[fn] + nbr_recv_data[3*fn];
      face_nbr_vertices_offset[fn+1] =
         face_nbr_vertices_offset[fn] + nbr_recv_data[3*fn+1];
      recv_face_nbr_elemdata.AddColumnsInRow(fn, nbr_recv_data[3*fn+2]);
   }
   recv_face_nbr_elemdata.MakeJ();

   MPI_Waitall(num_face_nbrs, send_requests, statuses);

   // send and receive the element data
   for (int fn = 0; fn < num_face_nbrs; fn++)
   {
      int nbr_rank = GetFaceNbrRank(fn);
      int tag = 0;

      MPI_Isend(send_face_nbr_elemdata.GetRow(fn),
                send_face_nbr_elemdata.RowSize(fn),
                MPI_INT, nbr_rank, tag, MyComm, &send_requests[fn]);

      MPI_Irecv(recv_face_nbr_elemdata.GetRow(fn),
                recv_face_nbr_elemdata.RowSize(fn),
                MPI_INT, nbr_rank, tag, MyComm, &recv_requests[fn]);
   }

   // convert the element data into face_nbr_elements
   face_nbr_elements.SetSize(face_nbr_elements_offset[num_face_nbrs]);
   while (true)
   {
      int fn;
      MPI_Waitany(num_face_nbrs, recv_requests, &fn, statuses);

      if (fn == MPI_UNDEFINED)
         break;

      int  vert_off      = face_nbr_vertices_offset[fn];
      int  elem_off      = face_nbr_elements_offset[fn];
      int  num_elems     = face_nbr_elements_offset[fn+1] - elem_off;
      int *recv_elemdata = recv_face_nbr_elemdata.GetRow(fn);

      for (int i = 0; i < num_elems; i++)
      {
         Element *el = NewElement(recv_elemdata[1]);
         el->SetAttribute(recv_elemdata[0]);
         recv_elemdata += 2;
         int nv = el->GetNVertices();
         for (int j = 0; j < nv; j++)
            recv_elemdata[j] += vert_off;
         el->SetVertices(recv_elemdata);
         recv_elemdata += nv;
         face_nbr_elements[elem_off++] = el;
      }
   }

   MPI_Waitall(num_face_nbrs, send_requests, statuses);

   // send and receive the face data
   recv_face_nbr_facedata.SetSize(
      send_face_nbr_facedata.Size_of_connections());
   for (int fn = 0; fn < num_face_nbrs; fn++)
   {
      int nbr_rank = GetFaceNbrRank(fn);
      int tag = 0;

      MPI_Isend(send_face_nbr_facedata.GetRow(fn),
                send_face_nbr_facedata.RowSize(fn),
                MPI_INT, nbr_rank, tag, MyComm, &send_requests[fn]);

      // the size of the send and receive face data is the same
      MPI_Irecv(&recv_face_nbr_facedata[send_face_nbr_facedata.GetI()[fn]],
                send_face_nbr_facedata.RowSize(fn),
                MPI_INT, nbr_rank, tag, MyComm, &recv_requests[fn]);
   }

   // transfer the received face data into faces_info
   while (true)
   {
      int fn;
      MPI_Waitany(num_face_nbrs, recv_requests, &fn, statuses);

      if (fn == MPI_UNDEFINED)
         break;

      int  elem_off   = face_nbr_elements_offset[fn];
      int  nbr_group  = face_nbr_group[fn];
      int  num_sfaces = gr_sface->RowSize(nbr_group-1);
      int *sface      = gr_sface->GetRow(nbr_group-1);
      int *facedata =
         &recv_face_nbr_facedata[send_face_nbr_facedata.GetI()[fn]];

      for (int i = 0; i < num_sfaces; i++)
      {
         int lface = s2l_face[sface[i]];
         FaceInfo &face_info = faces_info[lface];
         face_info.Elem2No = -1 - (facedata[2*i] + elem_off);
         int info = facedata[2*i+1];
         // change the orientation in info to be relative to the local face
         if (Dim < 3)
         {
            info++; // orientation 0 --> orientation 1
         }
         else
         {
            int nbr_ori = info%64, nbr_v[4];
            Element *lf = faces[lface];
            const int *sf_v = shared_faces[sface[i]]->GetVertices();

            if  (lf->GetGeometryType() == Geometry::TRIANGLE)
            {
               // apply the nbr_ori to sf_v to get nbr_v
               const int *perm = tri_orientations[nbr_ori];
               for (int j = 0; j < 3; j++)
                  nbr_v[perm[j]] = sf_v[j];
               // get the orientation of nbr_v w.r.t. the local face
               nbr_ori = GetTriOrientation(lf->GetVertices(), nbr_v);
            }
            else
            {
               // apply the nbr_ori to sf_v to get nbr_v
               const int *perm = quad_orientations[nbr_ori];
               for (int j = 0; j < 4; j++)
                  nbr_v[perm[j]] = sf_v[j];
               // get the orientation of nbr_v w.r.t. the local face
               nbr_ori = GetQuadOrientation(lf->GetVertices(), nbr_v);
            }

            info = 64*(info/64) + nbr_ori;
         }
         face_info.Elem2Inf = info;
      }
   }

   MPI_Waitall(num_face_nbrs, send_requests, statuses);

   // allocate the face_nbr_vertices
   face_nbr_vertices.SetSize(face_nbr_vertices_offset[num_face_nbrs]);

   delete [] nbr_data;

   delete [] statuses;
   delete [] requests;

   have_face_nbr_data = true;

   ExchangeFaceNbrNodes();
}

void ParMesh::ExchangeFaceNbrNodes()
{
   if (!have_face_nbr_data)
   {
      ExchangeFaceNbrData(); // calls this method at the end
   }
   else if (Nodes == NULL)
   {
      int num_face_nbrs = GetNFaceNeighbors();

      MPI_Request *requests = new MPI_Request[2*num_face_nbrs];
      MPI_Request *send_requests = requests;
      MPI_Request *recv_requests = requests + num_face_nbrs;
      MPI_Status  *statuses = new MPI_Status[num_face_nbrs];

      // allocate buffer and copy the vertices to be sent
      Array<Vertex> send_vertices(send_face_nbr_vertices.Size_of_connections());
      for (int i = 0; i < send_vertices.Size(); i++)
         send_vertices[i] = vertices[send_face_nbr_vertices.GetJ()[i]];

      // send and receive the vertices
      for (int fn = 0; fn < num_face_nbrs; fn++)
      {
         int nbr_rank = GetFaceNbrRank(fn);
         int tag = 0;

         MPI_Isend(send_vertices[send_face_nbr_vertices.GetI()[fn]](),
                   3*send_face_nbr_vertices.RowSize(fn),
                   MPI_DOUBLE, nbr_rank, tag, MyComm, &send_requests[fn]);

         MPI_Irecv(face_nbr_vertices[face_nbr_vertices_offset[fn]](),
                   3*(face_nbr_vertices_offset[fn+1] -
                      face_nbr_vertices_offset[fn]),
                   MPI_DOUBLE, nbr_rank, tag, MyComm, &recv_requests[fn]);
      }

      MPI_Waitall(num_face_nbrs, recv_requests, statuses);
      MPI_Waitall(num_face_nbrs, send_requests, statuses);

      delete [] statuses;
      delete [] requests;
   }
   else
   {
      ParGridFunction *pNodes = dynamic_cast<ParGridFunction *>(Nodes);
      if (pNodes)
         pNodes->ExchangeFaceNbrData();
      else
         mfem_error("ParMesh::ExchangeFaceNbrNodes() : "
                    "Nodes are not ParGridFunction!");
   }
}

int ParMesh::GetFaceNbrRank(int fn) const
{
   int nbr_group = face_nbr_group[fn];
   const int *nbs = gtopo.GetGroup(nbr_group);
   int nbr_lproc = (nbs[0]) ? nbs[0] : nbs[1];
   int nbr_rank = gtopo.GetNeighborRank(nbr_lproc);

   return nbr_rank;
}

Table *ParMesh::GetFaceToAllElementTable() const
{
   const Array<int> *s2l_face;
   if (Dim == 1)
      s2l_face = &svert_lvert;
   else if (Dim == 2)
      s2l_face = &sedge_ledge;
   else
      s2l_face = &sface_lface;

   Table *face_elem = new Table;

   face_elem->MakeI(faces_info.Size());

   for (int i = 0; i < faces_info.Size(); i++)
   {
      if (faces_info[i].Elem2No >= 0)
         face_elem->AddColumnsInRow(i, 2);
      else
         face_elem->AddAColumnInRow(i);
   }
   for (int i = 0; i < s2l_face->Size(); i++)
      face_elem->AddAColumnInRow((*s2l_face)[i]);

   face_elem->MakeJ();

   for (int i = 0; i < faces_info.Size(); i++)
   {
      face_elem->AddConnection(i, faces_info[i].Elem1No);
      if (faces_info[i].Elem2No >= 0)
         face_elem->AddConnection(i, faces_info[i].Elem2No);
   }
   for (int i = 0; i < s2l_face->Size(); i++)
   {
      int lface = (*s2l_face)[i];
      int nbr_elem_idx = -1 - faces_info[lface].Elem2No;
      face_elem->AddConnection(lface, NumOfElements + nbr_elem_idx);
   }

   face_elem->ShiftUpI();

   return face_elem;
}

FaceElementTransformations *ParMesh::GetSharedFaceTransformations(int sf)
{
   int FaceNo;

   if (Dim == 1)
      FaceNo = svert_lvert[sf];
   else if (Dim == 2)
      FaceNo = sedge_ledge[sf];
   else
      FaceNo = sface_lface[sf];

   // fill-in the face and the first (local) element data into FaceElemTr
   GetFaceElementTransformations(FaceNo);

   FaceInfo &face_info = faces_info[FaceNo];

   // setup the transformation for the second (neighbor) element
   FaceElemTr.Elem2No = -1 - face_info.Elem2No;
   GetFaceNbrElementTransformation(FaceElemTr.Elem2No, &Transformation2);
   FaceElemTr.Elem2 = &Transformation2;

   // setup Loc2
   int face_type = (Dim == 1) ? Element::POINT : faces[FaceNo]->GetType();
   switch (face_type)
   {
   case Element::POINT:
      GetLocalPtToSegTransformation(FaceElemTr.Loc2.Transf,
                                    face_info.Elem2Inf);
      break;

   case Element::SEGMENT:
      if (face_nbr_elements[FaceElemTr.Elem2No]->GetType() == Element::TRIANGLE)
         GetLocalSegToTriTransformation(FaceElemTr.Loc2.Transf,
                                        face_info.Elem2Inf);
      else // assume the element is a quad
         GetLocalSegToQuadTransformation(FaceElemTr.Loc2.Transf,
                                         face_info.Elem2Inf);
      break;

   case Element::TRIANGLE:
      // ---------  assumes the face is a triangle -- face of a tetrahedron
      GetLocalTriToTetTransformation(FaceElemTr.Loc2.Transf,
                                     face_info.Elem2Inf);
      break;

   case Element::QUADRILATERAL:
      // ---------  assumes the face is a quad -- face of a hexahedron
      GetLocalQuadToHexTransformation(FaceElemTr.Loc2.Transf,
                                      face_info.Elem2Inf);
      break;
   }

   return &FaceElemTr;
}

int ParMesh::GetNSharedFaces() const
{
   if (Dim == 1)
      return svert_lvert.Size();
   if (Dim == 2)
      return sedge_ledge.Size();
   return sface_lface.Size();
}

void ParMesh::ReorientTetMesh()
{
   if (Dim != 3 || !(meshgen & 1))
      return;

   Mesh::ReorientTetMesh();

   int *v;

   // The local edge and face numbering is changed therefore we need to
   // update sedge_ledge and sface_lface.
   {
      DSTable v_to_v(NumOfVertices);
      GetVertexToVertexTable(v_to_v);
      for (int i = 0; i < shared_edges.Size(); i++)
      {
         v = shared_edges[i]->GetVertices();
         sedge_ledge[i] = v_to_v(v[0], v[1]);
      }
   }

   // Rotate shared faces and update sface_lface.
   // Note that no communication is needed to ensure that the shared
   // faces are rotated in the same way in both processors. This is
   // automatic due to various things, e.g. the global to local vertex
   // mapping preserves the global order; also the way new vertices
   // are introduced during refinement is essential.
   {
      STable3D *faces_tbl = GetFacesTable();
      for (int i = 0; i < shared_faces.Size(); i++)
         if (shared_faces[i]->GetType() == Element::TRIANGLE)
         {
            v = shared_faces[i]->GetVertices();

            Rotate3(v[0], v[1], v[2]);

            sface_lface[i] = (*faces_tbl)(v[0], v[1], v[2]);
         }
      delete faces_tbl;
   }
}

void ParMesh::LocalRefinement(const Array<int> &marked_el, int type)
{
   int i, j, wtls = WantTwoLevelState;

   if (Nodes)  // curved mesh
   {
      UseTwoLevelState(1);
   }

   SetState(Mesh::NORMAL);
   DeleteCoarseTables();
   DeleteFaceNbrData();

   if (Dim == 3)
   {
      if (WantTwoLevelState)
      {
         c_NumOfVertices    = NumOfVertices;
         c_NumOfEdges       = NumOfEdges;
         c_NumOfFaces       = NumOfFaces;
         c_NumOfElements    = NumOfElements;
         c_NumOfBdrElements = NumOfBdrElements;
      }

      int uniform_refinement = 0;
      if (type < 0)
      {
         type = -type;
         uniform_refinement = 1;
      }

      // 1. Get table of vertex to vertex connections.
      DSTable v_to_v(NumOfVertices);
      GetVertexToVertexTable(v_to_v);

      // 2. Get edge to element connections in arrays edge1 and edge2
      Array<int> middle(v_to_v.NumberOfEntries());
      middle = -1;

      // 3. Do the red refinement.
      switch (type)
      {
      case 1:
         for (i = 0; i < marked_el.Size(); i++)
            Bisection(marked_el[i], v_to_v, NULL, NULL, middle);
         break;
      case 2:
         for (i = 0; i < marked_el.Size(); i++)
         {
            Bisection(marked_el[i], v_to_v, NULL, NULL, middle);

            Bisection(NumOfElements - 1, v_to_v, NULL, NULL, middle);
            Bisection(marked_el[i], v_to_v, NULL, NULL, middle);
         }
         break;
      case 3:
         for (i = 0; i < marked_el.Size(); i++)
         {
            Bisection(marked_el[i], v_to_v, NULL, NULL, middle);

            j = NumOfElements - 1;
            Bisection(j, v_to_v, NULL, NULL, middle);
            Bisection(NumOfElements - 1, v_to_v, NULL, NULL, middle);
            Bisection(j, v_to_v, NULL, NULL, middle);

            Bisection(marked_el[i], v_to_v, NULL, NULL, middle);
            Bisection(NumOfElements-1, v_to_v, NULL, NULL, middle);
            Bisection(marked_el[i], v_to_v, NULL, NULL, middle);
         }
         break;
      }

      if (WantTwoLevelState)
      {
         RefinedElement::State = RefinedElement::FINE;
         State = Mesh::TWO_LEVEL_FINE;
      }

      // 4. Do the green refinement (to get conforming mesh).
      int need_refinement;
      int refined_edge[5][3] = {{0, 0, 0},
                                {1, 0, 0},
                                {1, 1, 0},
                                {1, 0, 1},
                                {1, 1, 1}};
      int faces_in_group, max_faces_in_group = 0;
      // face_splittings identify how the shared faces have been split
      int **face_splittings = new int*[GetNGroups()-1];
      for (i = 0; i < GetNGroups()-1; i++)
      {
         faces_in_group = GroupNFaces(i+1);
         face_splittings[i] = new int[faces_in_group];
         if (faces_in_group > max_faces_in_group)
            max_faces_in_group = faces_in_group;
      }
      int neighbor, *iBuf = new int[max_faces_in_group];

      Array<int> group_faces;
      Vertex V;

      MPI_Request request;
      MPI_Status  status;

#ifdef MFEM_DEBUG
      int ref_loops_all = 0, ref_loops_par = 0;
#endif
      do
      {
         need_refinement = 0;
         for (i = 0; i < NumOfElements; i++)
         {
            if (elements[i]->NeedRefinement(v_to_v, middle))
            {
               need_refinement = 1;
               Bisection(i, v_to_v, NULL, NULL, middle);
            }
         }
#ifdef MFEM_DEBUG
         ref_loops_all++;
#endif

         if (uniform_refinement)
            continue;

         // if the mesh is locally conforming start making it globally
         // conforming
         if (need_refinement == 0)
         {
#ifdef MFEM_DEBUG
            ref_loops_par++;
#endif
            // MPI_Barrier(MyComm);

            // (a) send the type of interface splitting
            for (i = 0; i < GetNGroups()-1; i++)
            {
               group_sface.GetRow(i, group_faces);
               faces_in_group = group_faces.Size();
               // it is enough to communicate through the faces
               if (faces_in_group != 0)
               {
                  for (j = 0; j < faces_in_group; j++)
                     face_splittings[i][j] =
                        GetFaceSplittings(shared_faces[group_faces[j]], v_to_v,
                                          middle);
                  const int *nbs = gtopo.GetGroup(i+1);
                  if (nbs[0] == 0)
                     neighbor = gtopo.GetNeighborRank(nbs[1]);
                  else
                     neighbor = gtopo.GetNeighborRank(nbs[0]);
                  MPI_Isend(face_splittings[i], faces_in_group, MPI_INT,
                            neighbor, 0, MyComm, &request);
               }
            }

            // (b) receive the type of interface splitting
            for (i = 0; i < GetNGroups()-1; i++)
            {
               group_sface.GetRow(i, group_faces);
               faces_in_group = group_faces.Size();
               if (faces_in_group != 0)
               {
                  const int *nbs = gtopo.GetGroup(i+1);
                  if (nbs[0] == 0)
                     neighbor = gtopo.GetNeighborRank(nbs[1]);
                  else
                     neighbor = gtopo.GetNeighborRank(nbs[0]);
                  MPI_Recv(iBuf, faces_in_group, MPI_INT, neighbor,
                           MPI_ANY_TAG, MyComm, &status);

                  for (j = 0; j < faces_in_group; j++)
                     if (iBuf[j] != face_splittings[i][j])
                     {
                        int *v = shared_faces[group_faces[j]]->GetVertices();
                        for (int k = 0; k < 3; k++)
                           if (refined_edge[iBuf[j]][k] == 1 &&
                               refined_edge[face_splittings[i][j]][k] == 0)
                           {
                              int ii = v_to_v(v[k], v[(k+1)%3]);
                              if (middle[ii] == -1)
                              {
                                 need_refinement = 1;
                                 middle[ii] = NumOfVertices++;
                                 for (int c = 0; c < 3; c++)
                                    V(c) = 0.5 * (vertices[v[k]](c) +
                                                  vertices[v[(k+1)%3]](c));
                                 vertices.Append(V);
                              }
                           }
                     }
               }
            }

            i = need_refinement;
            MPI_Allreduce(&i, &need_refinement, 1, MPI_INT, MPI_LOR, MyComm);
         }
      }
      while (need_refinement == 1);

#ifdef MFEM_DEBUG
      i = ref_loops_all;
      MPI_Reduce(&i, &ref_loops_all, 1, MPI_INT, MPI_MAX, 0, MyComm);
      if (MyRank == 0)
      {
         cout << "\n\nParMesh::LocalRefinement : max. ref_loops_all = "
              << ref_loops_all << ", ref_loops_par = " << ref_loops_par
              << '\n' << endl;
      }
#endif

      delete [] iBuf;
      for (i = 0; i < GetNGroups()-1; i++)
         delete [] face_splittings[i];
      delete [] face_splittings;


      // 5. Update the boundary elements.
      do
      {
         need_refinement = 0;
         for (i = 0; i < NumOfBdrElements; i++)
            if (boundary[i]->NeedRefinement(v_to_v, middle))
            {
               need_refinement = 1;
               Bisection(i, v_to_v, middle);
            }
      }
      while (need_refinement == 1);

      if (NumOfBdrElements != boundary.Size())
         mfem_error("ParMesh::LocalRefinement :"
                    " (NumOfBdrElements != boundary.Size())");

      // 5a. Update the groups after refinement.
      if (el_to_face != NULL)
      {
         if (WantTwoLevelState)
         {
            c_el_to_face = el_to_face;
            el_to_face = NULL;
            mfem::Swap(faces_info, fc_faces_info);
         }
         RefineGroups(v_to_v, middle);
         // GetElementToFaceTable(); // Called by RefineGroups
         GenerateFaces();
         if (WantTwoLevelState)
         {
            f_el_to_face = el_to_face;
         }
      }

      // 6. Un-mark the Pf elements.
      int refinement_edges[2], type, flag;
      for (i = 0; i < NumOfElements; i++)
      {
         Element *El = elements[i];
         while (El->GetType() == Element::BISECTED)
            El = ((BisectedElement *) El)->FirstChild;
         ((Tetrahedron *) El)->ParseRefinementFlag(refinement_edges,
                                                   type, flag);
         if (type == Tetrahedron::TYPE_PF)
            ((Tetrahedron *) El)->CreateRefinementFlag(refinement_edges,
                                                       Tetrahedron::TYPE_PU,
                                                       flag);
      }

      // 7. Free the allocated memory.
      middle.DeleteAll();

      if (el_to_edge != NULL)
      {
         if (WantTwoLevelState)
         {
            c_el_to_edge = el_to_edge;
            f_el_to_edge = new Table;
            c_bel_to_edge = bel_to_edge;
            bel_to_edge = NULL;
            NumOfEdges = GetElementToEdgeTable(*f_el_to_edge, be_to_edge);
            el_to_edge = f_el_to_edge;
            f_bel_to_edge = bel_to_edge;
         }
         else
            NumOfEdges = GetElementToEdgeTable(*el_to_edge, be_to_edge);
      }

      if (WantTwoLevelState)
      {
         f_NumOfVertices    = NumOfVertices;
         f_NumOfEdges       = NumOfEdges;
         f_NumOfFaces       = NumOfFaces;
         f_NumOfElements    = NumOfElements;
         f_NumOfBdrElements = NumOfBdrElements;
      }
   } //  'if (Dim == 3)'


   if (Dim == 2)
   {
      if (WantTwoLevelState)
      {
         c_NumOfVertices    = NumOfVertices;
         c_NumOfEdges       = NumOfEdges;
         c_NumOfElements    = NumOfElements;
         c_NumOfBdrElements = NumOfBdrElements;
      }

      int uniform_refinement = 0;
      if (type < 0)
      {
         type = -type;
         uniform_refinement = 1;
      }

      // 1. Get table of vertex to vertex connections.
      DSTable v_to_v(NumOfVertices);
      GetVertexToVertexTable(v_to_v);

      // 2. Get edge to element connections in arrays edge1 and edge2
      int nedges  = v_to_v.NumberOfEntries();
      int *edge1  = new int[nedges];
      int *edge2  = new int[nedges];
      int *middle = new int[nedges];

      for (i = 0; i < nedges; i++)
         edge1[i] = edge2[i] = middle[i] = -1;

      for (i = 0; i < NumOfElements; i++)
      {
         int *v = elements[i]->GetVertices();
         for (j = 0; j < 3; j++)
         {
            int ind = v_to_v(v[j], v[(j+1)%3]);
            (edge1[ind] == -1) ? (edge1[ind] = i) : (edge2[ind] = i);
         }
      }

      // 3. Do the red refinement.
      for (i = 0; i < marked_el.Size(); i++)
         RedRefinement(marked_el[i], v_to_v, edge1, edge2, middle);

      if (WantTwoLevelState)
      {
         RefinedElement::State = RefinedElement::FINE;
         State = Mesh::TWO_LEVEL_FINE;
      }

      // 4. Do the green refinement (to get conforming mesh).
      int need_refinement;
      int edges_in_group, max_edges_in_group = 0;
      // edge_splittings identify how the shared edges have been split
      int **edge_splittings = new int*[GetNGroups()-1];
      for (i = 0; i < GetNGroups()-1; i++)
      {
         edges_in_group = GroupNEdges(i+1);
         edge_splittings[i] = new int[edges_in_group];
         if (edges_in_group > max_edges_in_group)
            max_edges_in_group = edges_in_group;
      }
      int neighbor, *iBuf = new int[max_edges_in_group];

      Array<int> group_edges;

      MPI_Request request;
      MPI_Status  status;
      Vertex V;
      V(2) = 0.0;

#ifdef MFEM_DEBUG
      int ref_loops_all = 0, ref_loops_par = 0;
#endif
      do
      {
         need_refinement = 0;
         for (i = 0; i < nedges; i++)
            if (middle[i] != -1 && edge1[i] != -1)
            {
               need_refinement = 1;
               GreenRefinement(edge1[i], v_to_v, edge1, edge2, middle);
            }
#ifdef MFEM_DEBUG
         ref_loops_all++;
#endif

         if (uniform_refinement)
            continue;

         // if the mesh is locally conforming start making it globally
         // conforming
         if (need_refinement == 0)
         {
#ifdef MFEM_DEBUG
            ref_loops_par++;
#endif
            // MPI_Barrier(MyComm);

            // (a) send the type of interface splitting
            for (i = 0; i < GetNGroups()-1; i++)
            {
               group_sedge.GetRow(i, group_edges);
               edges_in_group = group_edges.Size();
               // it is enough to communicate through the edges
               if (edges_in_group != 0)
               {
                  for (j = 0; j < edges_in_group; j++)
                     edge_splittings[i][j] =
                        GetEdgeSplittings(shared_edges[group_edges[j]], v_to_v,
                                          middle);
                  const int *nbs = gtopo.GetGroup(i+1);
                  if (nbs[0] == 0)
                     neighbor = gtopo.GetNeighborRank(nbs[1]);
                  else
                     neighbor = gtopo.GetNeighborRank(nbs[0]);
                  MPI_Isend(edge_splittings[i], edges_in_group, MPI_INT,
                            neighbor, 0, MyComm, &request);
               }
            }

            // (b) receive the type of interface splitting
            for (i = 0; i < GetNGroups()-1; i++)
            {
               group_sedge.GetRow(i, group_edges);
               edges_in_group = group_edges.Size();
               if (edges_in_group != 0)
               {
                  const int *nbs = gtopo.GetGroup(i+1);
                  if (nbs[0] == 0)
                     neighbor = gtopo.GetNeighborRank(nbs[1]);
                  else
                     neighbor = gtopo.GetNeighborRank(nbs[0]);
                  MPI_Recv(iBuf, edges_in_group, MPI_INT, neighbor,
                           MPI_ANY_TAG, MyComm, &status);

                  for (j = 0; j < edges_in_group; j++)
                     if (iBuf[j] == 1 && edge_splittings[i][j] == 0)
                     {
                        int *v = shared_edges[group_edges[j]]->GetVertices();
                        int ii = v_to_v(v[0], v[1]);
#ifdef MFEM_DEBUG
                        if (middle[ii] != -1)
                           mfem_error("ParMesh::LocalRefinement (triangles) : "
                                      "Oops!");
#endif
                        need_refinement = 1;
                        middle[ii] = NumOfVertices++;
                        for (int c = 0; c < 2; c++)
                           V(c) = 0.5 * (vertices[v[0]](c) + vertices[v[1]](c));
                        vertices.Append(V);
                     }
               }
            }

            i = need_refinement;
            MPI_Allreduce(&i, &need_refinement, 1, MPI_INT, MPI_LOR, MyComm);
         }
      }
      while (need_refinement == 1);

#ifdef MFEM_DEBUG
      i = ref_loops_all;
      MPI_Reduce(&i, &ref_loops_all, 1, MPI_INT, MPI_MAX, 0, MyComm);
      if (MyRank == 0)
      {
         cout << "\n\nParMesh::LocalRefinement : max. ref_loops_all = "
              << ref_loops_all << ", ref_loops_par = " << ref_loops_par
              << '\n' << endl;
      }
#endif

      for (i = 0; i < GetNGroups()-1; i++)
         delete [] edge_splittings[i];
      delete [] edge_splittings;

      delete [] iBuf;

      // 5. Update the boundary elements.
      int v1[2], v2[2], bisect, temp;
      temp = NumOfBdrElements;
      for (i = 0; i < temp; i++)
      {
         int *v = boundary[i]->GetVertices();
         bisect = v_to_v(v[0], v[1]);
         if (middle[bisect] != -1)
         {  // the element was refined (needs updating)
            if (boundary[i]->GetType() == Element::SEGMENT)
            {
               v1[0] =           v[0]; v1[1] = middle[bisect];
               v2[0] = middle[bisect]; v2[1] =           v[1];

               if (WantTwoLevelState)
               {
                  boundary.Append(new Segment(v2, boundary[i]->GetAttribute()));
#ifdef MFEM_USE_MEMALLOC
                  BisectedElement *aux = BEMemory.Alloc();
                  aux->SetCoarseElem(boundary[i]);
#else
                  BisectedElement *aux = new BisectedElement(boundary[i]);
#endif
                  aux->FirstChild =
                     new Segment(v1, boundary[i]->GetAttribute());
                  aux->SecondChild = NumOfBdrElements;
                  boundary[i] = aux;
                  NumOfBdrElements++;
               }
               else
               {
                  boundary[i]->SetVertices(v1);
                  boundary.Append(new Segment(v2, boundary[i]->GetAttribute()));
               }
            }
            else
               mfem_error("Only bisection of segment is implemented for bdr"
                          " elem.");
         }
      }
      NumOfBdrElements = boundary.Size();

      // 5a. Update the groups after refinement.
      RefineGroups(v_to_v, middle);

      // 6. Free the allocated memory.
      delete [] edge1;
      delete [] edge2;
      delete [] middle;

      if (WantTwoLevelState)
      {
         f_NumOfVertices    = NumOfVertices;
         f_NumOfElements    = NumOfElements;
         f_NumOfBdrElements = NumOfBdrElements;
         RefinedElement::State = RefinedElement::FINE;
         State = Mesh::TWO_LEVEL_FINE;
      }

      if (el_to_edge != NULL)
      {
         if (WantTwoLevelState)
         {
            c_el_to_edge = el_to_edge;
            mfem::Swap(be_to_edge, fc_be_to_edge); // save coarse be_to_edge
            f_el_to_edge = new Table;
            NumOfEdges = GetElementToEdgeTable(*f_el_to_edge, be_to_edge);
            el_to_edge = f_el_to_edge;
            f_NumOfEdges = NumOfEdges;
         }
         else
            NumOfEdges = GetElementToEdgeTable(*el_to_edge, be_to_edge);
         GenerateFaces();
      }
   } //  'if (Dim == 2)'

   if (Dim == 1) // --------------------------------------------------------
   {
      if (WantTwoLevelState)
      {
         c_NumOfVertices    = NumOfVertices;
         c_NumOfElements    = NumOfElements;
         c_NumOfBdrElements = NumOfBdrElements;
         c_NumOfEdges = 0;
      }
      int cne = NumOfElements, cnv = NumOfVertices;
      NumOfVertices += marked_el.Size();
      NumOfElements += marked_el.Size();
      vertices.SetSize(NumOfVertices);
      elements.SetSize(NumOfElements);
      for (j = 0; j < marked_el.Size(); j++)
      {
         i = marked_el[j];
         Segment *c_seg = (Segment *)elements[i];
         int *vert = c_seg->GetVertices(), attr = c_seg->GetAttribute();
         int new_v = cnv + j, new_e = cne + j;
         AverageVertices(vert, 2, new_v);
         elements[new_e] = new Segment(new_v, vert[1], attr);
         if (WantTwoLevelState)
         {
#ifdef MFEM_USE_MEMALLOC
            BisectedElement *aux = BEMemory.Alloc();
            aux->SetCoarseElem(c_seg);
#else
            BisectedElement *aux = new BisectedElement(c_seg);
#endif
            aux->FirstChild = new Segment(vert[0], new_v, attr);
            aux->SecondChild = new_e;
            elements[i] = aux;
         }
         else
         {
            vert[1] = new_v;
         }
      }
      if (WantTwoLevelState)
      {
         f_NumOfVertices    = NumOfVertices;
         f_NumOfElements    = NumOfElements;
         f_NumOfBdrElements = NumOfBdrElements;
         f_NumOfEdges = 0;

         RefinedElement::State = RefinedElement::FINE;
         State = Mesh::TWO_LEVEL_FINE;
      }
      GenerateFaces();
   } // end of 'if (Dim == 1)'

   if (Nodes)  // curved mesh
   {
      UpdateNodes();
      UseTwoLevelState(wtls);
   }

#ifdef MFEM_DEBUG
   CheckElementOrientation(false);
   CheckBdrElementOrientation(false);
#endif
}

void ParMesh::RefineGroups(const DSTable &v_to_v, int *middle)
{
   int i, attr, newv[3], ind, f_ind, *v;

   int group;
   Array<int> group_verts, group_edges, group_faces;

   // To update the groups after a refinement, we observe that:
   // - every (new and old) vertex, edge and face belongs to exactly one group
   // - the refinement does not create new groups
   // - a new vertex appears only as the middle of a refined edge
   // - a face can be refined 2, 3 or 4 times producing new edges and faces

   int *I_group_svert, *J_group_svert;
   int *I_group_sedge, *J_group_sedge;
   int *I_group_sface, *J_group_sface;

   I_group_svert = new int[GetNGroups()+1];
   I_group_sedge = new int[GetNGroups()+1];
   if (Dim == 3)
      I_group_sface = new int[GetNGroups()+1];
   else
      I_group_sface = NULL;

   I_group_svert[0] = I_group_svert[1] = 0;
   I_group_sedge[0] = I_group_sedge[1] = 0;
   if (Dim == 3)
      I_group_sface[0] = I_group_sface[1] = 0;

   // overestimate the size of the J arrays
   if (Dim == 3)
   {
      J_group_svert = new int[group_svert.Size_of_connections()
                              + group_sedge.Size_of_connections()];
      J_group_sedge = new int[2*group_sedge.Size_of_connections()
                              + 3*group_sface.Size_of_connections()];
      J_group_sface = new int[4*group_sface.Size_of_connections()];
   }
   else if (Dim == 2)
   {
      J_group_svert = new int[group_svert.Size_of_connections()
                              + group_sedge.Size_of_connections()];
      J_group_sedge = new int[2*group_sedge.Size_of_connections()];
      J_group_sface = NULL;
   }
   else
   {
      J_group_svert = J_group_sedge = J_group_sface = NULL;
   }

   for (group = 0; group < GetNGroups()-1; group++)
   {
      // Get the group shared objects
      group_svert.GetRow(group, group_verts);
      group_sedge.GetRow(group, group_edges);
      group_sface.GetRow(group, group_faces);

      // Check which edges have been refined
      for (i = 0; i < group_sedge.RowSize(group); i++)
      {
         v = shared_edges[group_edges[i]]->GetVertices();
         ind = middle[v_to_v(v[0], v[1])];
         if (ind != -1)
         {
            // add a vertex
            group_verts.Append(svert_lvert.Append(ind)-1);
            // update the edges
            attr = shared_edges[group_edges[i]]->GetAttribute();
            shared_edges.Append(new Segment(v[1], ind, attr));
            group_edges.Append(sedge_ledge.Append(-1)-1);
            v[1] = ind;
         }
      }

      // Check which faces have been refined
      for (i = 0; i < group_sface.RowSize(group); i++)
      {
         v = shared_faces[group_faces[i]]->GetVertices();
         ind = middle[v_to_v(v[0], v[1])];
         if (ind != -1)
         {
            attr = shared_faces[group_faces[i]]->GetAttribute();
            // add the refinement edge
            shared_edges.Append(new Segment(v[2], ind, attr));
            group_edges.Append(sedge_ledge.Append(-1)-1);
            // add a face
            f_ind = group_faces.Size();
            shared_faces.Append(new Triangle(v[1], v[2], ind, attr));
            group_faces.Append(sface_lface.Append(-1)-1);
            newv[0] = v[2]; newv[1] = v[0]; newv[2] = ind;
            shared_faces[group_faces[i]]->SetVertices(newv);

            // check if the left face has also been refined
            // v = shared_faces[group_faces[i]]->GetVertices();
            ind = middle[v_to_v(v[0], v[1])];
            if (ind != -1)
            {
               // add the refinement edge
               shared_edges.Append(new Segment(v[2], ind, attr));
               group_edges.Append(sedge_ledge.Append(-1)-1);
               // add a face
               shared_faces.Append(new Triangle(v[1], v[2], ind, attr));
               group_faces.Append(sface_lface.Append(-1)-1);
               newv[0] = v[2]; newv[1] = v[0]; newv[2] = ind;
               shared_faces[group_faces[i]]->SetVertices(newv);
            }

            // check if the right face has also been refined
            v = shared_faces[group_faces[f_ind]]->GetVertices();
            ind = middle[v_to_v(v[0], v[1])];
            if (ind != -1)
            {
               // add the refinement edge
               shared_edges.Append(new Segment(v[2], ind, attr));
               group_edges.Append(sedge_ledge.Append(-1)-1);
               // add a face
               shared_faces.Append(new Triangle(v[1], v[2], ind, attr));
               group_faces.Append(sface_lface.Append(-1)-1);
               newv[0] = v[2]; newv[1] = v[0]; newv[2] = ind;
               shared_faces[group_faces[f_ind]]->SetVertices(newv);
            }
         }
      }

      I_group_svert[group+1] = I_group_svert[group] + group_verts.Size();
      I_group_sedge[group+1] = I_group_sedge[group] + group_edges.Size();
      if (Dim == 3)
         I_group_sface[group+1] = I_group_sface[group] + group_faces.Size();

      int *J;
      J = J_group_svert+I_group_svert[group];
      for (i = 0; i < group_verts.Size(); i++)
         J[i] = group_verts[i];
      J = J_group_sedge+I_group_sedge[group];
      for (i = 0; i < group_edges.Size(); i++)
         J[i] = group_edges[i];
      if (Dim == 3)
      {
         J = J_group_sface+I_group_sface[group];
         for (i = 0; i < group_faces.Size(); i++)
            J[i] = group_faces[i];
      }
   }

   // Fix the local numbers of shared edges and faces
   {
      DSTable new_v_to_v(NumOfVertices);
      GetVertexToVertexTable(new_v_to_v);
      for (i = 0; i < shared_edges.Size(); i++)
      {
         v = shared_edges[i]->GetVertices();
         sedge_ledge[i] = new_v_to_v(v[0], v[1]);
      }
   }
   if (Dim == 3)
   {
      STable3D *faces_tbl = GetElementToFaceTable(1);
      for (i = 0; i < shared_faces.Size(); i++)
      {
         v = shared_faces[i]->GetVertices();
         sface_lface[i] = (*faces_tbl)(v[0], v[1], v[2]);
      }
      delete faces_tbl;
   }

   group_svert.SetIJ(I_group_svert, J_group_svert);
   group_sedge.SetIJ(I_group_sedge, J_group_sedge);
   if (Dim == 3)
      group_sface.SetIJ(I_group_sface, J_group_sface);
}

void ParMesh::QuadUniformRefinement()
{
   SetState(Mesh::NORMAL);
   DeleteFaceNbrData();

   int oedge = NumOfVertices, wtls = WantTwoLevelState;

   if (Nodes)  // curved mesh
      UseTwoLevelState(1);

   // call Mesh::QuadUniformRefinement so that it won't update the nodes
   {
      GridFunction *nodes = Nodes;
      Nodes = NULL;
      Mesh::QuadUniformRefinement();
      Nodes = nodes;
   }

   // update the groups
   {
      int i, attr, ind, *v;

      int group;
      Array<int> sverts, sedges;

      int *I_group_svert, *J_group_svert;
      int *I_group_sedge, *J_group_sedge;

      I_group_svert = new int[GetNGroups()+1];
      I_group_sedge = new int[GetNGroups()+1];

      I_group_svert[0] = I_group_svert[1] = 0;
      I_group_sedge[0] = I_group_sedge[1] = 0;

      // compute the size of the J arrays
      J_group_svert = new int[group_svert.Size_of_connections()
                              + group_sedge.Size_of_connections()];
      J_group_sedge = new int[2*group_sedge.Size_of_connections()];

      for (group = 0; group < GetNGroups()-1; group++)
      {
         // Get the group shared objects
         group_svert.GetRow(group, sverts);
         group_sedge.GetRow(group, sedges);

         // Process all the edges
         for (i = 0; i < group_sedge.RowSize(group); i++)
         {
            v = shared_edges[sedges[i]]->GetVertices();
            ind = oedge + sedge_ledge[sedges[i]];
            // add a vertex
            sverts.Append(svert_lvert.Append(ind)-1);
            // update the edges
            attr = shared_edges[sedges[i]]->GetAttribute();
            shared_edges.Append(new Segment(v[1], ind, attr));
            sedges.Append(sedge_ledge.Append(-1)-1);
            v[1] = ind;
         }

         I_group_svert[group+1] = I_group_svert[group] + sverts.Size();
         I_group_sedge[group+1] = I_group_sedge[group] + sedges.Size();

         int *J;
         J = J_group_svert+I_group_svert[group];
         for (i = 0; i < sverts.Size(); i++)
            J[i] = sverts[i];
         J = J_group_sedge+I_group_sedge[group];
         for (i = 0; i < sedges.Size(); i++)
            J[i] = sedges[i];
      }

      // Fix the local numbers of shared edges
      DSTable v_to_v(NumOfVertices);
      GetVertexToVertexTable(v_to_v);
      for (i = 0; i < shared_edges.Size(); i++)
      {
         v = shared_edges[i]->GetVertices();
         sedge_ledge[i] = v_to_v(v[0], v[1]);
      }

      group_svert.SetIJ(I_group_svert, J_group_svert);
      group_sedge.SetIJ(I_group_sedge, J_group_sedge);
   }

   if (Nodes)  // curved mesh
   {
      UpdateNodes();
      UseTwoLevelState(wtls);
   }
}

void ParMesh::HexUniformRefinement()
{
   SetState(Mesh::NORMAL);
   DeleteFaceNbrData();

   int wtls = WantTwoLevelState;
   int oedge = NumOfVertices;
   int oface = oedge + NumOfEdges;

   DSTable v_to_v(NumOfVertices);
   GetVertexToVertexTable(v_to_v);
   STable3D *faces_tbl = GetFacesTable();

   if (Nodes)  // curved mesh
      UseTwoLevelState(1);

   // call Mesh::HexUniformRefinement so that it won't update the nodes
   {
      GridFunction *nodes = Nodes;
      Nodes = NULL;
      Mesh::HexUniformRefinement();
      Nodes = nodes;
   }

   // update the groups
   {
      int i, attr, newv[4], ind, m[5];
      Array<int> v;

      int group;
      Array<int> group_verts, group_edges, group_faces;

      int *I_group_svert, *J_group_svert;
      int *I_group_sedge, *J_group_sedge;
      int *I_group_sface, *J_group_sface;

      I_group_svert = new int[GetNGroups()+1];
      I_group_sedge = new int[GetNGroups()+1];
      I_group_sface = new int[GetNGroups()+1];

      I_group_svert[0] = I_group_svert[1] = 0;
      I_group_sedge[0] = I_group_sedge[1] = 0;
      I_group_sface[0] = I_group_sface[1] = 0;

      // compute the size of the J arrays
      J_group_svert = new int[group_svert.Size_of_connections()
                              + group_sedge.Size_of_connections()
                              + group_sface.Size_of_connections()];
      J_group_sedge = new int[2*group_sedge.Size_of_connections()
                              + 4*group_sface.Size_of_connections()];
      J_group_sface = new int[4*group_sface.Size_of_connections()];

      for (group = 0; group < GetNGroups()-1; group++)
      {
         // Get the group shared objects
         group_svert.GetRow(group, group_verts);
         group_sedge.GetRow(group, group_edges);
         group_sface.GetRow(group, group_faces);

         // Process the edges that have been refined
         for (i = 0; i < group_sedge.RowSize(group); i++)
         {
            shared_edges[group_edges[i]]->GetVertices(v);
            ind = oedge + v_to_v(v[0], v[1]);
            // add a vertex
            group_verts.Append(svert_lvert.Append(ind)-1);
            // update the edges
            attr = shared_edges[group_edges[i]]->GetAttribute();
            shared_edges.Append(new Segment(v[1], ind, attr));
            group_edges.Append(sedge_ledge.Append(-1)-1);
            newv[0] = v[0]; newv[1] = ind;
            shared_edges[group_edges[i]]->SetVertices(newv);
         }

         // Process the faces that have been refined
         for (i = 0; i < group_sface.RowSize(group); i++)
         {
            shared_faces[group_faces[i]]->GetVertices(v);
            m[0] = oface+(*faces_tbl)(v[0], v[1], v[2], v[3]);
            // add a vertex
            group_verts.Append(svert_lvert.Append(m[0])-1);
            // add the refinement edges
            attr = shared_faces[group_faces[i]]->GetAttribute();
            m[1] = oedge + v_to_v(v[0], v[1]);
            m[2] = oedge + v_to_v(v[1], v[2]);
            m[3] = oedge + v_to_v(v[2], v[3]);
            m[4] = oedge + v_to_v(v[3], v[0]);
            shared_edges.Append(new Segment(m[1], m[0], attr));
            group_edges.Append(sedge_ledge.Append(-1)-1);
            shared_edges.Append(new Segment(m[2], m[0], attr));
            group_edges.Append(sedge_ledge.Append(-1)-1);
            shared_edges.Append(new Segment(m[3], m[0], attr));
            group_edges.Append(sedge_ledge.Append(-1)-1);
            shared_edges.Append(new Segment(m[4], m[0], attr));
            group_edges.Append(sedge_ledge.Append(-1)-1);
            // update faces
            newv[0] = v[0]; newv[1] = m[1]; newv[2] = m[0]; newv[3] = m[4];
            shared_faces[group_faces[i]]->SetVertices(newv);
            shared_faces.Append(new Quadrilateral(m[1],v[1],m[2],m[0],attr));
            group_faces.Append(sface_lface.Append(-1)-1);
            shared_faces.Append(new Quadrilateral(m[0],m[2],v[2],m[3],attr));
            group_faces.Append(sface_lface.Append(-1)-1);
            shared_faces.Append(new Quadrilateral(m[4],m[0],m[3],v[3],attr));
            group_faces.Append(sface_lface.Append(-1)-1);
         }

         I_group_svert[group+1] = I_group_svert[group] + group_verts.Size();
         I_group_sedge[group+1] = I_group_sedge[group] + group_edges.Size();
         I_group_sface[group+1] = I_group_sface[group] + group_faces.Size();

         int *J;
         J = J_group_svert+I_group_svert[group];
         for (i = 0; i < group_verts.Size(); i++)
            J[i] = group_verts[i];
         J = J_group_sedge+I_group_sedge[group];
         for (i = 0; i < group_edges.Size(); i++)
            J[i] = group_edges[i];
         J = J_group_sface+I_group_sface[group];
         for (i = 0; i < group_faces.Size(); i++)
            J[i] = group_faces[i];
      }

      // Fix the local numbers of shared edges and faces
      DSTable new_v_to_v(NumOfVertices);
      GetVertexToVertexTable(new_v_to_v);
      for (i = 0; i < shared_edges.Size(); i++)
      {
         shared_edges[i]->GetVertices(v);
         sedge_ledge[i] = new_v_to_v(v[0], v[1]);
      }

      delete faces_tbl;
      faces_tbl = GetFacesTable();
      for (i = 0; i < shared_faces.Size(); i++)
      {
         shared_faces[i]->GetVertices(v);
         sface_lface[i] = (*faces_tbl)(v[0], v[1], v[2], v[3]);
      }
      delete faces_tbl;

      group_svert.SetIJ(I_group_svert, J_group_svert);
      group_sedge.SetIJ(I_group_sedge, J_group_sedge);
      group_sface.SetIJ(I_group_sface, J_group_sface);
   }

   if (Nodes)  // curved mesh
   {
      UpdateNodes();
      UseTwoLevelState(wtls);
   }
}

void ParMesh::NURBSUniformRefinement()
{
   if (MyRank == 0)
      cout << "\nParMesh::NURBSUniformRefinement : Not supported yet!\n";
}

void ParMesh::PrintXG(std::ostream &out) const
{
   MFEM_ASSERT(Dim == spaceDim, "2D manifolds not supported");
   if (Dim == 3 && meshgen == 1)
   {
      int i, j, nv;
      const int *ind;

      out << "NETGEN_Neutral_Format\n";
      // print the vertices
      out << NumOfVertices << '\n';
      for (i = 0; i < NumOfVertices; i++)
      {
         for (j = 0; j < Dim; j++)
            out << " " << vertices[i](j);
         out << '\n';
      }

      // print the elements
      out << NumOfElements << '\n';
      for (i = 0; i < NumOfElements; i++)
      {
         nv = elements[i]->GetNVertices();
         ind = elements[i]->GetVertices();
         out << elements[i]->GetAttribute();
         for (j = 0; j < nv; j++)
            out << " " << ind[j]+1;
         out << '\n';
      }

      // print the boundary + shared faces information
      out << NumOfBdrElements + shared_faces.Size() << '\n';
      // boundary
      for (i = 0; i < NumOfBdrElements; i++)
      {
         nv = boundary[i]->GetNVertices();
         ind = boundary[i]->GetVertices();
         out << boundary[i]->GetAttribute();
         for (j = 0; j < nv; j++)
            out << " " << ind[j]+1;
         out << '\n';
      }
      // shared faces
      for (i = 0; i < shared_faces.Size(); i++)
      {
         nv = shared_faces[i]->GetNVertices();
         ind = shared_faces[i]->GetVertices();
         out << shared_faces[i]->GetAttribute();
         for (j = 0; j < nv; j++)
            out << " " << ind[j]+1;
         out << '\n';
      }
   }

   if (Dim == 3 && meshgen == 2)
   {
      int i, j, nv;
      const int *ind;

      out << "TrueGrid\n"
          << "1 " << NumOfVertices << " " << NumOfElements << " 0 0 0 0 0 0 0\n"
          << "0 0 0 1 0 0 0 0 0 0 0\n"
          << "0 0 " << NumOfBdrElements+shared_faces.Size()
          << " 0 0 0 0 0 0 0 0 0 0 0 0 0\n"
          << "0.0 0.0 0.0 0 0 0.0 0.0 0 0.0\n"
          << "0 0 0 0 0 0 0 0 0 0 0 0 0 0 0 0\n";

      // print the vertices
      for (i = 0; i < NumOfVertices; i++)
         out << i+1 << " 0.0 " << vertices[i](0) << " " << vertices[i](1)
             << " " << vertices[i](2) << " 0.0\n";

      // print the elements
      for (i = 0; i < NumOfElements; i++)
      {
         nv = elements[i]->GetNVertices();
         ind = elements[i]->GetVertices();
         out << i+1 << " " << elements[i]->GetAttribute();
         for (j = 0; j < nv; j++)
            out << " " << ind[j]+1;
         out << '\n';
      }

      // print the boundary information
      for (i = 0; i < NumOfBdrElements; i++)
      {
         nv = boundary[i]->GetNVertices();
         ind = boundary[i]->GetVertices();
         out << boundary[i]->GetAttribute();
         for (j = 0; j < nv; j++)
            out << " " << ind[j]+1;
         out << " 1.0 1.0 1.0 1.0\n";
      }

      // print the shared faces information
      for (i = 0; i < shared_faces.Size(); i++)
      {
         nv = shared_faces[i]->GetNVertices();
         ind = shared_faces[i]->GetVertices();
         out << shared_faces[i]->GetAttribute();
         for (j = 0; j < nv; j++)
            out << " " << ind[j]+1;
         out << " 1.0 1.0 1.0 1.0\n";
      }
   }

   if (Dim == 2)
   {
      int i, j, attr;
      Array<int> v;

      out << "areamesh2\n\n";

      // print the boundary + shared edges information
      out << NumOfBdrElements + shared_edges.Size() << '\n';
      // boundary
      for (i = 0; i < NumOfBdrElements; i++)
      {
         attr = boundary[i]->GetAttribute();
         boundary[i]->GetVertices(v);
         out << attr << "     ";
         for (j = 0; j < v.Size(); j++)
            out << v[j] + 1 << "   ";
         out << '\n';
      }
      // shared edges
      for (i = 0; i < shared_edges.Size(); i++)
      {
         attr = shared_edges[i]->GetAttribute();
         shared_edges[i]->GetVertices(v);
         out << attr << "     ";
         for (j = 0; j < v.Size(); j++)
            out << v[j] + 1 << "   ";
         out << '\n';
      }

      // print the elements
      out << NumOfElements << '\n';
      for (i = 0; i < NumOfElements; i++)
      {
         attr = elements[i]->GetAttribute();
         elements[i]->GetVertices(v);

         out << attr << "   ";
         if ((j = GetElementType(i)) == Element::TRIANGLE)
            out << 3 << "   ";
         else
            if (j == Element::QUADRILATERAL)
               out << 4 << "   ";
            else
               if (j == Element::SEGMENT)
                  out << 2 << "   ";
         for (j = 0; j < v.Size(); j++)
            out << v[j] + 1 << "  ";
         out << '\n';
      }

      // print the vertices
      out << NumOfVertices << '\n';
      for (i = 0; i < NumOfVertices; i++)
      {
         for (j = 0; j < Dim; j++)
            out << vertices[i](j) << " ";
         out << '\n';
      }
   }
}

void ParMesh::Print(std::ostream &out) const
{
   bool print_shared = true;
   int i, j, shared_bdr_attr;
   Array<int> nc_shared_faces;

   const Array<int>* s2l_face;
   if (!pncmesh)
   {
      s2l_face = ((Dim == 1) ? &svert_lvert :
                  ((Dim == 2) ? &sedge_ledge : &sface_lface));
   }
   else
   {
      s2l_face = &nc_shared_faces;
      if (Dim > 2)
      {
         // get a list of all shared non-ghost faces
         const NCMesh::NCList& sfaces = pncmesh->GetSharedFaces();
         for (int i = 0; i < sfaces.conforming.size(); i++)
         {
            int index = sfaces.conforming[i].index;
            if (index < GetNFaces()) nc_shared_faces.Append(index);
         }
         for (int i = 0; i < sfaces.masters.size(); i++)
         {
            int index = sfaces.masters[i].index;
            if (index < GetNFaces()) nc_shared_faces.Append(index);
         }
         for (int i = 0; i < sfaces.slaves.size(); i++)
         {
            int index = sfaces.slaves[i].index;
            if (index < GetNFaces()) nc_shared_faces.Append(index);
         }
      }
   }

   if (NURBSext)
   {
      Mesh::Print(out); // does not print shared boundary
      return;
   }

   out << "MFEM mesh v1.0\n";

   // optional
   out <<
      "\n#\n# MFEM Geometry Types (see mesh/geom.hpp):\n#\n"
      "# POINT       = 0\n"
      "# SEGMENT     = 1\n"
      "# TRIANGLE    = 2\n"
      "# SQUARE      = 3\n"
      "# TETRAHEDRON = 4\n"
      "# CUBE        = 5\n"
      "#\n";

   out << "\ndimension\n" << Dim
       << "\n\nelements\n" << NumOfElements << '\n';
   for (i = 0; i < NumOfElements; i++)
      PrintElement(elements[i], out);

<<<<<<< HEAD
   out << "\nboundary\n" << NumOfBdrElements +
      ((Dim > 1) ? s2l_face->Size() : 0) << '\n';
=======
   int num_bdr_elems = NumOfBdrElements;
   if (print_shared && Dim > 1)
      num_bdr_elems += s2l_face.Size();
   out << "\nboundary\n" << num_bdr_elems << '\n';
>>>>>>> aefc2080
   for (i = 0; i < NumOfBdrElements; i++)
      PrintElement(boundary[i], out);

   if (print_shared && Dim > 1)
   {
      if (bdr_attributes.Size())
         shared_bdr_attr = bdr_attributes.Max() + MyRank + 1;
      else
         shared_bdr_attr = MyRank + 1;

      for (i = 0; i < s2l_face->Size(); i++)
      {
         // Modify the attrributes of the faces (not used otherwise?)
         faces[(*s2l_face)[i]]->SetAttribute(shared_bdr_attr);
         PrintElement(faces[(*s2l_face)[i]], out);
      }
   }
   out << "\nvertices\n" << NumOfVertices << '\n';
   if (Nodes == NULL)
   {
      out << spaceDim << '\n';
      for (i = 0; i < NumOfVertices; i++)
      {
         out << vertices[i](0);
         for (j = 1; j < spaceDim; j++)
            out << ' ' << vertices[i](j);
         out << '\n';
      }
   }
   else
   {
      out << "\nnodes\n";
      Nodes->Save(out);
   }
}

void ParMesh::PrintAsOne(std::ostream &out)
{
   int i, j, k, p, nv_ne[2], &nv = nv_ne[0], &ne = nv_ne[1], vc;
   const int *v;
   MPI_Status status;
   Array<double> vert;
   Array<int> ints;

   if (MyRank == 0)
   {
      out << "MFEM mesh v1.0\n";

      // optional
      out <<
         "\n#\n# MFEM Geometry Types (see mesh/geom.hpp):\n#\n"
         "# POINT       = 0\n"
         "# SEGMENT     = 1\n"
         "# TRIANGLE    = 2\n"
         "# SQUARE      = 3\n"
         "# TETRAHEDRON = 4\n"
         "# CUBE        = 5\n"
         "#\n";

      out << "\ndimension\n" << Dim;
   }

   nv = NumOfElements;
   MPI_Reduce(&nv, &ne, 1, MPI_INT, MPI_SUM, 0, MyComm);
   if (MyRank == 0)
   {
      out << "\n\nelements\n" << ne << '\n';
      for (i = 0; i < NumOfElements; i++)
      {
         // processor number + 1 as attribute and geometry type
         out << 1 << ' ' << elements[i]->GetGeometryType();
         // vertices
         nv = elements[i]->GetNVertices();
         v  = elements[i]->GetVertices();
         for (j = 0; j < nv; j++)
            out << ' ' << v[j];
         out << '\n';
      }
      vc = NumOfVertices;
      for (p = 1; p < NRanks; p++)
      {
         MPI_Recv(nv_ne, 2, MPI_INT, p, 444, MyComm, &status);
         ints.SetSize(ne);
         MPI_Recv(&ints[0], ne, MPI_INT, p, 445, MyComm, &status);
         for (i = 0; i < ne; )
         {
            // processor number + 1 as attribute and geometry type
            out << p+1 << ' ' << ints[i];
            // vertices
            k = Geometries.GetVertices(ints[i++])->GetNPoints();
            for (j = 0; j < k; j++)
               out << ' ' << vc + ints[i++];
            out << '\n';
         }
         vc += nv;
      }
   }
   else
   {
      // for each element send its geometry type and its vertices
      ne = 0;
      for (i = 0; i < NumOfElements; i++)
         ne += 1 + elements[i]->GetNVertices();
      nv = NumOfVertices;
      MPI_Send(nv_ne, 2, MPI_INT, 0, 444, MyComm);
      ints.SetSize(ne);
      for (i = j = 0; i < NumOfElements; i++)
      {
         ints[j++] = elements[i]->GetGeometryType();
         nv = elements[i]->GetNVertices();
         v  = elements[i]->GetVertices();
         for (k = 0; k < nv; k++)
            ints[j++] = v[k];
      }
      MPI_Send(&ints[0], ne, MPI_INT, 0, 445, MyComm);
   }

   // boundary + shared boundary
   Array<Element *> &shared_boundary =
      (Dim == 2) ? shared_edges : shared_faces;
   nv = NumOfBdrElements + shared_boundary.Size();
   MPI_Reduce(&nv, &ne, 1, MPI_INT, MPI_SUM, 0, MyComm);
   if (MyRank == 0)
   {
      out << "\nboundary\n" << ne << '\n';
      // actual boundary
      for (i = 0; i < NumOfBdrElements; i++)
      {
         // processor number + 1 as bdr. attr. and bdr. geometry type
         out << 1 << ' ' << boundary[i]->GetGeometryType();
         // vertices
         nv = boundary[i]->GetNVertices();
         v  = boundary[i]->GetVertices();
         for (j = 0; j < nv; j++)
            out << ' ' << v[j];
         out << '\n';
      }
      // shared boundary (interface)
      for (i = 0; i < shared_boundary.Size(); i++)
      {
         // processor number + 1 as bdr. attr. and bdr. geometry type
         out << 1 << ' ' << shared_boundary[i]->GetGeometryType();
         // vertices
         nv = shared_boundary[i]->GetNVertices();
         v  = shared_boundary[i]->GetVertices();
         for (j = 0; j < nv; j++)
            out << ' ' << v[j];
         out << '\n';
      }
      vc = NumOfVertices;
      for (p = 1; p < NRanks; p++)
      {
         MPI_Recv(nv_ne, 2, MPI_INT, p, 446, MyComm, &status);
         ints.SetSize(ne);
         MPI_Recv(&ints[0], ne, MPI_INT, p, 447, MyComm, &status);
         for (i = 0; i < ne; )
         {
            // processor number + 1 as bdr. attr. and bdr. geometry type
            out << p+1 << ' ' << ints[i];
            k = Geometries.GetVertices(ints[i++])->GetNPoints();
            // vertices
            for (j = 0; j < k; j++)
               out << ' ' << vc + ints[i++];
            out << '\n';
         }
         vc += nv;
      }
   }
   else
   {
      // for each boundary and shared boundary element send its
      // geometry type and its vertices
      ne = 0;
      for (i = 0; i < NumOfBdrElements; i++)
         ne += 1 + boundary[i]->GetNVertices();
      for (i = 0; i < shared_boundary.Size(); i++)
         ne += 1 + shared_boundary[i]->GetNVertices();
      nv = NumOfVertices;
      MPI_Send(nv_ne, 2, MPI_INT, 0, 446, MyComm);
      ints.SetSize(ne);
      // boundary
      for (i = j = 0; i < NumOfBdrElements; i++)
      {
         ints[j++] = boundary[i]->GetGeometryType();
         nv = boundary[i]->GetNVertices();
         v  = boundary[i]->GetVertices();
         for (k = 0; k < nv; k++)
            ints[j++] = v[k];
      }
      // shared boundary
      for (i = 0; i < shared_boundary.Size(); i++)
      {
         ints[j++] = shared_boundary[i]->GetGeometryType();
         nv = shared_boundary[i]->GetNVertices();
         v  = shared_boundary[i]->GetVertices();
         for (k = 0; k < nv; k++)
            ints[j++] = v[k];
      }
      MPI_Send(&ints[0], ne, MPI_INT, 0, 447, MyComm);
   }

   // vertices / nodes
   MPI_Reduce(&NumOfVertices, &nv, 1, MPI_INT, MPI_SUM, 0, MyComm);
   if (MyRank == 0)
      out << "\nvertices\n" << nv << '\n';
   if (Nodes == NULL)
   {
      if (MyRank == 0)
      {
         out << spaceDim << '\n';
         for (i = 0; i < NumOfVertices; i++)
         {
            out << vertices[i](0);
            for (j = 1; j < spaceDim; j++)
               out << ' ' << vertices[i](j);
            out << '\n';
         }
         for (p = 1; p < NRanks; p++)
         {
            MPI_Recv(&nv, 1, MPI_INT, p, 448, MyComm, &status);
            vert.SetSize(nv*spaceDim);
            MPI_Recv(&vert[0], nv*spaceDim, MPI_DOUBLE, p, 449, MyComm, &status);
            for (i = 0; i < nv; i++)
            {
               out << vert[i*spaceDim];
               for (j = 1; j < spaceDim; j++)
                  out << ' ' << vert[i*spaceDim+j];
               out << '\n';
            }
         }
      }
      else
      {
         MPI_Send(&NumOfVertices, 1, MPI_INT, 0, 448, MyComm);
         vert.SetSize(NumOfVertices*spaceDim);
         for (i = 0; i < NumOfVertices; i++)
            for (j = 0; j < spaceDim; j++)
               vert[i*spaceDim+j] = vertices[i](j);
         MPI_Send(&vert[0], NumOfVertices*spaceDim, MPI_DOUBLE, 0, 449, MyComm);
      }
   }
   else
   {
      if (MyRank == 0)
         out << "\nnodes\n";
      ParGridFunction *pnodes = dynamic_cast<ParGridFunction *>(Nodes);
      if (pnodes)
      {
         pnodes->SaveAsOne(out);
      }
      else
      {
         ParFiniteElementSpace *pfes =
            dynamic_cast<ParFiniteElementSpace *>(Nodes->FESpace());
         if (pfes)
         {
            // create a wrapper ParGridFunction
            ParGridFunction ParNodes(pfes, Nodes);
            ParNodes.SaveAsOne(out);
         }
         else
            mfem_error("ParMesh::PrintAsOne : Nodes have no parallel info!");
      }
   }
}

void ParMesh::PrintAsOneXG(std::ostream &out)
{
   MFEM_ASSERT(Dim == spaceDim, "2D Manifolds not supported.");
   if (Dim == 3 && meshgen == 1)
   {
      int i, j, k, nv, ne, p;
      const int *ind, *v;
      MPI_Status status;
      Array<double> vert;
      Array<int> ints;

      if (MyRank == 0)
      {
         out << "NETGEN_Neutral_Format\n";
         // print the vertices
         ne = NumOfVertices;
         MPI_Reduce(&ne, &nv, 1, MPI_INT, MPI_SUM, 0, MyComm);
         out << nv << '\n';
         for (i = 0; i < NumOfVertices; i++)
         {
            for (j = 0; j < Dim; j++)
               out << " " << vertices[i](j);
            out << '\n';
         }
         for (p = 1; p < NRanks; p++)
         {
            MPI_Recv(&nv, 1, MPI_INT, p, 444, MyComm, &status);
            vert.SetSize(Dim*nv);
            MPI_Recv(&vert[0], Dim*nv, MPI_DOUBLE, p, 445, MyComm, &status);
            for (i = 0; i < nv; i++)
            {
               for (j = 0; j < Dim; j++)
                  out << " " << vert[Dim*i+j];
               out << '\n';
            }
         }

         // print the elements
         nv = NumOfElements;
         MPI_Reduce(&nv, &ne, 1, MPI_INT, MPI_SUM, 0, MyComm);
         out << ne << '\n';
         for (i = 0; i < NumOfElements; i++)
         {
            nv = elements[i]->GetNVertices();
            ind = elements[i]->GetVertices();
            out << 1;
            for (j = 0; j < nv; j++)
               out << " " << ind[j]+1;
            out << '\n';
         }
         k = NumOfVertices;
         for (p = 1; p < NRanks; p++)
         {
            MPI_Recv(&nv, 1, MPI_INT, p, 444, MyComm, &status);
            MPI_Recv(&ne, 1, MPI_INT, p, 446, MyComm, &status);
            ints.SetSize(4*ne);
            MPI_Recv(&ints[0], 4*ne, MPI_INT, p, 447, MyComm, &status);
            for (i = 0; i < ne; i++)
            {
               out << p+1;
               for (j = 0; j < 4; j++)
                  out << " " << k+ints[i*4+j]+1;
               out << '\n';
            }
            k += nv;
         }
         // print the boundary + shared faces information
         nv = NumOfBdrElements + shared_faces.Size();
         MPI_Reduce(&nv, &ne, 1, MPI_INT, MPI_SUM, 0, MyComm);
         out << ne << '\n';
         // boundary
         for (i = 0; i < NumOfBdrElements; i++)
         {
            nv = boundary[i]->GetNVertices();
            ind = boundary[i]->GetVertices();
            out << 1;
            for (j = 0; j < nv; j++)
               out << " " << ind[j]+1;
            out << '\n';
         }
         // shared faces
         for (i = 0; i < shared_faces.Size(); i++)
         {
            nv = shared_faces[i]->GetNVertices();
            ind = shared_faces[i]->GetVertices();
            out << 1;
            for (j = 0; j < nv; j++)
               out << " " << ind[j]+1;
            out << '\n';
         }
         k = NumOfVertices;
         for (p = 1; p < NRanks; p++)
         {
            MPI_Recv(&nv, 1, MPI_INT, p, 444, MyComm, &status);
            MPI_Recv(&ne, 1, MPI_INT, p, 446, MyComm, &status);
            ints.SetSize(3*ne);
            MPI_Recv(&ints[0], 3*ne, MPI_INT, p, 447, MyComm, &status);
            for (i = 0; i < ne; i++)
            {
               out << p+1;
               for (j = 0; j < 3; j++)
                  out << " " << k+ints[i*3+j]+1;
               out << '\n';
            }
            k += nv;
         }
      }
      else
      {
         ne = NumOfVertices;
         MPI_Reduce(&ne, &nv, 1, MPI_INT, MPI_SUM, 0, MyComm);
         MPI_Send(&NumOfVertices, 1, MPI_INT, 0, 444, MyComm);
         vert.SetSize(Dim*NumOfVertices);
         for (i = 0; i < NumOfVertices; i++)
            for (j = 0; j < Dim; j++)
               vert[Dim*i+j] = vertices[i](j);
         MPI_Send(&vert[0], Dim*NumOfVertices, MPI_DOUBLE,
                  0, 445, MyComm);
         // elements
         ne = NumOfElements;
         MPI_Reduce(&ne, &nv, 1, MPI_INT, MPI_SUM, 0, MyComm);
         MPI_Send(&NumOfVertices, 1, MPI_INT, 0, 444, MyComm);
         MPI_Send(&NumOfElements, 1, MPI_INT, 0, 446, MyComm);
         ints.SetSize(NumOfElements*4);
         for (i = 0; i < NumOfElements; i++)
         {
            v = elements[i]->GetVertices();
            for (j = 0; j < 4; j++)
               ints[4*i+j] = v[j];
         }
         MPI_Send(&ints[0], 4*NumOfElements, MPI_INT, 0, 447, MyComm);
         // boundary + shared faces
         nv = NumOfBdrElements + shared_faces.Size();
         MPI_Reduce(&nv, &ne, 1, MPI_INT, MPI_SUM, 0, MyComm);
         MPI_Send(&NumOfVertices, 1, MPI_INT, 0, 444, MyComm);
         ne = NumOfBdrElements + shared_faces.Size();
         MPI_Send(&ne, 1, MPI_INT, 0, 446, MyComm);
         ints.SetSize(3*ne);
         for (i = 0; i < NumOfBdrElements; i++)
         {
            v = boundary[i]->GetVertices();
            for (j = 0; j < 3; j++)
               ints[3*i+j] = v[j];
         }
         for ( ; i < ne; i++)
         {
            v = shared_faces[i-NumOfBdrElements]->GetVertices();
            for (j = 0; j < 3; j++)
               ints[3*i+j] = v[j];
         }
         MPI_Send(&ints[0], 3*ne, MPI_INT, 0, 447, MyComm);
      }
   }

   if (Dim == 3 && meshgen == 2)
   {
      int i, j, k, nv, ne, p;
      const int *ind, *v;
      MPI_Status status;
      Array<double> vert;
      Array<int> ints;

      int TG_nv, TG_ne, TG_nbe;

      if (MyRank == 0)
      {
         MPI_Reduce(&NumOfVertices, &TG_nv, 1, MPI_INT, MPI_SUM, 0, MyComm);
         MPI_Reduce(&NumOfElements, &TG_ne, 1, MPI_INT, MPI_SUM, 0, MyComm);
         nv = NumOfBdrElements + shared_faces.Size();
         MPI_Reduce(&nv, &TG_nbe, 1, MPI_INT, MPI_SUM, 0, MyComm);

         out << "TrueGrid\n"
             << "1 " << TG_nv << " " << TG_ne << " 0 0 0 0 0 0 0\n"
             << "0 0 0 1 0 0 0 0 0 0 0\n"
             << "0 0 " << TG_nbe << " 0 0 0 0 0 0 0 0 0 0 0 0 0\n"
             << "0.0 0.0 0.0 0 0 0.0 0.0 0 0.0\n"
             << "0 0 0 0 0 0 0 0 0 0 0 0 0 0 0 0\n";

         // print the vertices
         nv = TG_nv;
         for (i = 0; i < NumOfVertices; i++)
            out << i+1 << " 0.0 " << vertices[i](0) << " " << vertices[i](1)
                << " " << vertices[i](2) << " 0.0\n";
         for (p = 1; p < NRanks; p++)
         {
            MPI_Recv(&nv, 1, MPI_INT, p, 444, MyComm, &status);
            vert.SetSize(Dim*nv);
            MPI_Recv(&vert[0], Dim*nv, MPI_DOUBLE, p, 445, MyComm, &status);
            for (i = 0; i < nv; i++)
               out << i+1 << " 0.0 " << vert[Dim*i] << " " << vert[Dim*i+1]
                   << " " << vert[Dim*i+2] << " 0.0\n";
         }

         // print the elements
         ne = TG_ne;
         for (i = 0; i < NumOfElements; i++)
         {
            nv = elements[i]->GetNVertices();
            ind = elements[i]->GetVertices();
            out << i+1 << " " << 1;
            for (j = 0; j < nv; j++)
               out << " " << ind[j]+1;
            out << '\n';
         }
         k = NumOfVertices;
         for (p = 1; p < NRanks; p++)
         {
            MPI_Recv(&nv, 1, MPI_INT, p, 444, MyComm, &status);
            MPI_Recv(&ne, 1, MPI_INT, p, 446, MyComm, &status);
            ints.SetSize(8*ne);
            MPI_Recv(&ints[0], 8*ne, MPI_INT, p, 447, MyComm, &status);
            for (i = 0; i < ne; i++)
            {
               out << i+1 << " " << p+1;
               for (j = 0; j < 8; j++)
                  out << " " << k+ints[i*8+j]+1;
               out << '\n';
            }
            k += nv;
         }

         // print the boundary + shared faces information
         ne = TG_nbe;
         // boundary
         for (i = 0; i < NumOfBdrElements; i++)
         {
            nv = boundary[i]->GetNVertices();
            ind = boundary[i]->GetVertices();
            out << 1;
            for (j = 0; j < nv; j++)
               out << " " << ind[j]+1;
            out << " 1.0 1.0 1.0 1.0\n";
         }
         // shared faces
         for (i = 0; i < shared_faces.Size(); i++)
         {
            nv = shared_faces[i]->GetNVertices();
            ind = shared_faces[i]->GetVertices();
            out << 1;
            for (j = 0; j < nv; j++)
               out << " " << ind[j]+1;
            out << " 1.0 1.0 1.0 1.0\n";
         }
         k = NumOfVertices;
         for (p = 1; p < NRanks; p++)
         {
            MPI_Recv(&nv, 1, MPI_INT, p, 444, MyComm, &status);
            MPI_Recv(&ne, 1, MPI_INT, p, 446, MyComm, &status);
            ints.SetSize(4*ne);
            MPI_Recv(&ints[0], 4*ne, MPI_INT, p, 447, MyComm, &status);
            for (i = 0; i < ne; i++)
            {
               out << p+1;
               for (j = 0; j < 4; j++)
                  out << " " << k+ints[i*4+j]+1;
               out << " 1.0 1.0 1.0 1.0\n";
            }
            k += nv;
         }
      }
      else
      {
         MPI_Reduce(&NumOfVertices, &TG_nv, 1, MPI_INT, MPI_SUM, 0, MyComm);
         MPI_Reduce(&NumOfElements, &TG_ne, 1, MPI_INT, MPI_SUM, 0, MyComm);
         nv = NumOfBdrElements + shared_faces.Size();
         MPI_Reduce(&nv, &TG_nbe, 1, MPI_INT, MPI_SUM, 0, MyComm);

         MPI_Send(&NumOfVertices, 1, MPI_INT, 0, 444, MyComm);
         vert.SetSize(Dim*NumOfVertices);
         for (i = 0; i < NumOfVertices; i++)
            for (j = 0; j < Dim; j++)
               vert[Dim*i+j] = vertices[i](j);
         MPI_Send(&vert[0], Dim*NumOfVertices, MPI_DOUBLE, 0, 445, MyComm);
         // elements
         MPI_Send(&NumOfVertices, 1, MPI_INT, 0, 444, MyComm);
         MPI_Send(&NumOfElements, 1, MPI_INT, 0, 446, MyComm);
         ints.SetSize(NumOfElements*8);
         for (i = 0; i < NumOfElements; i++)
         {
            v = elements[i]->GetVertices();
            for (j = 0; j < 8; j++)
               ints[8*i+j] = v[j];
         }
         MPI_Send(&ints[0], 8*NumOfElements, MPI_INT, 0, 447, MyComm);
         // boundary + shared faces
         MPI_Send(&NumOfVertices, 1, MPI_INT, 0, 444, MyComm);
         ne = NumOfBdrElements + shared_faces.Size();
         MPI_Send(&ne, 1, MPI_INT, 0, 446, MyComm);
         ints.SetSize(4*ne);
         for (i = 0; i < NumOfBdrElements; i++)
         {
            v = boundary[i]->GetVertices();
            for (j = 0; j < 4; j++)
               ints[4*i+j] = v[j];
         }
         for ( ; i < ne; i++)
         {
            v = shared_faces[i-NumOfBdrElements]->GetVertices();
            for (j = 0; j < 4; j++)
               ints[4*i+j] = v[j];
         }
         MPI_Send(&ints[0], 4*ne, MPI_INT, 0, 447, MyComm);
      }
   }

   if (Dim == 2)
   {
      int i, j, k, attr, nv, ne, p;
      Array<int> v;
      MPI_Status status;
      Array<double> vert;
      Array<int> ints;


      if (MyRank == 0)
      {
         out << "areamesh2\n\n";

         // print the boundary + shared edges information
         nv = NumOfBdrElements + shared_edges.Size();
         MPI_Reduce(&nv, &ne, 1, MPI_INT, MPI_SUM, 0, MyComm);
         out << ne << '\n';
         // boundary
         for (i = 0; i < NumOfBdrElements; i++)
         {
            attr = boundary[i]->GetAttribute();
            boundary[i]->GetVertices(v);
            out << attr << "     ";
            for (j = 0; j < v.Size(); j++)
               out << v[j] + 1 << "   ";
            out << '\n';
         }
         // shared edges
         for (i = 0; i < shared_edges.Size(); i++)
         {
            attr = shared_edges[i]->GetAttribute();
            shared_edges[i]->GetVertices(v);
            out << attr << "     ";
            for (j = 0; j < v.Size(); j++)
               out << v[j] + 1 << "   ";
            out << '\n';
         }
         k = NumOfVertices;
         for (p = 1; p < NRanks; p++)
         {
            MPI_Recv(&nv, 1, MPI_INT, p, 444, MyComm, &status);
            MPI_Recv(&ne, 1, MPI_INT, p, 446, MyComm, &status);
            ints.SetSize(2*ne);
            MPI_Recv(&ints[0], 2*ne, MPI_INT, p, 447, MyComm, &status);
            for (i = 0; i < ne; i++)
            {
               out << p+1;
               for (j = 0; j < 2; j++)
                  out << " " << k+ints[i*2+j]+1;
               out << '\n';
            }
            k += nv;
         }

         // print the elements
         nv = NumOfElements;
         MPI_Reduce(&nv, &ne, 1, MPI_INT, MPI_SUM, 0, MyComm);
         out << ne << '\n';
         for (i = 0; i < NumOfElements; i++)
         {
            attr = elements[i]->GetAttribute();
            elements[i]->GetVertices(v);
            out << 1 << "   " << 3 << "   ";
            for (j = 0; j < v.Size(); j++)
               out << v[j] + 1 << "  ";
            out << '\n';
         }
         k = NumOfVertices;
         for (p = 1; p < NRanks; p++)
         {
            MPI_Recv(&nv, 1, MPI_INT, p, 444, MyComm, &status);
            MPI_Recv(&ne, 1, MPI_INT, p, 446, MyComm, &status);
            ints.SetSize(3*ne);
            MPI_Recv(&ints[0], 3*ne, MPI_INT, p, 447, MyComm, &status);
            for (i = 0; i < ne; i++)
            {
               out << p+1 << " " << 3;
               for (j = 0; j < 3; j++)
                  out << " " << k+ints[i*3+j]+1;
               out << '\n';
            }
            k += nv;
         }

         // print the vertices
         ne = NumOfVertices;
         MPI_Reduce(&ne, &nv, 1, MPI_INT, MPI_SUM, 0, MyComm);
         out << nv << '\n';
         for (i = 0; i < NumOfVertices; i++)
         {
            for (j = 0; j < Dim; j++)
               out << vertices[i](j) << " ";
            out << '\n';
         }
         for (p = 1; p < NRanks; p++)
         {
            MPI_Recv(&nv, 1, MPI_INT, p, 444, MyComm, &status);
            vert.SetSize(Dim*nv);
            MPI_Recv(&vert[0], Dim*nv, MPI_DOUBLE, p, 445, MyComm, &status);
            for (i = 0; i < nv; i++)
            {
               for (j = 0; j < Dim; j++)
                  out << " " << vert[Dim*i+j];
               out << '\n';
            }
         }
      }
      else
      {
         // boundary + shared faces
         nv = NumOfBdrElements + shared_edges.Size();
         MPI_Reduce(&nv, &ne, 1, MPI_INT, MPI_SUM, 0, MyComm);
         MPI_Send(&NumOfVertices, 1, MPI_INT, 0, 444, MyComm);
         ne = NumOfBdrElements + shared_edges.Size();
         MPI_Send(&ne, 1, MPI_INT, 0, 446, MyComm);
         ints.SetSize(2*ne);
         for (i = 0; i < NumOfBdrElements; i++)
         {
            boundary[i]->GetVertices(v);
            for (j = 0; j < 2; j++)
               ints[2*i+j] = v[j];
         }
         for ( ; i < ne; i++)
         {
            shared_edges[i-NumOfBdrElements]->GetVertices(v);
            for (j = 0; j < 2; j++)
               ints[2*i+j] = v[j];
         }
         MPI_Send(&ints[0], 2*ne, MPI_INT, 0, 447, MyComm);
         // elements
         ne = NumOfElements;
         MPI_Reduce(&ne, &nv, 1, MPI_INT, MPI_SUM, 0, MyComm);
         MPI_Send(&NumOfVertices, 1, MPI_INT, 0, 444, MyComm);
         MPI_Send(&NumOfElements, 1, MPI_INT, 0, 446, MyComm);
         ints.SetSize(NumOfElements*3);
         for (i = 0; i < NumOfElements; i++)
         {
            elements[i]->GetVertices(v);
            for (j = 0; j < 3; j++)
               ints[3*i+j] = v[j];
         }
         MPI_Send(&ints[0], 3*NumOfElements, MPI_INT, 0, 447, MyComm);
         // vertices
         ne = NumOfVertices;
         MPI_Reduce(&ne, &nv, 1, MPI_INT, MPI_SUM, 0, MyComm);
         MPI_Send(&NumOfVertices, 1, MPI_INT, 0, 444, MyComm);
         vert.SetSize(Dim*NumOfVertices);
         for (i = 0; i < NumOfVertices; i++)
            for (j = 0; j < Dim; j++)
               vert[Dim*i+j] = vertices[i](j);
         MPI_Send(&vert[0], Dim*NumOfVertices, MPI_DOUBLE,
                  0, 445, MyComm);
      }
   }
}

void ParMesh::PrintInfo(std::ostream &out)
{
   int i;
   DenseMatrix J(Dim);
   double h_min, h_max, kappa_min, kappa_max, h, kappa;

   if (MyRank == 0)
      out << "Parallel Mesh Stats:" << endl;

   for (i = 0; i < NumOfElements; i++)
   {
      GetElementJacobian(i, J);
      h = pow(fabs(J.Det()), 1.0/double(Dim));
      kappa = J.CalcSingularvalue(0) / J.CalcSingularvalue(Dim-1);
      if (i == 0)
      {
         h_min = h_max = h;
         kappa_min = kappa_max = kappa;
      }
      else
      {
         if (h < h_min)  h_min = h;
         if (h > h_max)  h_max = h;
         if (kappa < kappa_min)  kappa_min = kappa;
         if (kappa > kappa_max)  kappa_max = kappa;
      }
   }

   double gh_min, gh_max, gk_min, gk_max;
   MPI_Reduce(&h_min, &gh_min, 1, MPI_DOUBLE, MPI_MIN, 0, MyComm);
   MPI_Reduce(&h_max, &gh_max, 1, MPI_DOUBLE, MPI_MAX, 0, MyComm);
   MPI_Reduce(&kappa_min, &gk_min, 1, MPI_DOUBLE, MPI_MIN, 0, MyComm);
   MPI_Reduce(&kappa_max, &gk_max, 1, MPI_DOUBLE, MPI_MAX, 0, MyComm);

   int ldata[5]; // vert, edge, face, elem, neighbors;
   int mindata[5], maxdata[5], sumdata[5];

   // count locally owned vertices, edges, and faces
   ldata[0] = GetNV();
   ldata[1] = GetNEdges();
   ldata[2] = GetNFaces();
   ldata[3] = GetNE();
   ldata[4] = gtopo.GetNumNeighbors()-1;
   for (int gr = 1; gr < GetNGroups(); gr++)
      if (!gtopo.IAmMaster(gr)) // we are not the master
      {
         ldata[0] -= group_svert.RowSize(gr-1);
         ldata[1] -= group_sedge.RowSize(gr-1);
         ldata[2] -= group_sface.RowSize(gr-1);
      }

   MPI_Reduce(ldata, mindata, 5, MPI_INT, MPI_MIN, 0, MyComm);
   MPI_Reduce(ldata, sumdata, 5, MPI_INT, MPI_SUM, 0, MyComm); // overflow?
   MPI_Reduce(ldata, maxdata, 5, MPI_INT, MPI_MAX, 0, MyComm);

   if (MyRank == 0)
   {
      out << '\n'
          << "           "
          << setw(12) << "minimum"
          << setw(12) << "average"
          << setw(12) << "maximum"
          << setw(12) << "total" << '\n';
      out << " vertices  "
          << setw(12) << mindata[0]
          << setw(12) << sumdata[0]/NRanks
          << setw(12) << maxdata[0]
          << setw(12) << sumdata[0] << '\n';
      out << " edges     "
          << setw(12) << mindata[1]
          << setw(12) << sumdata[1]/NRanks
          << setw(12) << maxdata[1]
          << setw(12) << sumdata[1] << '\n';
      if (Dim == 3)
         out << " faces     "
             << setw(12) << mindata[2]
             << setw(12) << sumdata[2]/NRanks
             << setw(12) << maxdata[2]
             << setw(12) << sumdata[2] << '\n';
      out << " elements  "
          << setw(12) << mindata[3]
          << setw(12) << sumdata[3]/NRanks
          << setw(12) << maxdata[3]
          << setw(12) << sumdata[3] << '\n';
      out << " neighbors "
          << setw(12) << mindata[4]
          << setw(12) << sumdata[4]/NRanks
          << setw(12) << maxdata[4] << '\n';
      out << '\n'
          << "       "
          << setw(12) << "minimum"
          << setw(12) << "maximum" << '\n';
      out << " h     "
          << setw(12) << gh_min
          << setw(12) << gh_max << '\n';
      out << " kappa "
          << setw(12) << gk_min
          << setw(12) << gk_max << '\n';
   }
}

ParMesh::~ParMesh()
{
   int i;

   DeleteFaceNbrData();

   for (i = 0; i < shared_faces.Size(); i++)
      FreeElement(shared_faces[i]);
   for (i = 0; i < shared_edges.Size(); i++)
      FreeElement(shared_edges[i]);

   // The Mesh destructor is called automatically
}

}

#endif<|MERGE_RESOLUTION|>--- conflicted
+++ resolved
@@ -2607,15 +2607,10 @@
    for (i = 0; i < NumOfElements; i++)
       PrintElement(elements[i], out);
 
-<<<<<<< HEAD
-   out << "\nboundary\n" << NumOfBdrElements +
-      ((Dim > 1) ? s2l_face->Size() : 0) << '\n';
-=======
    int num_bdr_elems = NumOfBdrElements;
    if (print_shared && Dim > 1)
       num_bdr_elems += s2l_face.Size();
    out << "\nboundary\n" << num_bdr_elems << '\n';
->>>>>>> aefc2080
    for (i = 0; i < NumOfBdrElements; i++)
       PrintElement(boundary[i], out);
 
