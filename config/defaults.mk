--- conflicted
+++ resolved
@@ -67,11 +67,8 @@
 MFEM_USE_GECKO       = NO
 MFEM_USE_GNUTLS      = NO
 MFEM_USE_NETCDF      = NO
-<<<<<<< HEAD
 MFEM_USE_GSL         = NO
-=======
 MFEM_USE_MPFR        = NO
->>>>>>> a9eff4f4
 
 # HYPRE library configuration (needed to build the parallel version)
 HYPRE_DIR = @MFEM_DIR@/../hypre-2.10.0b/src/hypre
@@ -150,17 +147,14 @@
 NETCDF_LIB  = -L$(NETCDF_DIR)/lib -lnetcdf -L$(HDF5_DIR)/lib -lhdf5_hl -lhdf5\
  -L$(ZLIB_DIR)/lib -lz
 
-<<<<<<< HEAD
 # GNU Scientific Library
 #GSL_DIR     = /usr
 #GSL_OPT  = -I$(GSL_DIR)/include
 GSL_LIB  =  -lgsl -L/usr/lib64/libgsl.so -lgslcblas -L/usr/lib64/libgslcblas.so
 
-=======
 # MPFR library configuration
 MPFR_OPT =
 MPFR_LIB = -lmpfr
->>>>>>> a9eff4f4
 
 # If YES, enable some informational messages
 VERBOSE = NO
