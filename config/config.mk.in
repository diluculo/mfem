--- conflicted
+++ resolved
@@ -33,10 +33,7 @@
 MFEM_USE_SUITESPARSE   = @MFEM_USE_SUITESPARSE@
 MFEM_USE_SUPERLU       = @MFEM_USE_SUPERLU@
 MFEM_USE_SUPERLU5      = @MFEM_USE_SUPERLU5@
-<<<<<<< HEAD
-=======
 MFEM_USE_MUMPS         = @MFEM_USE_MUMPS@
->>>>>>> 1155c003
 MFEM_USE_STRUMPACK     = @MFEM_USE_STRUMPACK@
 MFEM_USE_GINKGO        = @MFEM_USE_GINKGO@
 MFEM_USE_AMGX          = @MFEM_USE_AMGX@
