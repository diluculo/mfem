// Copyright (c) 2010, Lawrence Livermore National Security, LLC. Produced at
// the Lawrence Livermore National Laboratory. LLNL-CODE-443211. All Rights
// reserved. See file COPYRIGHT for details.
//
// This file is part of the MFEM library. For more information and source code
// availability see http://mfem.googlecode.com.
//
// MFEM is free software; you can redistribute it and/or modify it under the
// terms of the GNU Lesser General Public License (as published by the Free
// Software Foundation) version 2.1 dated February 1999.

#include "../config/config.hpp"

#ifdef MFEM_USE_MPI

#include "linalg.hpp"
#include "../fem/fem.hpp"

#include <fstream>
#include <iomanip>
#include <cmath>
#include <cstdlib>

using namespace std;

namespace mfem
{

namespace internal
{

HYPRE_Int *Duplicate_As_HYPRE_Int(int *array, int size)
{
   HYPRE_Int *HYPRE_array = new HYPRE_Int[size];
   for (int i = 0; i < size; i++)
      HYPRE_array[i] = array[i];
   return HYPRE_array;
}

}

inline void HypreParVector::_SetDataAndSize_()
{
   SetDataAndSize(hypre_VectorData(hypre_ParVectorLocalVector(x)),
                  internal::to_int(
                     hypre_VectorSize(hypre_ParVectorLocalVector(x))));
}

HypreParVector::HypreParVector(MPI_Comm comm, HYPRE_Int glob_size,
                               HYPRE_Int *col) : Vector()
{
   x = hypre_ParVectorCreate(comm,glob_size,col);
   hypre_ParVectorInitialize(x);
   hypre_ParVectorSetPartitioningOwner(x,0);
   // The data will be destroyed by hypre (this is the default)
   hypre_ParVectorSetDataOwner(x,1);
   hypre_SeqVectorSetDataOwner(hypre_ParVectorLocalVector(x),1);
   _SetDataAndSize_();
   own_ParVector = 1;
}

HypreParVector::HypreParVector(MPI_Comm comm, HYPRE_Int glob_size,
                               double *_data, HYPRE_Int *col) : Vector()
{
   x = hypre_ParVectorCreate(comm,glob_size,col);
   hypre_ParVectorSetDataOwner(x,1); // owns the seq vector
   hypre_SeqVectorSetDataOwner(hypre_ParVectorLocalVector(x),0);
   hypre_ParVectorSetPartitioningOwner(x,0);
   hypre_VectorData(hypre_ParVectorLocalVector(x)) = _data;
   // If hypre_ParVectorLocalVector(x) is non-NULL, hypre_ParVectorInitialize(x)
   // does not allocate memory!
   hypre_ParVectorInitialize(x);
   _SetDataAndSize_();
   own_ParVector = 1;
}

HypreParVector::HypreParVector(const HypreParVector &y) : Vector()
{
   x = hypre_ParVectorCreate(y.x -> comm, y.x -> global_size,
                             y.x -> partitioning);
   hypre_ParVectorInitialize(x);
   hypre_ParVectorSetPartitioningOwner(x,0);
   hypre_ParVectorSetDataOwner(x,1);
   hypre_SeqVectorSetDataOwner(hypre_ParVectorLocalVector(x),1);
   _SetDataAndSize_();
   own_ParVector = 1;
}

HypreParVector::HypreParVector(HypreParMatrix &A, int tr) : Vector()
{
   if (!tr)
   {
      x = hypre_ParVectorInDomainOf(A);
   }
   else
   {
      x = hypre_ParVectorInRangeOf(A);
<<<<<<< HEAD
   _SetDataAndSize_();
=======
   }
   SetDataAndSize(hypre_VectorData(hypre_ParVectorLocalVector(x)),
                  hypre_VectorSize(hypre_ParVectorLocalVector(x)));
>>>>>>> 3ff81813
   own_ParVector = 1;
}

HypreParVector::HypreParVector(HYPRE_ParVector y) : Vector()
{
   x = (hypre_ParVector *) y;
   _SetDataAndSize_();
   own_ParVector = 0;
}

HypreParVector::HypreParVector(ParFiniteElementSpace *pfes)
{
   x = hypre_ParVectorCreate(pfes->GetComm(), pfes->GlobalTrueVSize(),
                             pfes->GetTrueDofOffsets());
   hypre_ParVectorInitialize(x);
   hypre_ParVectorSetPartitioningOwner(x,0);
   // The data will be destroyed by hypre (this is the default)
   hypre_ParVectorSetDataOwner(x,1);
   hypre_SeqVectorSetDataOwner(hypre_ParVectorLocalVector(x),1);
   _SetDataAndSize_();
   own_ParVector = 1;
}

HypreParVector::operator hypre_ParVector*() const
{
   return x;
}

#ifndef HYPRE_PAR_VECTOR_STRUCT
HypreParVector::operator HYPRE_ParVector() const
{
   return (HYPRE_ParVector) x;
}
#endif

Vector * HypreParVector::GlobalVector()
{
   hypre_Vector *hv = hypre_ParVectorToVectorAll(*this);
   Vector *v = new Vector(hv->data, internal::to_int(hv->size));
   v->MakeDataOwner();
   hypre_SeqVectorSetDataOwner(hv,0);
   hypre_SeqVectorDestroy(hv);
   return v;
}

HypreParVector& HypreParVector::operator=(double d)
{
   hypre_ParVectorSetConstantValues(x,d);
   return *this;
}

HypreParVector& HypreParVector::operator=(const HypreParVector &y)
{
#ifdef MFEM_DEBUG
   if (size != y.Size())
   {
      mfem_error("HypreParVector::operator=");
   }
#endif

   for (int i = 0; i < size; i++)
   {
      data[i] = y.data[i];
   }
   return *this;
}

void HypreParVector::SetData(double *_data)
{
   Vector::data = hypre_VectorData(hypre_ParVectorLocalVector(x)) = _data;
}

HYPRE_Int HypreParVector::Randomize(HYPRE_Int seed)
{
   return hypre_ParVectorSetRandomValues(x,seed);
}

void HypreParVector::Print(const char *fname)
{
   hypre_ParVectorPrint(x,fname);
}

HypreParVector::~HypreParVector()
{
   if (own_ParVector)
   {
      hypre_ParVectorDestroy(x);
   }
}


double InnerProduct(HypreParVector *x, HypreParVector *y)
{
   return hypre_ParVectorInnerProd(*x, *y);
}

double InnerProduct(HypreParVector &x, HypreParVector &y)
{
   return hypre_ParVectorInnerProd(x, y);
}


void HypreParMatrix::Init()
{
   A = NULL;
   X = Y = NULL;
   diagOwner = offdOwner = colMapOwner = -1;
}

char HypreParMatrix::CopyCSR(SparseMatrix *csr, hypre_CSRMatrix *hypre_csr)
{
   hypre_CSRMatrixData(hypre_csr) = csr->GetData();
#ifndef HYPRE_BIGINT
   hypre_CSRMatrixI(hypre_csr) = csr->GetI();
   hypre_CSRMatrixJ(hypre_csr) = csr->GetJ();
   // Prevent hypre from destroying hypre_csr->{i,j,data}
   return 0;
#else
   hypre_CSRMatrixI(hypre_csr) =
      internal::Duplicate_As_HYPRE_Int(csr->GetI(), csr->Height()+1);
   hypre_CSRMatrixJ(hypre_csr) =
      internal::Duplicate_As_HYPRE_Int(csr->GetJ(), csr->NumNonZeroElems());
   // Prevent hypre from destroying hypre_csr->{i,j,data}, own {i,j}
   return 1;
#endif
}

char HypreParMatrix::CopyBoolCSR(Table *bool_csr, hypre_CSRMatrix *hypre_csr)
{
   int nnz = bool_csr->Size_of_connections();
   double *data = new double[nnz];
   for (int i = 0; i < nnz; i++)
      data[i] = 1.0;
   hypre_CSRMatrixData(hypre_csr) = data;
#ifndef HYPRE_BIGINT
   hypre_CSRMatrixI(hypre_csr) = bool_csr->GetI();
   hypre_CSRMatrixJ(hypre_csr) = bool_csr->GetJ();
   // Prevent hypre from destroying hypre_csr->{i,j,data}, own {data}
   return 2;
#else
   hypre_CSRMatrixI(hypre_csr) =
      internal::Duplicate_As_HYPRE_Int(bool_csr->GetI(), bool_csr->Size()+1);
   hypre_CSRMatrixJ(hypre_csr) =
      internal::Duplicate_As_HYPRE_Int(bool_csr->GetJ(), nnz);
   // Prevent hypre from destroying hypre_csr->{i,j,data}, own {i,j,data}
   return 3;
#endif
}

void HypreParMatrix::CopyCSR_J(hypre_CSRMatrix *hypre_csr, int *J)
{
   HYPRE_Int nnz = hypre_CSRMatrixNumNonzeros(hypre_csr);
   for (HYPRE_Int j = 0; j < nnz; j++)
      J[j] = int(hypre_CSRMatrixJ(hypre_csr)[j]);
}

// Square block-diagonal constructor
HypreParMatrix::HypreParMatrix(MPI_Comm comm, HYPRE_Int glob_size,
                               HYPRE_Int *row_starts, SparseMatrix *diag)
   : Operator(diag->Height(), diag->Width())
{
   Init();
   A = hypre_ParCSRMatrixCreate(comm, glob_size, glob_size, row_starts,
                                row_starts, 0, diag->NumNonZeroElems(), 0);
   hypre_ParCSRMatrixSetDataOwner(A,1);
   hypre_ParCSRMatrixSetRowStartsOwner(A,0);
   hypre_ParCSRMatrixSetColStartsOwner(A,0);

   hypre_CSRMatrixSetDataOwner(A->diag,0);
   diagOwner = CopyCSR(diag, A->diag);
   hypre_CSRMatrixSetRownnz(A->diag);

   hypre_CSRMatrixSetDataOwner(A->offd,1);
   hypre_CSRMatrixI(A->offd) = hypre_CTAlloc(HYPRE_Int, diag->Height()+1);

   /* Don't need to call these, since they allocate memory only
      if it was not already allocated */
   // hypre_CSRMatrixInitialize(A->diag);
   // hypre_ParCSRMatrixInitialize(A);

   hypre_ParCSRMatrixSetNumNonzeros(A);

   /* Make sure that the first entry in each row is the diagonal one. */
   hypre_CSRMatrixReorder(hypre_ParCSRMatrixDiag(A));
#ifdef HYPRE_BIGINT
   CopyCSR_J(A->diag, diag->GetJ());
#endif

   hypre_MatvecCommPkgCreate(A);
}

// Rectangular block-diagonal constructor
HypreParMatrix::HypreParMatrix(MPI_Comm comm,
                               HYPRE_Int global_num_rows,
                               HYPRE_Int global_num_cols,
                               HYPRE_Int *row_starts, HYPRE_Int *col_starts,
                               SparseMatrix *diag)
   : Operator(diag->Height(), diag->Width())
{
   Init();
   A = hypre_ParCSRMatrixCreate(comm, global_num_rows, global_num_cols,
                                row_starts, col_starts,
                                0, diag->NumNonZeroElems(), 0);
   hypre_ParCSRMatrixSetDataOwner(A,1);
   hypre_ParCSRMatrixSetRowStartsOwner(A,0);
   hypre_ParCSRMatrixSetColStartsOwner(A,0);

   hypre_CSRMatrixSetDataOwner(A->diag,0);
   diagOwner = CopyCSR(diag, A->diag);
   hypre_CSRMatrixSetRownnz(A->diag);

   hypre_CSRMatrixSetDataOwner(A->offd,1);
   hypre_CSRMatrixI(A->offd) = hypre_CTAlloc(HYPRE_Int, diag->Height()+1);

   hypre_ParCSRMatrixSetNumNonzeros(A);

   /* Make sure that the first entry in each row is the diagonal one. */
   if (row_starts == col_starts)
   {
      hypre_CSRMatrixReorder(hypre_ParCSRMatrixDiag(A));
<<<<<<< HEAD
#ifdef HYPRE_BIGINT
      CopyCSR_J(A->diag, diag->GetJ());
#endif
=======
>>>>>>> 3ff81813
   }

   hypre_MatvecCommPkgCreate(A);
}

// General rectangular constructor with diagonal and off-diagonal
HypreParMatrix::HypreParMatrix(MPI_Comm comm,
                               HYPRE_Int global_num_rows,
                               HYPRE_Int global_num_cols,
                               HYPRE_Int *row_starts, HYPRE_Int *col_starts,
                               SparseMatrix *diag, SparseMatrix *offd,
                               HYPRE_Int *cmap)
   : Operator(diag->Height(), diag->Width())
{
   Init();
   A = hypre_ParCSRMatrixCreate(comm, global_num_rows, global_num_cols,
                                row_starts, col_starts,
                                offd->Width(), diag->NumNonZeroElems(),
                                offd->NumNonZeroElems());
   hypre_ParCSRMatrixSetDataOwner(A,1);
   hypre_ParCSRMatrixSetRowStartsOwner(A,0);
   hypre_ParCSRMatrixSetColStartsOwner(A,0);

   hypre_CSRMatrixSetDataOwner(A->diag,0);
   diagOwner = CopyCSR(diag, A->diag);
   hypre_CSRMatrixSetRownnz(A->diag);

   hypre_CSRMatrixSetDataOwner(A->offd,0);
   offdOwner = CopyCSR(offd, A->offd);
   hypre_CSRMatrixSetRownnz(A->offd);

   hypre_ParCSRMatrixColMapOffd(A) = cmap;
   // Prevent hypre from destroying A->col_map_offd
   colMapOwner = 0;

   hypre_ParCSRMatrixSetNumNonzeros(A);

   /* Make sure that the first entry in each row is the diagonal one. */
   if (row_starts == col_starts)
   {
      hypre_CSRMatrixReorder(hypre_ParCSRMatrixDiag(A));
<<<<<<< HEAD
#ifdef HYPRE_BIGINT
      CopyCSR_J(A->diag, diag->GetJ());
#endif
=======
>>>>>>> 3ff81813
   }

   hypre_MatvecCommPkgCreate(A);
}

// General rectangular constructor with diagonal and off-diagonal
HypreParMatrix::HypreParMatrix(
   MPI_Comm comm,
   HYPRE_Int global_num_rows, HYPRE_Int global_num_cols,
   HYPRE_Int *row_starts, HYPRE_Int *col_starts,
   HYPRE_Int *diag_i, HYPRE_Int *diag_j, double *diag_data,
   HYPRE_Int *offd_i, HYPRE_Int *offd_j, double *offd_data,
   HYPRE_Int offd_num_cols, HYPRE_Int *offd_col_map)
{
   Init();
   A = hypre_ParCSRMatrixCreate(comm, global_num_rows, global_num_cols,
                                row_starts, col_starts, offd_num_cols, 0, 0);
   hypre_ParCSRMatrixSetDataOwner(A,1);
   hypre_ParCSRMatrixSetRowStartsOwner(A,0);
   hypre_ParCSRMatrixSetColStartsOwner(A,0);

   HYPRE_Int local_num_rows = hypre_CSRMatrixNumRows(A->diag);

   hypre_CSRMatrixSetDataOwner(A->diag,0);
   hypre_CSRMatrixI(A->diag) = diag_i;
   hypre_CSRMatrixJ(A->diag) = diag_j;
   hypre_CSRMatrixData(A->diag) = diag_data;
   hypre_CSRMatrixNumNonzeros(A->diag) = diag_i[local_num_rows];
   hypre_CSRMatrixSetRownnz(A->diag);
   // Prevent hypre from destroying A->diag->{i,j,data}, own A->diag->{i,j,data}
   diagOwner = 3;

   hypre_CSRMatrixSetDataOwner(A->offd,0);
   hypre_CSRMatrixI(A->offd) = offd_i;
   hypre_CSRMatrixJ(A->offd) = offd_j;
   hypre_CSRMatrixData(A->offd) = offd_data;
   hypre_CSRMatrixNumNonzeros(A->offd) = offd_i[local_num_rows];
   hypre_CSRMatrixSetRownnz(A->offd);
   // Prevent hypre from destroying A->offd->{i,j,data}, own A->offd->{i,j,data}
   offdOwner = 3;

   hypre_ParCSRMatrixColMapOffd(A) = offd_col_map;
   // Prevent hypre from destroying A->col_map_offd, own A->col_map_offd
   colMapOwner = 1;

   hypre_ParCSRMatrixSetNumNonzeros(A);

   /* Make sure that the first entry in each row is the diagonal one. */
   if (row_starts == col_starts)
      hypre_CSRMatrixReorder(hypre_ParCSRMatrixDiag(A));

   hypre_MatvecCommPkgCreate(A);

   height = GetNumRows();
   width = GetNumCols();
}

// Constructor from a CSR matrix on rank 0
HypreParMatrix::HypreParMatrix(MPI_Comm comm,
                               HYPRE_Int *row_starts, HYPRE_Int *col_starts,
                               SparseMatrix *sm_a)
{
   MFEM_ASSERT(sm_a != NULL, "invalid input");
   MFEM_VERIFY(!HYPRE_AssumedPartitionCheck(),
               "this method can not be used with assumed partition");

   Init();

   hypre_CSRMatrix *csr_a;
   csr_a = hypre_CSRMatrixCreate(sm_a -> Height(), sm_a -> Width(),
                                 sm_a -> NumNonZeroElems());

   hypre_CSRMatrixSetDataOwner(csr_a,0);
   CopyCSR(sm_a, csr_a);
   hypre_CSRMatrixSetRownnz(csr_a);

   A = hypre_CSRMatrixToParCSRMatrix(comm, csr_a, row_starts, col_starts);

#ifdef HYPRE_BIGINT
   delete [] hypre_CSRMatrixI(csr_a);
   delete [] hypre_CSRMatrixJ(csr_a);
#endif
   hypre_CSRMatrixI(csr_a) = NULL;
   hypre_CSRMatrixDestroy(csr_a);

   height = GetNumRows();
   width = GetNumCols();

   /* Make sure that the first entry in each row is the diagonal one. */
   if (row_starts == col_starts)
   {
      hypre_CSRMatrixReorder(hypre_ParCSRMatrixDiag(A));
   }

   hypre_MatvecCommPkgCreate(A);
}

// Boolean, rectangular, block-diagonal constructor
HypreParMatrix::HypreParMatrix(MPI_Comm comm,
                               HYPRE_Int global_num_rows,
                               HYPRE_Int global_num_cols,
                               HYPRE_Int *row_starts, HYPRE_Int *col_starts,
                               Table *diag)
{
   Init();
   int nnz = diag->Size_of_connections();
   A = hypre_ParCSRMatrixCreate(comm, global_num_rows, global_num_cols,
                                row_starts, col_starts, 0, nnz, 0);
   hypre_ParCSRMatrixSetDataOwner(A,1);
   hypre_ParCSRMatrixSetRowStartsOwner(A,0);
   hypre_ParCSRMatrixSetColStartsOwner(A,0);

   hypre_CSRMatrixSetDataOwner(A->diag,0);
<<<<<<< HEAD
   diagOwner = CopyBoolCSR(diag, A->diag);
=======
   hypre_CSRMatrixI(A->diag)    = diag->GetI();
   hypre_CSRMatrixJ(A->diag)    = diag->GetJ();
   hypre_CSRMatrixData(A->diag) = new double[nnz];
   for (int k = 0; k < nnz; k++)
   {
      (hypre_CSRMatrixData(A->diag))[k] = 1.0;
   }
>>>>>>> 3ff81813
   hypre_CSRMatrixSetRownnz(A->diag);

   hypre_CSRMatrixSetDataOwner(A->offd,1);
   hypre_CSRMatrixI(A->offd) = hypre_CTAlloc(HYPRE_Int, diag->Size()+1);

   hypre_ParCSRMatrixSetNumNonzeros(A);

   /* Make sure that the first entry in each row is the diagonal one. */
   if (row_starts == col_starts)
   {
      hypre_CSRMatrixReorder(hypre_ParCSRMatrixDiag(A));
<<<<<<< HEAD
#ifdef HYPRE_BIGINT
      CopyCSR_J(A->diag, diag->GetJ());
#endif
=======
>>>>>>> 3ff81813
   }

   hypre_MatvecCommPkgCreate(A);

   height = GetNumRows();
   width = GetNumCols();
}

// Boolean, general rectangular constructor with diagonal and off-diagonal
HypreParMatrix::HypreParMatrix(MPI_Comm comm, int id, int np,
                               HYPRE_Int *row, HYPRE_Int *col,
                               HYPRE_Int *i_diag, HYPRE_Int *j_diag,
                               HYPRE_Int *i_offd, HYPRE_Int *j_offd,
                               HYPRE_Int *cmap, HYPRE_Int cmap_size)
{
   HYPRE_Int diag_nnz, offd_nnz;

   Init();
   if (HYPRE_AssumedPartitionCheck())
   {
      diag_nnz = i_diag[row[1]-row[0]];
      offd_nnz = i_offd[row[1]-row[0]];

      A = hypre_ParCSRMatrixCreate(comm, row[2], col[2], row, col,
                                   cmap_size, diag_nnz, offd_nnz);
   }
   else
   {
      diag_nnz = i_diag[row[id+1]-row[id]];
      offd_nnz = i_offd[row[id+1]-row[id]];

      A = hypre_ParCSRMatrixCreate(comm, row[np], col[np], row, col,
                                   cmap_size, diag_nnz, offd_nnz);
   }

   hypre_ParCSRMatrixSetDataOwner(A,1);
   hypre_ParCSRMatrixSetRowStartsOwner(A,0);
   hypre_ParCSRMatrixSetColStartsOwner(A,0);

   HYPRE_Int i;

<<<<<<< HEAD
   double *a_diag = new double[diag_nnz];
   for (i = 0; i < diag_nnz; i++)
=======
   double *a_diag = new double[diag_col];
   for (i = 0; i < diag_col; i++)
   {
>>>>>>> 3ff81813
      a_diag[i] = 1.0;
   }

<<<<<<< HEAD
   double *a_offd = new double[offd_nnz];
   for (i = 0; i < offd_nnz; i++)
=======
   double *a_offd = new double[offd_col];
   for (i = 0; i < offd_col; i++)
   {
>>>>>>> 3ff81813
      a_offd[i] = 1.0;
   }

   hypre_CSRMatrixSetDataOwner(A->diag,0);
   hypre_CSRMatrixI(A->diag)    = i_diag;
   hypre_CSRMatrixJ(A->diag)    = j_diag;
   hypre_CSRMatrixData(A->diag) = a_diag;
   hypre_CSRMatrixSetRownnz(A->diag);
   // Prevent hypre from destroying A->diag->{i,j,data}, own A->diag->{i,j,data}
   diagOwner = 3;

   hypre_CSRMatrixSetDataOwner(A->offd,0);
   hypre_CSRMatrixI(A->offd)    = i_offd;
   hypre_CSRMatrixJ(A->offd)    = j_offd;
   hypre_CSRMatrixData(A->offd) = a_offd;
   hypre_CSRMatrixSetRownnz(A->offd);
   // Prevent hypre from destroying A->offd->{i,j,data}, own A->offd->{i,j,data}
   offdOwner = 3;

   hypre_ParCSRMatrixColMapOffd(A) = cmap;
   // Prevent hypre from destroying A->col_map_offd, own A->col_map_offd
   colMapOwner = 1;

   hypre_ParCSRMatrixSetNumNonzeros(A);

   /* Make sure that the first entry in each row is the diagonal one. */
   if (row == col)
   {
      hypre_CSRMatrixReorder(hypre_ParCSRMatrixDiag(A));
   }

   hypre_MatvecCommPkgCreate(A);

   height = GetNumRows();
   width = GetNumCols();
}

// General rectangular constructor with diagonal and off-diagonal constructed
// from a CSR matrix that contains both diagonal and off-diagonal blocks
HypreParMatrix::HypreParMatrix(MPI_Comm comm, int nrows, HYPRE_Int glob_nrows,
                               HYPRE_Int glob_ncols, int *I, HYPRE_Int *J,
                               double *data, HYPRE_Int *rows, HYPRE_Int *cols)
{
   Init();

   // Determine partitioning size, and my column start and end
   int part_size;
   HYPRE_Int my_col_start, my_col_end; // my range: [my_col_start, my_col_end)
   if (HYPRE_AssumedPartitionCheck())
   {
      part_size = 2;
      my_col_start = cols[0];
      my_col_end = cols[1];
   }
   else
   {
      int myid;
      MPI_Comm_rank(comm, &myid);
      MPI_Comm_size(comm, &part_size);
      part_size++;
      my_col_start = cols[myid];
      my_col_end = cols[myid+1];
   }

   // Copy in the row and column partitionings
   HYPRE_Int *row_starts, *col_starts;
   if (rows == cols)
   {
      row_starts = col_starts = hypre_TAlloc(HYPRE_Int, part_size);
      for (int i = 0; i < part_size; i++)
         row_starts[i] = rows[i];
   }
   else
   {
      row_starts = hypre_TAlloc(HYPRE_Int, part_size);
      col_starts = hypre_TAlloc(HYPRE_Int, part_size);
      for (int i = 0; i < part_size; i++)
      {
         row_starts[i] = rows[i];
         col_starts[i] = cols[i];
      }
   }

   // Create a map for the off-diagonal indices - global to local. Count the
   // number of diagonal and off-diagonal entries.
   HYPRE_Int diag_nnz = 0, offd_nnz = 0, offd_num_cols = 0;
   map<HYPRE_Int, HYPRE_Int> offd_map;
   for (HYPRE_Int j = 0, loc_nnz = I[nrows]; j < loc_nnz; j++)
   {
      HYPRE_Int glob_col = J[j];
      if (my_col_start <= glob_col && glob_col < my_col_end)
      {
         diag_nnz++;
      }
      else
      {
         offd_map.insert(pair<const HYPRE_Int, HYPRE_Int>(glob_col, -1));
         offd_nnz++;
      }
   }
   // count the number of columns in the off-diagonal and set the local indices
   for (map<HYPRE_Int, HYPRE_Int>::iterator it = offd_map.begin();
        it != offd_map.end(); ++it)
   {
      it->second = offd_num_cols++;
   }

   // construct the global ParCSR matrix
   A = hypre_ParCSRMatrixCreate(comm, glob_nrows, glob_ncols,
                                row_starts, col_starts, offd_num_cols,
                                diag_nnz, offd_nnz);
   hypre_ParCSRMatrixInitialize(A);

   HYPRE_Int *diag_i, *diag_j, *offd_i, *offd_j, *offd_col_map;
   double *diag_data, *offd_data;
   diag_i = A->diag->i;
   diag_j = A->diag->j;
   diag_data = A->diag->data;
   offd_i = A->offd->i;
   offd_j = A->offd->j;
   offd_data = A->offd->data;
   offd_col_map = A->col_map_offd;

   diag_nnz = offd_nnz = 0;
   for (HYPRE_Int i = 0, j = 0; i < nrows; i++)
   {
      diag_i[i] = diag_nnz;
      offd_i[i] = offd_nnz;
      for (HYPRE_Int j_end = I[i+1]; j < j_end; j++)
      {
         HYPRE_Int glob_col = J[j];
         if (my_col_start <= glob_col && glob_col < my_col_end)
         {
            diag_j[diag_nnz] = glob_col - my_col_start;
            diag_data[diag_nnz] = data[j];
            diag_nnz++;
         }
         else
         {
            offd_j[offd_nnz] = offd_map[glob_col];
            offd_data[offd_nnz] = data[j];
            offd_nnz++;
         }
      }
   }
   diag_i[nrows] = diag_nnz;
   offd_i[nrows] = offd_nnz;
   for (map<HYPRE_Int, HYPRE_Int>::iterator it = offd_map.begin();
        it != offd_map.end(); ++it)
   {
      offd_col_map[it->second] = it->first;
   }

   hypre_ParCSRMatrixSetNumNonzeros(A);
   /* Make sure that the first entry in each row is the diagonal one. */
<<<<<<< HEAD
   if (row_starts == col_starts)
=======
   if (rows == cols)
   {
>>>>>>> 3ff81813
      hypre_CSRMatrixReorder(hypre_ParCSRMatrixDiag(A));
   }
   hypre_MatvecCommPkgCreate(A);

   height = GetNumRows();
   width = GetNumCols();
}

HypreParMatrix::operator hypre_ParCSRMatrix*()
{
   return (this) ? A : NULL;
}

#ifndef HYPRE_PAR_CSR_MATRIX_STRUCT
HypreParMatrix::operator HYPRE_ParCSRMatrix()
{
   return (this) ? (HYPRE_ParCSRMatrix) A : (HYPRE_ParCSRMatrix) NULL;
}
#endif

hypre_ParCSRMatrix* HypreParMatrix::StealData()
{
   // Only safe when (diagOwner == -1 && offdOwner == -1 && colMapOwner == -1)
   // Otherwise, there may be memory leaks or hypre may destroy arrays allocated
   // with operator new.
   hypre_ParCSRMatrix *R = A;
   A = NULL;
   Destroy();
   Init();
   return R;
}

void HypreParMatrix::CopyRowStarts()
{
   if (!A || hypre_ParCSRMatrixOwnsRowStarts(A) ||
       (hypre_ParCSRMatrixRowStarts(A) == hypre_ParCSRMatrixColStarts(A) &&
        hypre_ParCSRMatrixOwnsColStarts(A)))
   {
      return;
   }

   int row_starts_size;
   if (HYPRE_AssumedPartitionCheck())
   {
      row_starts_size = 2;
   }
   else
   {
      MPI_Comm_size(hypre_ParCSRMatrixComm(A), &row_starts_size);
      row_starts_size++; // num_proc + 1
   }

   HYPRE_Int *old_row_starts = hypre_ParCSRMatrixRowStarts(A);
   HYPRE_Int *new_row_starts = hypre_CTAlloc(HYPRE_Int, row_starts_size);
   for (int i = 0; i < row_starts_size; i++)
      new_row_starts[i] = old_row_starts[i];

   hypre_ParCSRMatrixRowStarts(A) = new_row_starts;
   hypre_ParCSRMatrixOwnsRowStarts(A) = 1;

   if (hypre_ParCSRMatrixColStarts(A) == old_row_starts)
   {
      hypre_ParCSRMatrixColStarts(A) = new_row_starts;
      hypre_ParCSRMatrixOwnsColStarts(A) = 0;
   }
}

void HypreParMatrix::CopyColStarts()
{
   if (!A || hypre_ParCSRMatrixOwnsColStarts(A) ||
       (hypre_ParCSRMatrixRowStarts(A) == hypre_ParCSRMatrixColStarts(A) &&
        hypre_ParCSRMatrixOwnsRowStarts(A)))
   {
      return;
   }

   int col_starts_size;
   if (HYPRE_AssumedPartitionCheck())
   {
      col_starts_size = 2;
   }
   else
   {
      MPI_Comm_size(hypre_ParCSRMatrixComm(A), &col_starts_size);
      col_starts_size++; // num_proc + 1
   }

   HYPRE_Int *old_col_starts = hypre_ParCSRMatrixColStarts(A);
   HYPRE_Int *new_col_starts = hypre_CTAlloc(HYPRE_Int, col_starts_size);
   for (int i = 0; i < col_starts_size; i++)
      new_col_starts[i] = old_col_starts[i];

   hypre_ParCSRMatrixColStarts(A) = new_col_starts;

   if (hypre_ParCSRMatrixRowStarts(A) == old_col_starts)
   {
      hypre_ParCSRMatrixRowStarts(A) = new_col_starts;
      hypre_ParCSRMatrixOwnsRowStarts(A) = 1;
      hypre_ParCSRMatrixOwnsColStarts(A) = 0;
   }
   else
      hypre_ParCSRMatrixOwnsColStarts(A) = 1;
}

void HypreParMatrix::GetDiag(Vector &diag)
{
   int size = Height();
   diag.SetSize(size);
   for (int j = 0; j < size; j++)
   {
      diag(j) = A->diag->data[A->diag->i[j]];
#ifdef MFEM_DEBUG
      if (A->diag->j[A->diag->i[j]] != j)
      {
         mfem_error("HypreParMatrix::GetDiag");
      }
#endif
   }
}

HypreParMatrix * HypreParMatrix::Transpose()
{
   hypre_ParCSRMatrix * At;
   hypre_ParCSRMatrixTranspose(A, &At, 1);
   hypre_ParCSRMatrixSetNumNonzeros(At);

   hypre_MatvecCommPkgCreate(At);

   return new HypreParMatrix(At);
}

HYPRE_Int HypreParMatrix::Mult(HypreParVector &x, HypreParVector &y,
                         double a, double b)
{
   return hypre_ParCSRMatrixMatvec(a, A, x, b, y);
}

void HypreParMatrix::Mult(double a, const Vector &x, double b, Vector &y) const
{
   if (X == NULL)
   {
      X = new HypreParVector(A->comm,
                             GetGlobalNumCols(),
                             x.GetData(),
                             GetColStarts());
      Y = new HypreParVector(A->comm,
                             GetGlobalNumRows(),
                             y.GetData(),
                             GetRowStarts());
   }
   else
   {
      X->SetData(x.GetData());
      Y->SetData(y.GetData());
   }

   hypre_ParCSRMatrixMatvec(a, A, *X, b, *Y);
}

void HypreParMatrix::MultTranspose(double a, const Vector &x,
                                   double b, Vector &y) const
{
   // Note: x has the dimensions of Y (height), and
   //       y has the dimensions of X (width)
   if (X == NULL)
   {
      X = new HypreParVector(A->comm,
                             GetGlobalNumCols(),
                             y.GetData(),
                             GetColStarts());
      Y = new HypreParVector(A->comm,
                             GetGlobalNumRows(),
                             x.GetData(),
                             GetRowStarts());
   }
   else
   {
      X->SetData(y.GetData());
      Y->SetData(x.GetData());
   }

   hypre_ParCSRMatrixMatvecT(a, A, *Y, b, *X);
}

HYPRE_Int HypreParMatrix::Mult(HYPRE_ParVector x, HYPRE_ParVector y,
                               double a, double b)
{
   return hypre_ParCSRMatrixMatvec(a,A,(hypre_ParVector *)x,b,
                                   (hypre_ParVector *)y);
}

HYPRE_Int HypreParMatrix::MultTranspose(HypreParVector & x, HypreParVector & y,
                                        double a, double b)
{
   return hypre_ParCSRMatrixMatvecT(a,A,x,b,y);
}

void HypreParMatrix::ScaleRows(const Vector &diag)
{

   if (hypre_CSRMatrixNumRows(A->diag) != hypre_CSRMatrixNumRows(A->offd))
   {
      mfem_error("Row does not match");
   }

   if (hypre_CSRMatrixNumRows(A->diag) != diag.Size())
   {
      mfem_error("Note the Vector diag is not of compatible dimensions with A\n");
   }

   int size = Height();
   double     *Adiag_data   = hypre_CSRMatrixData(A->diag);
   HYPRE_Int  *Adiag_i      = hypre_CSRMatrixI(A->diag);


   double     *Aoffd_data   = hypre_CSRMatrixData(A->offd);
   HYPRE_Int  *Aoffd_i      = hypre_CSRMatrixI(A->offd);
   double val;
   HYPRE_Int jj;
   for (int i(0); i < size; ++i)
   {
      val = diag[i];
      for (jj = Adiag_i[i]; jj < Adiag_i[i+1]; ++jj)
      {
         Adiag_data[jj] *= val;
      }
      for (jj = Aoffd_i[i]; jj < Aoffd_i[i+1]; ++jj)
      {
         Aoffd_data[jj] *= val;
      }
   }
}

void HypreParMatrix::InvScaleRows(const Vector &diag)
{

   if (hypre_CSRMatrixNumRows(A->diag) != hypre_CSRMatrixNumRows(A->offd))
   {
      mfem_error("Row does not match");
   }

   if (hypre_CSRMatrixNumRows(A->diag) != diag.Size())
   {
      mfem_error("Note the Vector diag is not of compatible dimensions with A\n");
   }

   int size = Height();
   double     *Adiag_data   = hypre_CSRMatrixData(A->diag);
   HYPRE_Int  *Adiag_i      = hypre_CSRMatrixI(A->diag);


   double     *Aoffd_data   = hypre_CSRMatrixData(A->offd);
   HYPRE_Int  *Aoffd_i      = hypre_CSRMatrixI(A->offd);
   double val;
   HYPRE_Int jj;
   for (int i(0); i < size; ++i)
   {
#ifdef MFEM_DEBUG
      if (0.0 == diag(i))
      {
         mfem_error("HypreParMatrix::InvDiagScale : Division by 0");
      }
#endif
      val = 1./diag(i);
      for (jj = Adiag_i[i]; jj < Adiag_i[i+1]; ++jj)
      {
         Adiag_data[jj] *= val;
      }
      for (jj = Aoffd_i[i]; jj < Aoffd_i[i+1]; ++jj)
      {
         Aoffd_data[jj] *= val;
      }
   }
}

void HypreParMatrix::operator*=(double s)
{
   if (hypre_CSRMatrixNumRows(A->diag) != hypre_CSRMatrixNumRows(A->offd))
   {
      mfem_error("Row does not match");
   }

   HYPRE_Int size=hypre_CSRMatrixNumRows(A->diag);
   HYPRE_Int jj;

   double     *Adiag_data   = hypre_CSRMatrixData(A->diag);
   HYPRE_Int  *Adiag_i      = hypre_CSRMatrixI(A->diag);
   for (jj = 0; jj < Adiag_i[size]; ++jj)
   {
      Adiag_data[jj] *= s;
   }

   double     *Aoffd_data   = hypre_CSRMatrixData(A->offd);
   HYPRE_Int  *Aoffd_i      = hypre_CSRMatrixI(A->offd);
   for (jj = 0; jj < Aoffd_i[size]; ++jj)
   {
      Aoffd_data[jj] *= s;
   }
}

void HypreParMatrix::Print(const char *fname, HYPRE_Int offi, HYPRE_Int offj)
{
   hypre_ParCSRMatrixPrintIJ(A,offi,offj,fname);
}

void HypreParMatrix::Read(MPI_Comm comm, const char *fname)
{
   Destroy();
   Init();

   HYPRE_Int base_i, base_j;
   hypre_ParCSRMatrixReadIJ(comm, fname, &base_i, &base_j, &A);
   hypre_ParCSRMatrixSetNumNonzeros(A);

   hypre_MatvecCommPkgCreate(A);

   height = GetNumRows();
   width = GetNumCols();
}

void HypreParMatrix::Destroy()
{
   if ( X != NULL ) { delete X; }
   if ( Y != NULL ) { delete Y; }

   if (A == NULL) { return; }

   if (diagOwner >= 0)
   {
      if (diagOwner & 1)
      {
         delete [] hypre_CSRMatrixI(A->diag);
         delete [] hypre_CSRMatrixJ(A->diag);
      }
      hypre_CSRMatrixI(A->diag) = NULL;
      hypre_CSRMatrixJ(A->diag) = NULL;
      if (diagOwner & 2)
      {
         delete [] hypre_CSRMatrixData(A->diag);
      }
      hypre_CSRMatrixData(A->diag) = NULL;
   }
   if (offdOwner >= 0)
   {
      if (offdOwner & 1)
      {
         delete [] hypre_CSRMatrixI(A->offd);
         delete [] hypre_CSRMatrixJ(A->offd);
      }
      hypre_CSRMatrixI(A->offd) = NULL;
      hypre_CSRMatrixJ(A->offd) = NULL;
      if (offdOwner & 2)
      {
         delete [] hypre_CSRMatrixData(A->offd);
      }
      hypre_CSRMatrixData(A->offd) = NULL;
   }
   if (colMapOwner >= 0)
   {
      if (colMapOwner & 1)
      {
         delete [] hypre_ParCSRMatrixColMapOffd(A);
      }
      hypre_ParCSRMatrixColMapOffd(A) = NULL;
   }

   hypre_ParCSRMatrixDestroy(A);
}

HypreParMatrix * ParMult(HypreParMatrix *A, HypreParMatrix *B)
{
   hypre_ParCSRMatrix * ab;
   ab = hypre_ParMatmul(*A,*B);

   hypre_MatvecCommPkgCreate(ab);

   return new HypreParMatrix(ab);
}

HypreParMatrix * RAP(HypreParMatrix *A, HypreParMatrix *P)
{
   HYPRE_Int P_owns_its_col_starts =
      hypre_ParCSRMatrixOwnsColStarts((hypre_ParCSRMatrix*)(*P));
   hypre_ParCSRMatrix * rap;
   hypre_BoomerAMGBuildCoarseOperator(*P,*A,*P,&rap);

   hypre_ParCSRMatrixSetNumNonzeros(rap);
   // hypre_MatvecCommPkgCreate(rap);
   if (!P_owns_its_col_starts)
   {
      /* Warning: hypre_BoomerAMGBuildCoarseOperator steals the col_starts
         from P (even if it does not own them)! */
      hypre_ParCSRMatrixSetRowStartsOwner(rap,0);
      hypre_ParCSRMatrixSetColStartsOwner(rap,0);
   }
   return new HypreParMatrix(rap);
}

HypreParMatrix * RAP(HypreParMatrix * Rt, HypreParMatrix *A, HypreParMatrix *P)
{
   HYPRE_Int P_owns_its_col_starts =
      hypre_ParCSRMatrixOwnsColStarts((hypre_ParCSRMatrix*)(*P));
   HYPRE_Int Rt_owns_its_col_starts =
      hypre_ParCSRMatrixOwnsColStarts((hypre_ParCSRMatrix*)(*Rt));

   hypre_ParCSRMatrix * rap;
   hypre_BoomerAMGBuildCoarseOperator(*Rt,*A,*P,&rap);

   hypre_ParCSRMatrixSetNumNonzeros(rap);
   // hypre_MatvecCommPkgCreate(rap);
   if (!P_owns_its_col_starts)
   {
      /* Warning: hypre_BoomerAMGBuildCoarseOperator steals the col_starts
         from P (even if it does not own them)! */
      hypre_ParCSRMatrixSetColStartsOwner(rap,0);
   }
   if (!Rt_owns_its_col_starts)
   {
      /* Warning: hypre_BoomerAMGBuildCoarseOperator steals the col_starts
         from P (even if it does not own them)! */
      hypre_ParCSRMatrixSetRowStartsOwner(rap,0);
   }
   return new HypreParMatrix(rap);
}

void EliminateBC(HypreParMatrix &A, HypreParMatrix &Ae,
                 Array<int> &ess_dof_list,
                 HypreParVector &x, HypreParVector &b)
{
   // b -= Ae*x
   Ae.Mult(x, b, -1.0, 1.0);

   hypre_CSRMatrix *A_diag = hypre_ParCSRMatrixDiag((hypre_ParCSRMatrix *)A);
   double *data = hypre_CSRMatrixData(A_diag);
   HYPRE_Int *I = hypre_CSRMatrixI(A_diag);
#ifdef MFEM_DEBUG
   HYPRE_Int    *J   = hypre_CSRMatrixJ(A_diag);
   HYPRE_Int *I_offd =
      hypre_CSRMatrixI(hypre_ParCSRMatrixOffd((hypre_ParCSRMatrix *)A));
#endif

   for (int i = 0; i < ess_dof_list.Size(); i++)
   {
      int r = ess_dof_list[i];
      b(r) = data[I[r]] * x(r);
#ifdef MFEM_DEBUG
      // Check that in the rows specified by the ess_dof_list, the matrix A has
      // only one entry -- the diagonal.
      if (I[r+1] != I[r]+1 || J[I[r]] != r || I_offd[r] != I_offd[r+1])
      {
         mfem_error("EliminateBC (hypre.cpp)");
      }
#endif
   }
}

// Taubin or "lambda-mu" scheme, which alternates between positive and
// negative step sizes to approximate low-pass filter effect.

int ParCSRRelax_Taubin(hypre_ParCSRMatrix *A, // matrix to relax with
                       hypre_ParVector *f,    // right-hand side
                       double lambda,
                       double mu,
                       int N,
                       double max_eig,
                       hypre_ParVector *u,    // initial/updated approximation
                       hypre_ParVector *r     // another temp vector
                      )
{
   hypre_CSRMatrix *A_diag = hypre_ParCSRMatrixDiag(A);
   HYPRE_Int num_rows = hypre_CSRMatrixNumRows(A_diag);

   double *u_data = hypre_VectorData(hypre_ParVectorLocalVector(u));
   double *r_data = hypre_VectorData(hypre_ParVectorLocalVector(r));

   for (int i = 0; i < N; i++)
   {
      // get residual: r = f - A*u
      hypre_ParVectorCopy(f, r);
      hypre_ParCSRMatrixMatvec(-1.0, A, u, 1.0, r);

      double coef;
      (0 == (i % 2)) ? coef = lambda : coef = mu;

      for (HYPRE_Int j = 0; j < num_rows; j++)
      {
         u_data[j] += coef*r_data[j] / max_eig;
      }
   }

   return 0;
}

// FIR scheme, which uses Chebyshev polynomials and a window function
// to approximate a low-pass step filter.

int ParCSRRelax_FIR(hypre_ParCSRMatrix *A, // matrix to relax with
                    hypre_ParVector *f,    // right-hand side
                    double max_eig,
                    int poly_order,
                    double* fir_coeffs,
                    hypre_ParVector *u,    // initial/updated approximation
                    hypre_ParVector *x0,   // temporaries
                    hypre_ParVector *x1,
                    hypre_ParVector *x2,
                    hypre_ParVector *x3)

{
   hypre_CSRMatrix *A_diag = hypre_ParCSRMatrixDiag(A);
   HYPRE_Int num_rows = hypre_CSRMatrixNumRows(A_diag);

   double *u_data = hypre_VectorData(hypre_ParVectorLocalVector(u));

   double *x0_data = hypre_VectorData(hypre_ParVectorLocalVector(x0));
   double *x1_data = hypre_VectorData(hypre_ParVectorLocalVector(x1));
   double *x2_data = hypre_VectorData(hypre_ParVectorLocalVector(x2));
   double *x3_data = hypre_VectorData(hypre_ParVectorLocalVector(x3));

   hypre_ParVectorCopy(u, x0);

   // x1 = f -A*x0/max_eig
   hypre_ParVectorCopy(f, x1);
   hypre_ParCSRMatrixMatvec(-1.0, A, x0, 1.0, x1);

   for (HYPRE_Int i = 0; i < num_rows; i++)
   {
      x1_data[i] /= -max_eig;
   }

   // x1 = x0 -x1
   for (HYPRE_Int i = 0; i < num_rows; i++)
   {
      x1_data[i] = x0_data[i] -x1_data[i];
   }

   // x3 = f0*x0 +f1*x1
   for (HYPRE_Int i = 0; i < num_rows; i++)
   {
      x3_data[i] = fir_coeffs[0]*x0_data[i] +fir_coeffs[1]*x1_data[i];
   }

   for (int n = 2; n <= poly_order; n++)
   {
      // x2 = f - A*x1/max_eig
      hypre_ParVectorCopy(f, x2);
      hypre_ParCSRMatrixMatvec(-1.0, A, x1, 1.0, x2);

      for (HYPRE_Int i = 0; i < num_rows; i++)
      {
         x2_data[i] /= -max_eig;
      }

      // x2 = (x1-x0) +(x1-2*x2)
      // x3 = x3 +f[n]*x2
      // x0 = x1
      // x1 = x2

      for (HYPRE_Int i = 0; i < num_rows; i++)
      {
         x2_data[i] = (x1_data[i]-x0_data[i]) +(x1_data[i]-2*x2_data[i]);
         x3_data[i] += fir_coeffs[n]*x2_data[i];
         x0_data[i] = x1_data[i];
         x1_data[i] = x2_data[i];
      }
   }

   for (HYPRE_Int i = 0; i < num_rows; i++)
   {
      u_data[i] = x3_data[i];
   }

   return 0;
}

HypreSmoother::HypreSmoother() : Solver()
{
   type = 2;
   relax_times = 1;
   relax_weight = 1.0;
   omega = 1.0;
   poly_order = 2;
   poly_fraction = .3;
   lambda = 0.5;
   mu = -0.5;
   taubin_iter = 40;

   l1_norms = NULL;
   B = X = V = Z = NULL;
   X0 = X1 = NULL;
   fir_coeffs = NULL;
}

HypreSmoother::HypreSmoother(HypreParMatrix &_A, int _type,
                             int _relax_times, double _relax_weight, double _omega,
                             int _poly_order, double _poly_fraction)
{
   type = _type;
   relax_times = _relax_times;
   relax_weight = _relax_weight;
   omega = _omega;
   poly_order = _poly_order;
   poly_fraction = _poly_fraction;

   l1_norms = NULL;
   B = X = V = Z = NULL;
   X0 = X1 = NULL;
   fir_coeffs = NULL;

   SetOperator(_A);
}

void HypreSmoother::SetType(HypreSmoother::Type _type, int _relax_times)
{
   type = static_cast<int>(_type);
   relax_times = _relax_times;
}

void HypreSmoother::SetSOROptions(double _relax_weight, double _omega)
{
   relax_weight = _relax_weight;
   omega = _omega;
}

void HypreSmoother::SetPolyOptions(int _poly_order, double _poly_fraction)
{
   poly_order = _poly_order;
   poly_fraction = _poly_fraction;
}

void HypreSmoother::SetTaubinOptions(double _lambda, double _mu,
                                     int _taubin_iter)
{
   lambda = _lambda;
   mu = _mu;
   taubin_iter = _taubin_iter;
}

void HypreSmoother::SetWindowByName(const char* name)
{
   double a = -1, b, c;
   if (!strcmp(name,"Rectangular")) { a = 1.0,  b = 0.0,  c = 0.0; }
   if (!strcmp(name,"Hanning")) { a = 0.5,  b = 0.5,  c = 0.0; }
   if (!strcmp(name,"Hamming")) { a = 0.54, b = 0.46, c = 0.0; }
   if (!strcmp(name,"Blackman")) { a = 0.42, b = 0.50, c = 0.08; }
   if (a < 0)
   {
      mfem_error("HypreSmoother::SetWindowByName : name not recognized!");
   }

   SetWindowParameters(a, b, c);
}

void HypreSmoother::SetWindowParameters(double a, double b, double c)
{
   window_params[0] = a;
   window_params[1] = b;
   window_params[2] = c;
}

void HypreSmoother::SetOperator(const Operator &op)
{
   A = const_cast<HypreParMatrix *>(dynamic_cast<const HypreParMatrix *>(&op));
   if (A == NULL)
   {
      mfem_error("HypreSmoother::SetOperator : not HypreParMatrix!");
   }

   height = A->Height();
   width = A->Width();

   if (B) { delete B; }
   if (X) { delete X; }
   if (V) { delete V; }
   if (Z) { delete Z; }
   if (l1_norms)
   {
      hypre_TFree(l1_norms);
   }
   delete X0;
   delete X1;

   X1 = X0 = Z = V = B = X = NULL;

   if (type >= 1 && type <= 4)
   {
      hypre_ParCSRComputeL1Norms(*A, type, NULL, &l1_norms);
   }
   else if (type == 5)
   {
      l1_norms = hypre_CTAlloc(double, height);
      Vector ones(height), diag(l1_norms, height);
      ones = 1.0;
      A->Mult(ones, diag);
      type = 1;
   }
   else
   {
      l1_norms = NULL;
   }

   if (type == 16)
   {
      poly_scale = 1;
      hypre_ParCSRMaxEigEstimateCG(*A, poly_scale, 10,
                                   &max_eig_est, &min_eig_est);
      Z = new HypreParVector(*A);
   }
   else if (type == 1001 || type == 1002)
   {
      poly_scale = 0;
      hypre_ParCSRMaxEigEstimateCG(*A, poly_scale, 10,
                                   &max_eig_est, &min_eig_est);

      // The Taubin and FIR polynomials are defined on [0, 2]
      max_eig_est /= 2;

      // Compute window function, Chebyshev coefficients, and allocate temps.
      if (type == 1002)
      {
         // Temporaries for Chebyshev recursive evaluation
         Z = new HypreParVector(*A);
         X0 = new HypreParVector(*A);
         X1 = new HypreParVector(*A);

         SetFIRCoefficients(max_eig_est);
      }
   }
}

void HypreSmoother::SetFIRCoefficients(double max_eig)
{
   if (fir_coeffs)
   {
      delete [] fir_coeffs;
   }

   fir_coeffs = new double[poly_order+1];

   double* window_coeffs = new double[poly_order+1];
   double* cheby_coeffs = new double[poly_order+1];

   double a = window_params[0];
   double b = window_params[1];
   double c = window_params[2];
   for (int i = 0; i <= poly_order; i++)
   {
      double t = (i*M_PI)/(poly_order+1);
      window_coeffs[i] = a + b*cos(t) +c*cos(2*t);
   }

   double k_pb = poly_fraction*max_eig;
   double theta_pb = acos(1.0 -0.5*k_pb);
   double sigma = 0.0;
   cheby_coeffs[0] = (theta_pb +sigma)/M_PI;
   for (int i = 1; i <= poly_order; i++)
   {
      double t = i*(theta_pb+sigma);
      cheby_coeffs[i] = 2.0*sin(t)/(i*M_PI);
   }

   for (int i = 0; i <= poly_order; i++)
   {
      fir_coeffs[i] = window_coeffs[i]*cheby_coeffs[i];
   }

   delete[] window_coeffs;
   delete[] cheby_coeffs;
}

void HypreSmoother::Mult(const HypreParVector &b, HypreParVector &x) const
{
   if (A == NULL)
   {
      mfem_error("HypreSmoother::Mult (...) : HypreParMatrix A is missing");
      return;
   }

   if (!iterative_mode)
   {
      if (type == 0 && relax_times == 1)
      {
         HYPRE_ParCSRDiagScale(NULL, *A, b, x);
         if (relax_weight != 1.0)
         {
            x *= relax_weight;
         }
         return;
      }
      x = 0.0;
   }

   if (V == NULL)
   {
      V = new HypreParVector(*A);
   }

   if (type == 1001)
   {
      for (int sweep = 0; sweep < relax_times; sweep++)
      {
         ParCSRRelax_Taubin(*A, b, lambda, mu, taubin_iter,
                            max_eig_est,
                            x, *V);
      }
   }
   else if (type == 1002)
   {
      for (int sweep = 0; sweep < relax_times; sweep++)
      {
         ParCSRRelax_FIR(*A, b,
                         max_eig_est,
                         poly_order,
                         fir_coeffs,
                         x,
                         *X0, *X1, *V, *Z);
      }
   }
   else
   {
      if (Z == NULL)
         hypre_ParCSRRelax(*A, b, type,
                           relax_times, l1_norms, relax_weight, omega,
                           max_eig_est, min_eig_est, poly_order, poly_fraction,
                           x, *V, NULL);
      else
         hypre_ParCSRRelax(*A, b, type,
                           relax_times, l1_norms, relax_weight, omega,
                           max_eig_est, min_eig_est, poly_order, poly_fraction,
                           x, *V, *Z);
   }
}

void HypreSmoother::Mult(const Vector &b, Vector &x) const
{
   if (A == NULL)
   {
      mfem_error("HypreSmoother::Mult (...) : HypreParMatrix A is missing");
      return;
   }
   if (B == NULL)
   {
      B = new HypreParVector(A->GetComm(),
                             A -> GetGlobalNumRows(),
                             b.GetData(),
                             A -> GetRowStarts());
      X = new HypreParVector(A->GetComm(),
                             A -> GetGlobalNumCols(),
                             x.GetData(),
                             A -> GetColStarts());
   }
   else
   {
      B -> SetData(b.GetData());
      X -> SetData(x.GetData());
   }

   Mult(*B, *X);
}

HypreSmoother::~HypreSmoother()
{
   if (B) { delete B; }
   if (X) { delete X; }
   if (V) { delete V; }
   if (Z) { delete Z; }
   if (l1_norms)
   {
      hypre_TFree(l1_norms);
   }
   if (fir_coeffs)
   {
      delete [] fir_coeffs;
   }
   if (X0) { delete X0; }
   if (X1) { delete X1; }
}


HypreSolver::HypreSolver()
{
   A = NULL;
   setup_called = 0;
   B = X = NULL;
}

HypreSolver::HypreSolver(HypreParMatrix *_A)
   : Solver(_A->Height(), _A->Width())
{
   A = _A;
   setup_called = 0;
   B = X = NULL;
}

void HypreSolver::Mult(const HypreParVector &b, HypreParVector &x) const
{
   if (A == NULL)
   {
      mfem_error("HypreSolver::Mult (...) : HypreParMatrix A is missing");
      return;
   }
   if (!setup_called)
   {
      SetupFcn()(*this, *A, b, x);
      setup_called = 1;
   }

   if (!iterative_mode)
   {
      x = 0.0;
   }
   SolveFcn()(*this, *A, b, x);
}

void HypreSolver::Mult(const Vector &b, Vector &x) const
{
   if (A == NULL)
   {
      mfem_error("HypreSolver::Mult (...) : HypreParMatrix A is missing");
      return;
   }
   if (B == NULL)
   {
      B = new HypreParVector(A->GetComm(),
                             A -> GetGlobalNumRows(),
                             b.GetData(),
                             A -> GetRowStarts());
      X = new HypreParVector(A->GetComm(),
                             A -> GetGlobalNumCols(),
                             x.GetData(),
                             A -> GetColStarts());
   }
   else
   {
      B -> SetData(b.GetData());
      X -> SetData(x.GetData());
   }

   Mult(*B, *X);
}

HypreSolver::~HypreSolver()
{
   if (B) { delete B; }
   if (X) { delete X; }
}


HyprePCG::HyprePCG(HypreParMatrix &_A) : HypreSolver(&_A)
{
   MPI_Comm comm;

   print_level = 0;
   iterative_mode = true;

   HYPRE_ParCSRMatrixGetComm(*A, &comm);

   HYPRE_ParCSRPCGCreate(comm, &pcg_solver);
}

void HyprePCG::SetTol(double tol)
{
   HYPRE_ParCSRPCGSetTol(pcg_solver, tol);
}

void HyprePCG::SetMaxIter(int max_iter)
{
   HYPRE_ParCSRPCGSetMaxIter(pcg_solver, max_iter);
}

void HyprePCG::SetLogging(int logging)
{
   HYPRE_ParCSRPCGSetLogging(pcg_solver, logging);
}

void HyprePCG::SetPrintLevel(int print_lvl)
{
   print_level = print_lvl;
   HYPRE_ParCSRPCGSetPrintLevel(pcg_solver, print_level);
}

void HyprePCG::SetPreconditioner(HypreSolver &precond)
{
   HYPRE_ParCSRPCGSetPrecond(pcg_solver,
                             precond.SolveFcn(),
                             precond.SetupFcn(),
                             precond);
}

void HyprePCG::SetResidualConvergenceOptions(int res_frequency, double rtol)
{
   HYPRE_PCGSetTwoNorm(pcg_solver, 1);
   if (res_frequency > 0)
   {
      HYPRE_PCGSetRecomputeResidualP(pcg_solver, res_frequency);
   }
   if (rtol > 0.0)
   {
      HYPRE_PCGSetResidualTol(pcg_solver, rtol);
   }
}

void HyprePCG::Mult(const HypreParVector &b, HypreParVector &x) const
{
   int myid;
   HYPRE_Int time_index = 0;
   HYPRE_Int num_iterations;
   double final_res_norm;
   MPI_Comm comm;

   HYPRE_ParCSRMatrixGetComm(*A, &comm);

   if (!setup_called)
   {
      if (print_level > 0)
      {
         time_index = hypre_InitializeTiming("PCG Setup");
         hypre_BeginTiming(time_index);
      }

      HYPRE_ParCSRPCGSetup(pcg_solver, *A, b, x);
      setup_called = 1;

      if (print_level > 0)
      {
         hypre_EndTiming(time_index);
         hypre_PrintTiming("Setup phase times", comm);
         hypre_FinalizeTiming(time_index);
         hypre_ClearTiming();
      }
   }

   if (print_level > 0)
   {
      time_index = hypre_InitializeTiming("PCG Solve");
      hypre_BeginTiming(time_index);
   }

   if (!iterative_mode)
   {
      x = 0.0;
   }

   HYPRE_ParCSRPCGSolve(pcg_solver, *A, b, x);

   if (print_level > 0)
   {
      hypre_EndTiming(time_index);
      hypre_PrintTiming("Solve phase times", comm);
      hypre_FinalizeTiming(time_index);
      hypre_ClearTiming();

      HYPRE_ParCSRPCGGetNumIterations(pcg_solver, &num_iterations);
      HYPRE_ParCSRPCGGetFinalRelativeResidualNorm(pcg_solver,
                                                  &final_res_norm);

      MPI_Comm_rank(comm, &myid);

      if (myid == 0)
      {
         cout << "PCG Iterations = " << num_iterations << endl
              << "Final PCG Relative Residual Norm = " << final_res_norm
              << endl;
      }
   }
}

HyprePCG::~HyprePCG()
{
   HYPRE_ParCSRPCGDestroy(pcg_solver);
}


HypreGMRES::HypreGMRES(HypreParMatrix &_A) : HypreSolver(&_A)
{
   MPI_Comm comm;

   int k_dim    = 50;
   int max_iter = 100;
   double tol   = 1e-6;

   print_level = 0;
   iterative_mode = true;

   HYPRE_ParCSRMatrixGetComm(*A, &comm);

   HYPRE_ParCSRGMRESCreate(comm, &gmres_solver);
   HYPRE_ParCSRGMRESSetKDim(gmres_solver, k_dim);
   HYPRE_ParCSRGMRESSetMaxIter(gmres_solver, max_iter);
   HYPRE_ParCSRGMRESSetTol(gmres_solver, tol);
}

void HypreGMRES::SetTol(double tol)
{
   HYPRE_ParCSRGMRESSetTol(gmres_solver, tol);
}

void HypreGMRES::SetMaxIter(int max_iter)
{
   HYPRE_ParCSRGMRESSetMaxIter(gmres_solver, max_iter);
}

void HypreGMRES::SetKDim(int k_dim)
{
   HYPRE_ParCSRGMRESSetKDim(gmres_solver, k_dim);
}

void HypreGMRES::SetLogging(int logging)
{
   HYPRE_ParCSRGMRESSetLogging(gmres_solver, logging);
}

void HypreGMRES::SetPrintLevel(int print_lvl)
{
   print_level = print_lvl;
   HYPRE_ParCSRGMRESSetPrintLevel(gmres_solver, print_level);
}

void HypreGMRES::SetPreconditioner(HypreSolver &precond)
{
   HYPRE_ParCSRGMRESSetPrecond(gmres_solver,
                               precond.SolveFcn(),
                               precond.SetupFcn(),
                               precond);
}

void HypreGMRES::Mult(const HypreParVector &b, HypreParVector &x) const
{
   int myid;
   HYPRE_Int time_index = 0;
   HYPRE_Int num_iterations;
   double final_res_norm;
   MPI_Comm comm;

   HYPRE_ParCSRMatrixGetComm(*A, &comm);

   if (!setup_called)
   {
      if (print_level > 0)
      {
         time_index = hypre_InitializeTiming("GMRES Setup");
         hypre_BeginTiming(time_index);
      }

      HYPRE_ParCSRGMRESSetup(gmres_solver, *A, b, x);
      setup_called = 1;

      if (print_level > 0)
      {
         hypre_EndTiming(time_index);
         hypre_PrintTiming("Setup phase times", comm);
         hypre_FinalizeTiming(time_index);
         hypre_ClearTiming();
      }
   }

   if (print_level > 0)
   {
      time_index = hypre_InitializeTiming("GMRES Solve");
      hypre_BeginTiming(time_index);
   }

   if (!iterative_mode)
   {
      x = 0.0;
   }

   HYPRE_ParCSRGMRESSolve(gmres_solver, *A, b, x);

   if (print_level > 0)
   {
      hypre_EndTiming(time_index);
      hypre_PrintTiming("Solve phase times", comm);
      hypre_FinalizeTiming(time_index);
      hypre_ClearTiming();

      HYPRE_ParCSRGMRESGetNumIterations(gmres_solver, &num_iterations);
      HYPRE_ParCSRGMRESGetFinalRelativeResidualNorm(gmres_solver,
                                                    &final_res_norm);

      MPI_Comm_rank(comm, &myid);

      if (myid == 0)
      {
         cout << "GMRES Iterations = " << num_iterations << endl
              << "Final GMRES Relative Residual Norm = " << final_res_norm
              << endl;
      }
   }
}

HypreGMRES::~HypreGMRES()
{
   HYPRE_ParCSRGMRESDestroy(gmres_solver);
}


HypreParaSails::HypreParaSails(HypreParMatrix &A) : HypreSolver(&A)
{
   MPI_Comm comm;

   int    sai_max_levels = 1;
   double sai_threshold  = 0.1;
   double sai_filter     = 0.1;
   int    sai_sym        = 0;
   double sai_loadbal    = 0.0;
   int    sai_reuse      = 0;
   int    sai_logging    = 1;

   HYPRE_ParCSRMatrixGetComm(A, &comm);

   HYPRE_ParaSailsCreate(comm, &sai_precond);
   HYPRE_ParaSailsSetParams(sai_precond, sai_threshold, sai_max_levels);
   HYPRE_ParaSailsSetFilter(sai_precond, sai_filter);
   HYPRE_ParaSailsSetSym(sai_precond, sai_sym);
   HYPRE_ParaSailsSetLoadbal(sai_precond, sai_loadbal);
   HYPRE_ParaSailsSetReuse(sai_precond, sai_reuse);
   HYPRE_ParaSailsSetLogging(sai_precond, sai_logging);
}

void HypreParaSails::SetSymmetry(int sym)
{
   HYPRE_ParaSailsSetSym(sai_precond, sym);
}

HypreParaSails::~HypreParaSails()
{
   HYPRE_ParaSailsDestroy(sai_precond);
}


HypreBoomerAMG::HypreBoomerAMG(HypreParMatrix &A) : HypreSolver(&A)
{
   int coarsen_type = 10;
   int agg_levels   = 1;
   int relax_type   = 8;
   int relax_sweeps = 1;
   double theta     = 0.25;
   int interp_type  = 6;
   int Pmax         = 4;
   int print_level  = 1;

   HYPRE_BoomerAMGCreate(&amg_precond);

   HYPRE_BoomerAMGSetCoarsenType(amg_precond, coarsen_type);
   HYPRE_BoomerAMGSetAggNumLevels(amg_precond, agg_levels);
   HYPRE_BoomerAMGSetRelaxType(amg_precond, relax_type);
   HYPRE_BoomerAMGSetNumSweeps(amg_precond, relax_sweeps);
   HYPRE_BoomerAMGSetMaxLevels(amg_precond, 25);
   HYPRE_BoomerAMGSetTol(amg_precond, 0.0);
   HYPRE_BoomerAMGSetMaxIter(amg_precond, 1); // one V-cycle
   HYPRE_BoomerAMGSetStrongThreshold(amg_precond, theta);
   HYPRE_BoomerAMGSetInterpType(amg_precond, interp_type);
   HYPRE_BoomerAMGSetPMaxElmts(amg_precond, Pmax);
   HYPRE_BoomerAMGSetPrintLevel(amg_precond, print_level);
}

void HypreBoomerAMG::SetSystemsOptions(int dim)
{
   HYPRE_BoomerAMGSetNumFunctions(amg_precond, dim);

   // More robust options with respect to convergence
   HYPRE_BoomerAMGSetAggNumLevels(amg_precond, 0);
   HYPRE_BoomerAMGSetStrongThreshold(amg_precond, 0.5);
}

HypreBoomerAMG::~HypreBoomerAMG()
{
   HYPRE_BoomerAMGDestroy(amg_precond);
}


HypreAMS::HypreAMS(HypreParMatrix &A, ParFiniteElementSpace *edge_fespace)
   : HypreSolver(&A)
{
   int cycle_type       = 13;
   int rlx_type         = 2;
   int rlx_sweeps       = 1;
   double rlx_weight    = 1.0;
   double rlx_omega     = 1.0;
   int amg_coarsen_type = 10;
   int amg_agg_levels   = 1;
   int amg_rlx_type     = 8;
   double theta         = 0.25;
   int amg_interp_type  = 6;
   int amg_Pmax         = 4;

   int p = 1;
   if (edge_fespace->GetNE() > 0)
   {
      p = edge_fespace->GetOrder(0);
   }
   int dim = edge_fespace->GetMesh()->Dimension();

   HYPRE_AMSCreate(&ams);

   HYPRE_AMSSetDimension(ams, dim); // 2D H(div) and 3D H(curl) problems
   HYPRE_AMSSetTol(ams, 0.0);
   HYPRE_AMSSetMaxIter(ams, 1); // use as a preconditioner
   HYPRE_AMSSetCycleType(ams, cycle_type);
   HYPRE_AMSSetPrintLevel(ams, 1);

   // define the nodal linear finite element space associated with edge_fespace
   ParMesh *pmesh = edge_fespace->GetParMesh();
   FiniteElementCollection *vert_fec = new H1_FECollection(p, dim);
   ParFiniteElementSpace *vert_fespace = new ParFiniteElementSpace(pmesh,
                                                                   vert_fec);

   // generate and set the vertex coordinates
   if (p == 1)
   {
      ParGridFunction x_coord(vert_fespace);
      ParGridFunction y_coord(vert_fespace);
      ParGridFunction z_coord(vert_fespace);
      double *coord;
      for (int i = 0; i < pmesh->GetNV(); i++)
      {
         coord = pmesh -> GetVertex(i);
         x_coord(i) = coord[0];
         y_coord(i) = coord[1];
         if (dim == 3)
         {
            z_coord(i) = coord[2];
         }
      }
      x = x_coord.ParallelAverage();
      y = y_coord.ParallelAverage();
      if (dim == 2)
      {
         z = NULL;
         HYPRE_AMSSetCoordinateVectors(ams, *x, *y, NULL);
      }
      else
      {
         z = z_coord.ParallelAverage();
         HYPRE_AMSSetCoordinateVectors(ams, *x, *y, *z);
      }
   }
   else
   {
      x = NULL;
      y = NULL;
      z = NULL;
   }

   // generate and set the discrete gradient
   ParDiscreteLinearOperator *grad;
   grad = new ParDiscreteLinearOperator(vert_fespace, edge_fespace);
   grad->AddDomainInterpolator(new GradientInterpolator);
   grad->Assemble();
   grad->Finalize();
   G = grad->ParallelAssemble();
   G->CopyColStarts(); // copy col-starts in G, since we'll delete vert_fespace
   HYPRE_AMSSetDiscreteGradient(ams, *G);
   delete grad;

   // generate and set the Nedelec interpolation matrices
   Pi = Pix = Piy = Piz = NULL;
   if (p > 1)
   {
      ParFiniteElementSpace *vert_fespace_d;
      if (cycle_type < 10)
         vert_fespace_d = new ParFiniteElementSpace(pmesh, vert_fec, dim,
                                                    Ordering::byVDIM);
      else
         vert_fespace_d = new ParFiniteElementSpace(pmesh, vert_fec, dim,
                                                    Ordering::byNODES);

      ParDiscreteLinearOperator *id_ND;
      id_ND = new ParDiscreteLinearOperator(vert_fespace_d, edge_fespace);
      id_ND->AddDomainInterpolator(new IdentityInterpolator);
      id_ND->Assemble();

      if (cycle_type < 10)
      {
         id_ND->Finalize();
         Pi = id_ND->ParallelAssemble();
         // copy the col-starts in Pi, since we'll delete vert_fespace_d
         Pi->CopyColStarts();
      }
      else
      {
         Array2D<HypreParMatrix *> Pi_blocks;
         id_ND->GetParBlocks(Pi_blocks);
         Pix = Pi_blocks(0,0);
         Piy = Pi_blocks(0,1);
         if (dim == 3)
         {
            Piz = Pi_blocks(0,2);
<<<<<<< HEAD
         // TODO: copy col-starts?
=======
         }
>>>>>>> 3ff81813
      }

      delete id_ND;

      HYPRE_AMSSetInterpolations(ams, *Pi, *Pix, *Piy, *Piz);

      delete vert_fespace_d;
   }

   delete vert_fespace;
   delete vert_fec;

   // set additional AMS options
   HYPRE_AMSSetSmoothingOptions(ams, rlx_type, rlx_sweeps, rlx_weight, rlx_omega);
   HYPRE_AMSSetAlphaAMGOptions(ams, amg_coarsen_type, amg_agg_levels, amg_rlx_type,
                               theta, amg_interp_type, amg_Pmax);
   HYPRE_AMSSetBetaAMGOptions(ams, amg_coarsen_type, amg_agg_levels, amg_rlx_type,
                              theta, amg_interp_type, amg_Pmax);
}

HypreAMS::~HypreAMS()
{
   HYPRE_AMSDestroy(ams);

   delete x;
   delete y;
   delete z;

   delete G;
   delete Pi;
   delete Pix;
   delete Piy;
   delete Piz;
}

HypreADS::HypreADS(HypreParMatrix &A, ParFiniteElementSpace *face_fespace)
   : HypreSolver(&A)
{
   int cycle_type       = 11;
   int rlx_type         = 2;
   int rlx_sweeps       = 1;
   double rlx_weight    = 1.0;
   double rlx_omega     = 1.0;
   int amg_coarsen_type = 10;
   int amg_agg_levels   = 1;
   int amg_rlx_type     = 6;
   double theta         = 0.25;
   int amg_interp_type  = 6;
   int amg_Pmax         = 4;
   int ams_cycle_type   = 14;

   int p = 1;
   if (face_fespace->GetNE() > 0)
   {
      p = face_fespace->GetOrder(0);
   }

   HYPRE_ADSCreate(&ads);

   HYPRE_ADSSetTol(ads, 0.0);
   HYPRE_ADSSetMaxIter(ads, 1); // use as a preconditioner
   HYPRE_ADSSetCycleType(ads, cycle_type);
   HYPRE_ADSSetPrintLevel(ads, 1);

   // define the nodal and edge finite element spaces associated with face_fespace
   ParMesh *pmesh = (ParMesh *) face_fespace->GetMesh();
   FiniteElementCollection *vert_fec   = new H1_FECollection(p, 3);
   ParFiniteElementSpace *vert_fespace = new ParFiniteElementSpace(pmesh,
                                                                   vert_fec);
   FiniteElementCollection *edge_fec   = new ND_FECollection(p, 3);
   ParFiniteElementSpace *edge_fespace = new ParFiniteElementSpace(pmesh,
                                                                   edge_fec);

   // generate and set the vertex coordinates
   if (p == 1)
   {
      ParGridFunction x_coord(vert_fespace);
      ParGridFunction y_coord(vert_fespace);
      ParGridFunction z_coord(vert_fespace);
      double *coord;
      for (int i = 0; i < pmesh->GetNV(); i++)
      {
         coord = pmesh -> GetVertex(i);
         x_coord(i) = coord[0];
         y_coord(i) = coord[1];
         z_coord(i) = coord[2];
      }
      x = x_coord.ParallelAverage();
      y = y_coord.ParallelAverage();
      z = z_coord.ParallelAverage();
      HYPRE_ADSSetCoordinateVectors(ads, *x, *y, *z);
   }
   else
   {
      x = NULL;
      y = NULL;
      z = NULL;
   }

   // generate and set the discrete curl
   ParDiscreteLinearOperator *curl;
   curl = new ParDiscreteLinearOperator(edge_fespace, face_fespace);
   curl->AddDomainInterpolator(new CurlInterpolator);
   curl->Assemble();
   curl->Finalize();
   C = curl->ParallelAssemble();
   C->CopyColStarts(); // since we'll delete edge_fespace
   HYPRE_ADSSetDiscreteCurl(ads, *C);
   delete curl;

   // generate and set the discrete gradient
   ParDiscreteLinearOperator *grad;
   grad = new ParDiscreteLinearOperator(vert_fespace, edge_fespace);
   grad->AddDomainInterpolator(new GradientInterpolator);
   grad->Assemble();
   grad->Finalize();
   G = grad->ParallelAssemble();
   G->CopyColStarts(); // since we'll delete vert_fespace
   G->CopyRowStarts(); // since we'll delete edge_fespace
   HYPRE_ADSSetDiscreteGradient(ads, *G);
   delete grad;

   // generate and set the Nedelec and Raviart-Thomas interpolation matrices
   RT_Pi = RT_Pix = RT_Piy = RT_Piz = NULL;
   ND_Pi = ND_Pix = ND_Piy = ND_Piz = NULL;
   if (p > 1)
   {
      ParFiniteElementSpace *vert_fespace_d;

      if (ams_cycle_type < 10)
         vert_fespace_d = new ParFiniteElementSpace(pmesh, vert_fec, 3,
                                                    Ordering::byVDIM);
      else
         vert_fespace_d = new ParFiniteElementSpace(pmesh, vert_fec, 3,
                                                    Ordering::byNODES);

      ParDiscreteLinearOperator *id_ND;
      id_ND = new ParDiscreteLinearOperator(vert_fespace_d, edge_fespace);
      id_ND->AddDomainInterpolator(new IdentityInterpolator);
      id_ND->Assemble();

      if (ams_cycle_type < 10)
      {
         id_ND->Finalize();
         ND_Pi = id_ND->ParallelAssemble();
         ND_Pi->CopyColStarts(); // since we'll delete vert_fespace_d
         ND_Pi->CopyRowStarts(); // since we'll delete edge_fespace
      }
      else
      {
         Array2D<HypreParMatrix *> ND_Pi_blocks;
         id_ND->GetParBlocks(ND_Pi_blocks);
         ND_Pix = ND_Pi_blocks(0,0);
         ND_Piy = ND_Pi_blocks(0,1);
         ND_Piz = ND_Pi_blocks(0,2);
         // TODO: copy col-starts and row-starts?
      }

      delete id_ND;

      if (cycle_type < 10 && ams_cycle_type > 10)
      {
         delete vert_fespace_d;
         vert_fespace_d = new ParFiniteElementSpace(pmesh, vert_fec, 3,
                                                    Ordering::byVDIM);
      }
      else if (cycle_type > 10 && ams_cycle_type < 10)
      {
         delete vert_fespace_d;
         vert_fespace_d = new ParFiniteElementSpace(pmesh, vert_fec, 3,
                                                    Ordering::byNODES);
      }

      ParDiscreteLinearOperator *id_RT;
      id_RT = new ParDiscreteLinearOperator(vert_fespace_d, face_fespace);
      id_RT->AddDomainInterpolator(new IdentityInterpolator);
      id_RT->Assemble();

      if (cycle_type < 10)
      {
         id_RT->Finalize();
         RT_Pi = id_RT->ParallelAssemble();
         RT_Pi->CopyColStarts(); // since we'll delete vert_fespace_d
      }
      else
      {
         Array2D<HypreParMatrix *> RT_Pi_blocks;
         id_RT->GetParBlocks(RT_Pi_blocks);
         RT_Pix = RT_Pi_blocks(0,0);
         RT_Piy = RT_Pi_blocks(0,1);
         RT_Piz = RT_Pi_blocks(0,2);
         // TODO: copy col-starts?
      }

      delete id_RT;

      HYPRE_ADSSetInterpolations(ads,
                                 *RT_Pi, *RT_Pix, *RT_Piy, *RT_Piz,
                                 *ND_Pi, *ND_Pix, *ND_Piy, *ND_Piz);

      delete vert_fespace_d;
   }

   delete vert_fec;
   delete vert_fespace;
   delete edge_fec;
   delete edge_fespace;

   // set additional ADS options
   HYPRE_ADSSetSmoothingOptions(ads, rlx_type, rlx_sweeps, rlx_weight, rlx_omega);
   HYPRE_ADSSetAMGOptions(ads, amg_coarsen_type, amg_agg_levels, amg_rlx_type,
                          theta, amg_interp_type, amg_Pmax);
   HYPRE_ADSSetAMSOptions(ads, ams_cycle_type, amg_coarsen_type, amg_agg_levels,
                          amg_rlx_type, theta, amg_interp_type, amg_Pmax);
}

HypreADS::~HypreADS()
{
   HYPRE_ADSDestroy(ads);

   delete x;
   delete y;
   delete z;

   delete G;
   delete C;

   delete RT_Pi;
   delete RT_Pix;
   delete RT_Piy;
   delete RT_Piz;

   delete ND_Pi;
   delete ND_Pix;
   delete ND_Piy;
   delete ND_Piz;
}

}

#endif<|MERGE_RESOLUTION|>--- conflicted
+++ resolved
@@ -33,7 +33,9 @@
 {
    HYPRE_Int *HYPRE_array = new HYPRE_Int[size];
    for (int i = 0; i < size; i++)
+   {
       HYPRE_array[i] = array[i];
+   }
    return HYPRE_array;
 }
 
@@ -95,13 +97,8 @@
    else
    {
       x = hypre_ParVectorInRangeOf(A);
-<<<<<<< HEAD
+   }
    _SetDataAndSize_();
-=======
-   }
-   SetDataAndSize(hypre_VectorData(hypre_ParVectorLocalVector(x)),
-                  hypre_VectorSize(hypre_ParVectorLocalVector(x)));
->>>>>>> 3ff81813
    own_ParVector = 1;
 }
 
@@ -234,7 +231,9 @@
    int nnz = bool_csr->Size_of_connections();
    double *data = new double[nnz];
    for (int i = 0; i < nnz; i++)
+   {
       data[i] = 1.0;
+   }
    hypre_CSRMatrixData(hypre_csr) = data;
 #ifndef HYPRE_BIGINT
    hypre_CSRMatrixI(hypre_csr) = bool_csr->GetI();
@@ -255,7 +254,9 @@
 {
    HYPRE_Int nnz = hypre_CSRMatrixNumNonzeros(hypre_csr);
    for (HYPRE_Int j = 0; j < nnz; j++)
+   {
       J[j] = int(hypre_CSRMatrixJ(hypre_csr)[j]);
+   }
 }
 
 // Square block-diagonal constructor
@@ -322,12 +323,9 @@
    if (row_starts == col_starts)
    {
       hypre_CSRMatrixReorder(hypre_ParCSRMatrixDiag(A));
-<<<<<<< HEAD
 #ifdef HYPRE_BIGINT
       CopyCSR_J(A->diag, diag->GetJ());
 #endif
-=======
->>>>>>> 3ff81813
    }
 
    hypre_MatvecCommPkgCreate(A);
@@ -369,12 +367,9 @@
    if (row_starts == col_starts)
    {
       hypre_CSRMatrixReorder(hypre_ParCSRMatrixDiag(A));
-<<<<<<< HEAD
 #ifdef HYPRE_BIGINT
       CopyCSR_J(A->diag, diag->GetJ());
 #endif
-=======
->>>>>>> 3ff81813
    }
 
    hypre_MatvecCommPkgCreate(A);
@@ -424,7 +419,9 @@
 
    /* Make sure that the first entry in each row is the diagonal one. */
    if (row_starts == col_starts)
+   {
       hypre_CSRMatrixReorder(hypre_ParCSRMatrixDiag(A));
+   }
 
    hypre_MatvecCommPkgCreate(A);
 
@@ -488,17 +485,7 @@
    hypre_ParCSRMatrixSetColStartsOwner(A,0);
 
    hypre_CSRMatrixSetDataOwner(A->diag,0);
-<<<<<<< HEAD
    diagOwner = CopyBoolCSR(diag, A->diag);
-=======
-   hypre_CSRMatrixI(A->diag)    = diag->GetI();
-   hypre_CSRMatrixJ(A->diag)    = diag->GetJ();
-   hypre_CSRMatrixData(A->diag) = new double[nnz];
-   for (int k = 0; k < nnz; k++)
-   {
-      (hypre_CSRMatrixData(A->diag))[k] = 1.0;
-   }
->>>>>>> 3ff81813
    hypre_CSRMatrixSetRownnz(A->diag);
 
    hypre_CSRMatrixSetDataOwner(A->offd,1);
@@ -510,12 +497,9 @@
    if (row_starts == col_starts)
    {
       hypre_CSRMatrixReorder(hypre_ParCSRMatrixDiag(A));
-<<<<<<< HEAD
 #ifdef HYPRE_BIGINT
       CopyCSR_J(A->diag, diag->GetJ());
 #endif
-=======
->>>>>>> 3ff81813
    }
 
    hypre_MatvecCommPkgCreate(A);
@@ -557,25 +541,15 @@
 
    HYPRE_Int i;
 
-<<<<<<< HEAD
    double *a_diag = new double[diag_nnz];
    for (i = 0; i < diag_nnz; i++)
-=======
-   double *a_diag = new double[diag_col];
-   for (i = 0; i < diag_col; i++)
-   {
->>>>>>> 3ff81813
+   {
       a_diag[i] = 1.0;
    }
 
-<<<<<<< HEAD
    double *a_offd = new double[offd_nnz];
    for (i = 0; i < offd_nnz; i++)
-=======
-   double *a_offd = new double[offd_col];
-   for (i = 0; i < offd_col; i++)
-   {
->>>>>>> 3ff81813
+   {
       a_offd[i] = 1.0;
    }
 
@@ -646,7 +620,9 @@
    {
       row_starts = col_starts = hypre_TAlloc(HYPRE_Int, part_size);
       for (int i = 0; i < part_size; i++)
+      {
          row_starts[i] = rows[i];
+      }
    }
    else
    {
@@ -731,12 +707,8 @@
 
    hypre_ParCSRMatrixSetNumNonzeros(A);
    /* Make sure that the first entry in each row is the diagonal one. */
-<<<<<<< HEAD
    if (row_starts == col_starts)
-=======
-   if (rows == cols)
-   {
->>>>>>> 3ff81813
+   {
       hypre_CSRMatrixReorder(hypre_ParCSRMatrixDiag(A));
    }
    hypre_MatvecCommPkgCreate(A);
@@ -792,7 +764,9 @@
    HYPRE_Int *old_row_starts = hypre_ParCSRMatrixRowStarts(A);
    HYPRE_Int *new_row_starts = hypre_CTAlloc(HYPRE_Int, row_starts_size);
    for (int i = 0; i < row_starts_size; i++)
+   {
       new_row_starts[i] = old_row_starts[i];
+   }
 
    hypre_ParCSRMatrixRowStarts(A) = new_row_starts;
    hypre_ParCSRMatrixOwnsRowStarts(A) = 1;
@@ -827,7 +801,9 @@
    HYPRE_Int *old_col_starts = hypre_ParCSRMatrixColStarts(A);
    HYPRE_Int *new_col_starts = hypre_CTAlloc(HYPRE_Int, col_starts_size);
    for (int i = 0; i < col_starts_size; i++)
+   {
       new_col_starts[i] = old_col_starts[i];
+   }
 
    hypre_ParCSRMatrixColStarts(A) = new_col_starts;
 
@@ -838,7 +814,9 @@
       hypre_ParCSRMatrixOwnsColStarts(A) = 0;
    }
    else
+   {
       hypre_ParCSRMatrixOwnsColStarts(A) = 1;
+   }
 }
 
 void HypreParMatrix::GetDiag(Vector &diag)
@@ -869,7 +847,7 @@
 }
 
 HYPRE_Int HypreParMatrix::Mult(HypreParVector &x, HypreParVector &y,
-                         double a, double b)
+                               double a, double b)
 {
    return hypre_ParCSRMatrixMatvec(a, A, x, b, y);
 }
@@ -2125,11 +2103,8 @@
          if (dim == 3)
          {
             Piz = Pi_blocks(0,2);
-<<<<<<< HEAD
+         }
          // TODO: copy col-starts?
-=======
-         }
->>>>>>> 3ff81813
       }
 
       delete id_ND;
