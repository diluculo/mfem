--- conflicted
+++ resolved
@@ -543,7 +543,6 @@
    }
 }
 
-<<<<<<< HEAD
 void RectangularConstrainedOperator::MultTranspose(const Vector &x,
                                                    Vector &y) const
 {
@@ -571,7 +570,8 @@
       auto d_y = y.ReadWrite();
       MFEM_FORALL(i, trial_csz, d_y[idx[i]] = 0.0;);
    }
-=======
+}
+
 double PowerMethod::EstimateLargestEigenvalue(Operator& opr, Vector& v0,
                                               int numSteps, double tolerance, int seed)
 {
@@ -625,7 +625,6 @@
    }
 
    return eigenvalue;
->>>>>>> 8fd3957b
 }
 
 }