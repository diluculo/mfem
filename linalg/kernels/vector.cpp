--- conflicted
+++ resolved
@@ -10,11 +10,7 @@
 // Software Foundation) version 2.1 dated February 1999.
 
 #include "../../general/okina.hpp"
-<<<<<<< HEAD
-#include "vector.hpp"
 #include <limits>
-=======
->>>>>>> ce475bf2
 
 namespace mfem
 {
@@ -56,7 +52,7 @@
 }
 
 // *****************************************************************************
-double cuVectorMin(const size_t N, const double *x)
+static double cuVectorMin(const size_t N, const double *x)
 {
    const size_t tpb = CUDA_BLOCKSIZE;
    const size_t blockSize = CUDA_BLOCKSIZE;
@@ -122,10 +118,9 @@
 #endif // __NVCC__
 
 // *****************************************************************************
-<<<<<<< HEAD
-double kVectorMin(const size_t N, const double *x)
-{
-   GET_CONST_ADRS(x);
+double Min(const size_t N, const double *x)
+{
+   GET_CONST_PTR(x);
    if (config::usingGpu())
    {
 #ifdef __NVCC__
@@ -138,10 +133,7 @@
 }
 
 // *****************************************************************************
-double kVectorDot(const size_t N, const double *x, const double *y)
-=======
 double Dot(const size_t N, const double *x, const double *y)
->>>>>>> ce475bf2
 {
    GET_CONST_PTR(x);
    GET_CONST_PTR(y);
@@ -218,46 +210,38 @@
    GET_CONST_PTR_T(dofs,int);
    MFEM_FORALL(i, N,
    {
+      const int dof_i = d_dofs[i];
+      if (dof_i >= 0)
+      {
+         d_y[dof_i] = d_x[i];
+      }
+      else {
+         d_y[-1-dof_i] = -d_x[i];
+      }
+   });
+}
+
+// *****************************************************************************
+void SetSubvector(const int N, double* y, const double d, const int* dofs)
+{
+   GET_PTR(y);
+   GET_CONST_PTR_T(dofs,int);
+   MFEM_FORALL(i, N,
+   {
       const int j = d_dofs[i];
       if (j >= 0)
       {
-         d_y[j] = d_x[i];
+         d_y[j] = d;
       }
       else {
-         d_y[-1-j] = -d_x[i];
-      }
-   });
-}
-
-// *****************************************************************************
-<<<<<<< HEAD
-void kVectorSetSubvector(const int N,
-                         double* x,
-                         const double value,
-                         const int* dofs)
-{
-   GET_ADRS(x);
-   GET_CONST_ADRS_T(dofs,int);
-   MFEM_FORALL(i, N,
-   {
-      const int j = d_dofs[i];
-      if (j >= 0)
-      {
-         d_x[j] = value;
-      }
-      else {
-         d_x[-1-j] = -value;
-      }
-   });
-}
-
-// *****************************************************************************
-void kVectorSubtract(double *zp, const double *xp, const double *yp,
-                     const size_t N)
-=======
+         d_y[-1-j] = -d;
+      }
+   });
+}
+
+// *****************************************************************************
 void AlphaAdd(double *z, const double *x,
               const double a, const double *y, const size_t N)
->>>>>>> ce475bf2
 {
    GET_PTR(z);
    GET_CONST_PTR(x);
@@ -312,40 +296,36 @@
 }
 
 // *****************************************************************************
-void OpPlusEQ(const size_t size, const double *x, double *y)
-{
-   GET_CONST_PTR(x);
-   GET_PTR(y);
-   MFEM_FORALL(i, size, d_y[i] += d_x[i];);
-}
-
-// *****************************************************************************
-<<<<<<< HEAD
-void kVectorOpAdd(const size_t size, const double a, const double *Va, double *data)
-{
-   GET_CONST_ADRS(Va);
-   GET_ADRS(data);
-   MFEM_FORALL(i, size, d_data[i] += a * d_Va[i];);
-}
-
-// *****************************************************************************
-void kVectorOpSubtract(const size_t size, const double *v, double *data)
-=======
-void OpSubtractEQ(const size_t size, const double *x, double *y)
->>>>>>> ce475bf2
-{
-   GET_CONST_PTR(x);
-   GET_PTR(y);
-   MFEM_FORALL(i, size, d_y[i] -= d_x[i];);
-}
-
-// *****************************************************************************
-void AddElement(const size_t n, const int *dofs, const double *x, double *y)
-{
-   GET_CONST_PTR_T(dofs,int);
-   GET_CONST_PTR(x);
-   GET_PTR(y);
-   MFEM_FORALL(i, n,
+void OpPlusEQ(const size_t N, const double *x, double *y)
+{
+   GET_CONST_PTR(x);
+   GET_PTR(y);
+   MFEM_FORALL(i, N, d_y[i] += d_x[i];);
+}
+
+// *****************************************************************************
+void OpAddEQ(const size_t N, const double a, const double *x, double *y)
+{
+   GET_CONST_PTR(x);
+   GET_PTR(y);
+   MFEM_FORALL(i, N, d_y[i] += a * d_x[i];);
+}
+
+// *****************************************************************************
+void OpSubtractEQ(const size_t N, const double *x, double *y)
+{
+   GET_CONST_PTR(x);
+   GET_PTR(y);
+   MFEM_FORALL(i, N, d_y[i] -= d_x[i];);
+}
+
+// *****************************************************************************
+void AddElement(const size_t N, const int *dofs, const double *x, double *y)
+{
+   GET_CONST_PTR_T(dofs,int);
+   GET_CONST_PTR(x);
+   GET_PTR(y);
+   MFEM_FORALL(i, N,
    {
       const int j = d_dofs[i];
       if (j >= 0)
@@ -357,31 +337,25 @@
    });
 }
 
-<<<<<<< HEAD
-// *****************************************************************************
-void kAddElementVectorAlpha(const size_t n, const int *dofs,
-                            const double *elem_data, double *data,
-                            const double alpha)
-{
-   GET_CONST_ADRS_T(dofs,int);
-   GET_CONST_ADRS(elem_data);
-   GET_ADRS(data);
-   MFEM_FORALL(i, n,
+// *****************************************************************************
+void AddElementAlpha(const size_t N, const int *dofs,
+                     const double *x, double *y, const double alpha)
+{
+   GET_CONST_PTR_T(dofs,int);
+   GET_CONST_PTR(x);
+   GET_PTR(y);
+   MFEM_FORALL(i, N,
    {
       const int j = d_dofs[i];
       if (j >= 0)
-         d_data[j] += d_elem_data[i];
+         d_y[j] += d_x[i];
       else
       {
-         d_data[-1-j] -= d_elem_data[i];
-      }
-   });
-}
-
-// *****************************************************************************
-} // mfem
-=======
+         d_y[-1-j] -= d_x[i];
+      }
+   });
+}
+
 } // namespace vector
 } // namespace kernels
-} // namespace mfem
->>>>>>> ce475bf2
+} // namespace mfem