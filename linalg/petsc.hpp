// Copyright (c) 2016, Lawrence Livermore National Security, LLC. Produced at
// the Lawrence Livermore National Laboratory. LLNL-CODE-443211. All Rights
// reserved. See file COPYRIGHT for details.
//
// This file is part of the MFEM library. For more information and source code
// availability see http://mfem.org.
//
// MFEM is free software; you can redistribute it and/or modify it under the
// terms of the GNU Lesser General Public License (as published by the Free
// Software Foundation) version 2.1 dated February 1999.

// Author: Stefano Zampini <stefano.zampini@gmail.com>

#ifndef MFEM_PETSC
#define MFEM_PETSC

#include "../config/config.hpp"
#include "linalg.hpp"

#ifdef MFEM_USE_PETSC
#ifdef MFEM_USE_MPI

#include <petsc.h>
#include <limits>

namespace mfem
{

class ParFiniteElementSpace;
class PetscParMatrix;

/// Wrapper for PETSc's vector class
class PetscParVector : public Vector
{
protected:
   /// The actual PETSc object
   Vec x;

   friend class PetscParMatrix;
   friend class PetscODESolver;
   friend class PetscLinearSolver;
   friend class PetscPreconditioner;
   friend class PetscNonlinearSolver;
   friend class PetscBDDCSolver;

   // Set Vector::data and Vector::size from x
   void _SetDataAndSize_();

public:
   /// Creates vector with given global size and partitioning of the columns.
   /** If @a col is provided, processor P owns columns [col[P],col[P+1]).
       Otherwise, PETSc decides the partitioning */
   PetscParVector(MPI_Comm comm, PetscInt glob_size, PetscInt *col = NULL);

   /** @brief Creates vector with given global size, partitioning of the
       columns, and data.

       The data must be allocated and destroyed outside. If @a _data is NULL, a
       dummy vector without a valid data array will be created. */
   PetscParVector(MPI_Comm comm, PetscInt glob_size, PetscScalar *_data,
                  PetscInt *col);

   /// Creates vector compatible with @a y
   PetscParVector(const PetscParVector &y);

   /// Creates a PetscParVector from a Vector (data is not copied)
   PetscParVector(MPI_Comm comm, const Vector &_x);

   /** @brief Creates vector compatible with the Operator (i.e. in the domain
       of) @a op or its adjoint. */
   /** The argument @a allocate determines if the memory is actually allocated
       to store the data. */
   explicit PetscParVector(MPI_Comm comm, const Operator &op,
                           bool transpose = false, bool allocate = true);

   /// Creates vector compatible with (i.e. in the domain of) @a A or @a A^T
   /** The argument @a allocate determines if the memory is actually allocated
       to store the data. */
   explicit PetscParVector(const PetscParMatrix &A, bool transpose = false,
                           bool allocate = true);

   /// Creates PetscParVector out of PETSc Vec object.
   /** @param[in] y    The PETSc Vec object.
       @param[in] ref  If true, we increase the reference count of @a y. */
   explicit PetscParVector(Vec y, bool ref=false);

   /// Create a true dof parallel vector on a given ParFiniteElementSpace
   explicit PetscParVector(ParFiniteElementSpace *pfes);

   /// Calls PETSc's destroy function
   virtual ~PetscParVector();

   /// Get the associated MPI communicator
   MPI_Comm GetComm() const { return PetscObjectComm((PetscObject)x); }

   /// Returns the global number of rows
   PetscInt GlobalSize() const;

   /// Conversion function to PETSc's Vec type
   operator Vec() const { return x; }

   /// Returns the global vector in each processor
   Vector* GlobalVector() const;

   /// Set constant values
   PetscParVector& operator= (PetscScalar d);

   /// Define '=' for PETSc vectors.
   PetscParVector& operator= (const PetscParVector &y);

   /** @brief Temporarily replace the data of the PETSc Vec object. To return to
       the original data array, call ResetArray().

       @note This method calls PETSc's VecPlaceArray() function.
       @note The inherited Vector::data pointer is not affected by this call. */
   void PlaceArray(PetscScalar *temp_data);

   /** @brief Reset the PETSc Vec object to use its default data. Call this
       method after the use of PlaceArray().

       @note This method calls PETSc's VecResetArray() function. */
   void ResetArray();

   /// Set random values
   void Randomize(PetscInt seed);

   /// Prints the vector (to stdout if @a fname is NULL)
   void Print(const char *fname = NULL, bool binary = false) const;
};


/// Wrapper for PETSc's matrix class
class PetscParMatrix : public Operator
{
protected:
   /// The actual PETSc object
   Mat A;

   /// Auxiliary vectors for typecasting
   mutable PetscParVector *X, *Y;

   /// Initialize with defaults. Does not initialize inherited members.
   void Init();

   /// Delete all owned data. Does not perform re-initialization with defaults.
   void Destroy();

   /** @brief Creates a wrapper around a mfem::Operator @a op using PETSc's
       MATSHELL object and returns the Mat in @a B.

       This does not take any reference to @a op, that should not be destroyed
       until @a B is needed. */
   void MakeWrapper(MPI_Comm comm, const Operator* op, Mat *B);

   /// Convert an mfem::Operator into a Mat @a B; @a op can be destroyed unless
   /// tid == PETSC_MATSHELL
   /// if op is a BlockOperator, the operator type is relevant to the individual
   /// blocks
   void ConvertOperator(MPI_Comm comm, const Operator& op, Mat *B,
                        Operator::Type tid);

   friend class PetscLinearSolver;
   friend class PetscPreconditioner;

private:
   /// Constructs a block-diagonal Mat object
   void BlockDiagonalConstructor(MPI_Comm comm, PetscInt *row_starts,
                                 PetscInt *col_starts, SparseMatrix *diag,
                                 bool assembled, Mat *A);

public:
   /// Create an empty matrix to be used as a reference to an existing matrix.
   PetscParMatrix();

   /// Creates PetscParMatrix out of PETSc's Mat.
   /** @param[in]  a    The PETSc Mat object.
       @param[in]  ref  If true, we increase the reference count of @a a. */
   PetscParMatrix(Mat a, bool ref=false);

   /** @brief Convert a HypreParMatrix @a ha to a PetscParMatrix in the given
       PETSc format @a tid. */
   /** The supported type ids are: Operator::PETSC_MATAIJ,
       Operator::PETSC_MATIS, and Operator::PETSC_MATSHELL. */
<<<<<<< HEAD
   PetscParMatrix(const HypreParMatrix *ha,
                  Operator::Type tid = Operator::PETSC_MATAIJ);
=======
   explicit PetscParMatrix(const HypreParMatrix *ha,
                           Operator::Type tid = Operator::PETSC_MATAIJ);
>>>>>>> a2dc326c

   /** @brief Convert an mfem::Operator into a PetscParMatrix in the given PETSc
       format @a tid. */
   /** If @a tid is Operator::PETSC_MATSHELL and @a op is not a PetscParMatrix,
       it converts any mfem::Operator @a op implementing Operator::Mult() and
       Operator::MultTranspose() into a PetscParMatrix. The Operator @a op
       should not be deleted while the constructed PetscParMatrix is used.

       Otherwise, it tries to convert the operator in PETSc's classes.

       In particular, if @a op is a BlockOperator, then a MATNEST Mat object is
       created using @a tid as the type for the blocks.
       Note that if @a op is already a PetscParMatrix of the same type as
       @a tid, the resulting PetscParMatrix will share the same Mat object */
   PetscParMatrix(MPI_Comm comm, const Operator *op,
                  Operator::Type tid = Operator::PETSC_MATSHELL);

   /// Creates block-diagonal square parallel matrix.
   /** The block-diagonal is given by @a diag which must be in CSR format
       (finalized). The new PetscParMatrix does not take ownership of any of the
       input arrays. The type id @a tid can be either PETSC_MATAIJ (parallel
       distributed CSR) or PETSC_MATIS. */
   PetscParMatrix(MPI_Comm comm, PetscInt glob_size, PetscInt *row_starts,
                  SparseMatrix *diag, Operator::Type tid);

   /// Creates block-diagonal rectangular parallel matrix.
   /** The block-diagonal is given by @a diag which must be in CSR format
       (finalized). The new PetscParMatrix does not take ownership of any of the
       input arrays. The type id @a tid can be either PETSC_MATAIJ (parallel
       distributed CSR) or PETSC_MATIS. */
   PetscParMatrix(MPI_Comm comm, PetscInt global_num_rows,
                  PetscInt global_num_cols, PetscInt *row_starts,
                  PetscInt *col_starts, SparseMatrix *diag,
                  Operator::Type tid);

   /// Calls PETSc's destroy function.
   virtual ~PetscParMatrix() { Destroy(); }

   /// @name Assignment operators
   ///@{
   PetscParMatrix& operator=(const PetscParMatrix& B);
   PetscParMatrix& operator=(const HypreParMatrix& B);
   PetscParMatrix& operator+=(const PetscParMatrix& B);
   ///@}

   /// Matvec: @a y = @a a A @a x + @a b @a y.
   void Mult(double a, const Vector &x, double b, Vector &y) const;

   /// Matvec transpose: @a y = @a a A^T @a x + @a b @a y.
   void MultTranspose(double a, const Vector &x, double b, Vector &y) const;

   virtual void Mult(const Vector &x, Vector &y) const
   { Mult(1.0, x, 0.0, y); }

   virtual void MultTranspose(const Vector &x, Vector &y) const
   { MultTranspose(1.0, x, 0.0, y); }

   /// Get the associated MPI communicator
   MPI_Comm GetComm() const { return PetscObjectComm((PetscObject)A); }

   /// Typecasting to PETSc's Mat type
   operator Mat() const { return A; }

   /// Returns the local number of rows
   PetscInt GetNumRows() const;

   /// Returns the local number of columns
   PetscInt GetNumCols() const;

   /// Returns the global number of rows
   PetscInt M() const;

   /// Returns the global number of columns
   PetscInt N() const;

   /// Returns the global number of rows
   PetscInt GetGlobalNumRows() const { return M(); }

   /// Returns the global number of columns
   PetscInt GetGlobalNumCols() const { return N(); }

   /// Returns the number of nonzeros.
   /** Differently from HYPRE, this call is collective on the communicator,
       as this number is not stored inside PETSc, but needs to be computed. */
   PetscInt NNZ() const;

   /// Returns the inner vector in the domain of A (it creates it if needed)
   PetscParVector* GetX() const;

   /// Returns the inner vector in the range of A (it creates it if needed)
   PetscParVector* GetY() const;

   /// Returns the transpose of the PetscParMatrix.
   /** If @a action is false, the new matrix is constructed with the PETSc
       function MatTranspose().
       If @a action is true, then the matrix is not actually transposed.
       Instead, an object that behaves like the transpose is returned. */
   PetscParMatrix* Transpose(bool action = false);

   /// Prints the matrix (to stdout if fname is NULL)
   void Print(const char *fname = NULL, bool binary = false) const;

   /// Scale all entries by s: A_scaled = s*A.
   void operator*=(double s);

   /** @brief Eliminate rows and columns from the matrix, and rows from the
       vector @a B. Modify @a B with the BC values in @a X. */
   void EliminateRowsCols(const Array<int> &rows_cols, const PetscParVector &X,
                          PetscParVector &B);
   void EliminateRowsCols(const Array<int> &rows_cols, const HypreParVector &X,
                          HypreParVector &B);

   /** @brief Eliminate rows and columns from the matrix and store the
       eliminated elements in a new matrix Ae (returned).

       The sum of the modified matrix and the returned matrix, Ae, is equal to
       the original matrix. */
   PetscParMatrix* EliminateRowsCols(const Array<int> &rows_cols);

   /// Makes this object a reference to another PetscParMatrix
   void MakeRef(const PetscParMatrix &master);

   /** @brief Release the PETSc Mat object. If @a dereference is true, decrement
       the refcount of the Mat object. */
   Mat ReleaseMat(bool dereference);

   Type GetType() const;
};

/// Returns the matrix Rt^t * A * P
PetscParMatrix * RAP(PetscParMatrix *Rt, PetscParMatrix *A, PetscParMatrix *P);

/// Returns the matrix P^t * A * P
PetscParMatrix * RAP(PetscParMatrix *A, PetscParMatrix *P);

/** @brief Eliminate essential BC specified by @a ess_dof_list from the solution
    @a X to the r.h.s. @a B.

    Here, @a A is a matrix with eliminated BC, while @a Ae is such that
    (@a A + @a Ae) is the original (Neumann) matrix before elimination. */
void EliminateBC(PetscParMatrix &A, PetscParMatrix &Ae,
                 const Array<int> &ess_dof_list, const Vector &X, Vector &B);

/// Helper class for handling essential boundary conditions.
class PetscBCHandler
{
public:
   enum Type
   {
      ZERO,
      CONSTANT,  ///< Constant in time b.c.
      TIME_DEPENDENT
   };

   PetscBCHandler(Type _type = ZERO) :
      bctype(_type), setup(false), eval_t(0.0),
      eval_t_cached(std::numeric_limits<double>::min()) {}
   PetscBCHandler(Array<int>& ess_tdof_list, Type _type = ZERO);

   virtual ~PetscBCHandler() {}

   /// Returns the type of boundary conditions
   Type GetType() const { return bctype; }

   /// Sets the type of boundary conditions
   void SetType(enum Type _type) { bctype = _type; setup = false; }

   /// Boundary conditions evaluation
   /** In the result vector, @a g, only values at the essential dofs need to be
       set. */
   virtual void Eval(double t, Vector &g)
   { mfem_error("PetscBCHandler::Eval method not overloaded"); }

   /// Sets essential dofs (local, per-process numbering)
   void SetTDofs(Array<int>& list);

   /// Gets essential dofs (local, per-process numbering)
   Array<int>& GetTDofs() { return ess_tdof_list; }

   /// Sets the current time
   void SetTime(double t) { eval_t = t; }

   /// SetUp the helper object, where @a n is the size of the solution vector
   void SetUp(PetscInt n);

   /// y = x on ess_tdof_list_c and y = g (internally evaluated) on ess_tdof_list
   void ApplyBC(const Vector &x, Vector &y);

   /// y = x-g on ess_tdof_list, the rest of y is unchanged
   void FixResidualBC(const Vector& x, Vector& y);

private:
   enum Type bctype;
   bool setup;

   double eval_t;
   double eval_t_cached;
   Vector eval_g;

   Array<int> ess_tdof_list;    //Essential true dofs
};

// Helper class for user-defined preconditioners that needs to be setup
class PetscPreconditionerFactory
{
private:
   std::string name;
public:
   PetscPreconditionerFactory(const std::string &_name = "MFEM Factory")
      : name(_name) { }
   const char* GetName() { return name.c_str(); }
   virtual Solver *NewPreconditioner(const OperatorHandle& oh) = 0;
   virtual ~PetscPreconditionerFactory() {}
};

// Forward declarations of helper classes
class PetscSolverMonitor;

/// Abstract class for PETSc's solvers.
class PetscSolver
{
protected:
   /// Boolean to handle SetFromOptions calls.
   mutable bool clcustom;

   /// The actual PETSc object (KSP, PC, SNES or TS).
   PetscObject obj;

   /// The class id of the actual PETSc object
   PetscClassId cid;

   /// Right-hand side and solution vector
   mutable PetscParVector *B, *X;

   /// Handler for boundary conditions
   PetscBCHandler *bchandler;

   /// Private context for solver
   void *private_ctx;

   /// Boolean to handle SetOperator calls.
   mutable bool operatorset;

public:
   /// Construct an empty PetscSolver. Initialize protected objects to NULL.
   PetscSolver();

   /// Destroy the PetscParVectors allocated (if any).
   virtual ~PetscSolver();

   /** @name Update of PETSc options.
       The following Set methods can be used to update the internal PETSc
       options.
       @note They will be overwritten by the options in the input PETSc file. */
   ///@{
   void SetTol(double tol);
   void SetRelTol(double tol);
   void SetAbsTol(double tol);
   void SetMaxIter(int max_iter);
   void SetPrintLevel(int plev);
   ///@}

   /// Customize object with options set
   /** If @a customize is false, it disables any options customization. */
   void Customize(bool customize = true) const;
   int GetConverged();
   int GetNumIterations();
   double GetFinalNorm();

   /// Sets user-defined monitoring routine.
   void SetMonitor(PetscSolverMonitor *ctx);

   /// Sets the object to handle essential boundary conditions
   void SetBCHandler(PetscBCHandler *bch);

   /// Sets the object for the creation of the preconditioner
   void SetPreconditionerFactory(PetscPreconditionerFactory *factory);

   /// Conversion function to PetscObject.
   operator PetscObject() const { return obj; }

protected:
   /// These two methods handle creation and destructions of
   /// private data for the Solver objects
   void CreatePrivateContext();
   void FreePrivateContext();
};


/// Abstract class for PETSc's linear solvers.
class PetscLinearSolver : public PetscSolver, public Solver
{
private:
   /// Internal flag to handle HypreParMatrix conversion or not.
   bool wrap;

public:
   PetscLinearSolver(MPI_Comm comm, const std::string &prefix = std::string(),
                     bool wrap = false);
   PetscLinearSolver(const PetscParMatrix &A,
                     const std::string &prefix = std::string());
   /// Constructs a solver using a HypreParMatrix.
   /** If @a wrap is true, then the MatMult ops of HypreParMatrix are wrapped.
       No preconditioner can be automatically constructed from PETSc. If
       @a wrap is false, the HypreParMatrix is converted into PETSc format. */
   PetscLinearSolver(const HypreParMatrix &A, bool wrap = true,
                     const std::string &prefix = std::string());
   virtual ~PetscLinearSolver();

   virtual void SetOperator(const Operator &op);

   /// Allows to prescribe a different operator (@a pop) to construct
   /// the preconditioner
   void SetOperator(const Operator &op, const Operator &pop);

   /// Sets the solver to perform preconditioning
   void SetPreconditioner(Solver &precond);

   /// Application of the solver.
   virtual void Mult(const Vector &b, Vector &x) const;

   /// Conversion function to PETSc's KSP type.
   operator KSP() const { return (KSP)obj; }
};


class PetscPCGSolver : public PetscLinearSolver
{
public:
   PetscPCGSolver(MPI_Comm comm, const std::string &prefix = std::string());
   PetscPCGSolver(PetscParMatrix &A, const std::string &prefix = std::string());
   PetscPCGSolver(HypreParMatrix &A,bool wrap=true,
                  const std::string &prefix = std::string());
};


/// Abstract class for PETSc's preconditioners.
class PetscPreconditioner : public PetscSolver, public Solver
{
public:
   PetscPreconditioner(MPI_Comm comm,
                       const std::string &prefix = std::string());
   PetscPreconditioner(PetscParMatrix &A,
                       const std::string &prefix = std::string());
   PetscPreconditioner(MPI_Comm comm, Operator &op,
                       const std::string &prefix = std::string());
   virtual ~PetscPreconditioner();

   virtual void SetOperator(const Operator &op);

   /// Application of the preconditioner.
   virtual void Mult(const Vector &b, Vector &x) const;

   /// Conversion function to PETSc's PC type.
   operator PC() const { return (PC)obj; }
};


/// Auxiliary class for BDDC customization.
class PetscBDDCSolverParams
{
protected:
   ParFiniteElementSpace *fespace;
   const Array<int>      *ess_dof;
   bool                  ess_dof_local;
   const Array<int>      *nat_dof;
   bool                  nat_dof_local;
   friend class PetscBDDCSolver;

public:
   PetscBDDCSolverParams() : fespace(NULL), ess_dof(NULL), ess_dof_local(false),
      nat_dof(NULL), nat_dof_local(false)
   {}
   void SetSpace(ParFiniteElementSpace *fe) { fespace = fe; }

   /// Specify dofs on the essential boundary.
   /** If @a loc is false, it is a list of true dofs in local ordering.
       If @a loc is true, it is a marker for Vdofs in local ordering. */
   void SetEssBdrDofs(const Array<int> *essdofs, bool loc = false)
   {
      ess_dof = essdofs;
      ess_dof_local = loc;
   }
   /// Specify dofs on the natural boundary.
   /** If @a loc is false, it is a list of true dofs in local ordering.
       If @a loc is true, it is a marker for Vdofs in local ordering. */
   void SetNatBdrDofs(const Array<int> *natdofs, bool loc = false)
   {
      nat_dof = natdofs;
      nat_dof_local = loc;
   }
};


class PetscBDDCSolver : public PetscPreconditioner
{
private:
   void BDDCSolverConstructor(const PetscBDDCSolverParams &opts);

public:
   PetscBDDCSolver(MPI_Comm comm, Operator &op,
                   const PetscBDDCSolverParams &opts = PetscBDDCSolverParams(),
                   const std::string &prefix = std::string());
   PetscBDDCSolver(PetscParMatrix &op,
                   const PetscBDDCSolverParams &opts = PetscBDDCSolverParams(),
                   const std::string &prefix = std::string());
};


class PetscFieldSplitSolver : public PetscPreconditioner
{
public:
   PetscFieldSplitSolver(MPI_Comm comm, Operator &op,
                         const std::string &prefix = std::string());
};


/// Abstract class for PETSc's nonlinear solvers.
class PetscNonlinearSolver : public PetscSolver, public Solver
{
public:
   PetscNonlinearSolver(MPI_Comm comm,
                        const std::string &prefix = std::string());
   PetscNonlinearSolver(MPI_Comm comm, Operator &op,
                        const std::string &prefix = std::string());
   virtual ~PetscNonlinearSolver();

   /// Specification of the nonlinear operator.
   virtual void SetOperator(const Operator &op);

   /// Specifies the desired format of the Jacobian in case a PetscParMatrix
   /// is not returned by the GetGradient method
   void SetJacobianType(Operator::Type type);

   /// Application of the solver.
   virtual void Mult(const Vector &b, Vector &x) const;

   /// Conversion function to PETSc's SNES type.
   operator SNES() const { return (SNES)obj; }
};


/// Abstract class for PETSc's ODE solvers.
class PetscODESolver : public PetscSolver, public ODESolver
{
public:
   /// The type of the ODE. Use ODE_SOLVER_LINEAR if the jacobians
   /// are linear and independent of time.
   enum Type
   {
      ODE_SOLVER_LINEAR,
      ODE_SOLVER_GENERAL
   };

   PetscODESolver(MPI_Comm comm, const std::string &prefix = std::string());
   virtual ~PetscODESolver();

   /// Initialize the ODE solver.
   virtual void Init(TimeDependentOperator &f_,
                     enum PetscODESolver::Type type);
   virtual void Init(TimeDependentOperator &f_) { Init(f_,ODE_SOLVER_GENERAL); }

   /// Specifies the desired format of the Jacobian in case a PetscParMatrix
   /// is not returned by the GetGradient methods
   void SetJacobianType(Operator::Type type);

   virtual void Step(Vector &x, double &t, double &dt);
   virtual void Run(Vector &x, double &t, double &dt, double t_final);

   /// Conversion function to PETSc's TS type.
   operator TS() const { return (TS)obj; }
};


/// Abstract class for monitoring PETSc's solvers.
class PetscSolverMonitor
{
public:
   bool mon_sol;
   bool mon_res;
   PetscSolverMonitor(bool monitor_sol = false, bool monitor_res = true)
      : mon_sol(monitor_sol), mon_res(monitor_res) {}
   virtual ~PetscSolverMonitor() {}

   /// Monitor the solution vector x
   virtual void MonitorSolution(PetscInt it, PetscReal norm, const Vector &x)
   {
      MFEM_ABORT("MonitorSolution() is not implemented!")
   }

   /// Monitor the residual vector r
   virtual void MonitorResidual(PetscInt it, PetscReal norm, const Vector &r)
   {
      MFEM_ABORT("MonitorResidual() is not implemented!")
   }
};


} // namespace mfem

#endif // MFEM_USE_MPI
#endif // MFEM_USE_PETSC

#endif<|MERGE_RESOLUTION|>--- conflicted
+++ resolved
@@ -181,13 +181,8 @@
        PETSc format @a tid. */
    /** The supported type ids are: Operator::PETSC_MATAIJ,
        Operator::PETSC_MATIS, and Operator::PETSC_MATSHELL. */
-<<<<<<< HEAD
-   PetscParMatrix(const HypreParMatrix *ha,
-                  Operator::Type tid = Operator::PETSC_MATAIJ);
-=======
    explicit PetscParMatrix(const HypreParMatrix *ha,
                            Operator::Type tid = Operator::PETSC_MATAIJ);
->>>>>>> a2dc326c
 
    /** @brief Convert an mfem::Operator into a PetscParMatrix in the given PETSc
        format @a tid. */
