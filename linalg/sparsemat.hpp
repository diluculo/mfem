--- conflicted
+++ resolved
@@ -329,15 +329,9 @@
 SparseMatrix *MultAbstractSparseMatrix (const AbstractSparseMatrix &A, const AbstractSparseMatrix &B);
 
 
-<<<<<<< HEAD
 /** RAP matrix product (with P=R^T). ORAP is like OAB above.
-    All matrices must be finalized. */
-SparseMatrix *RAP(SparseMatrix &A, SparseMatrix &R,
-=======
-/** RAP matrix product. ORAP is like OAB above.
     All matrices must be finalized.  */
 SparseMatrix *RAP(const SparseMatrix &A, const SparseMatrix &R,
->>>>>>> 56bc9683
                   SparseMatrix *ORAP = NULL);
 
 /** Matrix multiplication A^t D A.
