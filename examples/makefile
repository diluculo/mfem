--- conflicted
+++ resolved
@@ -48,13 +48,11 @@
 ifeq ($(MFEM_USE_GINKGO),YES)
    SUBDIRS += ginkgo
 endif
-<<<<<<< HEAD
+ifeq ($(MFEM_USE_AMGX),YES)
+   SUBDIRS += amgx
+endif
 ifeq ($(MFEM_USE_SUPERLU),YES)
    SUBDIRS += superlu
-=======
-ifeq ($(MFEM_USE_AMGX),YES)
-   SUBDIRS += amgx
->>>>>>> e17b0c5a
 endif
 
 SUBDIRS_ALL = $(addsuffix /all,$(SUBDIRS))
