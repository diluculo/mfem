--- conflicted
+++ resolved
@@ -24,16 +24,7 @@
   ex15.cpp
   ex16.cpp
   ex17.cpp
-<<<<<<< HEAD
-  Stokes.cpp
-  NS.cpp
-  atr_pumi_ex1.cpp
-  atr_ex16.cpp
-  up_NS.cpp
-  cavity.cpp
-=======
   ex18.cpp
->>>>>>> 2d7b6a06
   )
 
 if (MFEM_USE_MPI)
@@ -55,11 +46,6 @@
     ex15p.cpp
     ex16p.cpp
     ex17p.cpp
-<<<<<<< HEAD
-    par_cavity.cpp
-=======
-    ex18p.cpp
->>>>>>> 2d7b6a06
     )
 endif()
 
