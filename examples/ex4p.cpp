//                       MFEM Example 4 - Parallel Version
//
// Compile with: make ex4p
//
// Sample runs:  mpirun -np 4 ex4p -m ../data/square-disc.mesh
//               mpirun -np 4 ex4p -m ../data/star.mesh
//               mpirun -np 4 ex4p -m ../data/beam-tet.mesh
//               mpirun -np 4 ex4p -m ../data/beam-hex.mesh
//               mpirun -np 4 ex4p -m ../data/escher.mesh
//               mpirun -np 4 ex4p -m ../data/fichera.mesh -o 2 -hb
//               mpirun -np 4 ex4p -m ../data/fichera-q2.vtk
//               mpirun -np 4 ex4p -m ../data/fichera-q3.mesh
//               mpirun -np 4 ex4p -m ../data/square-disc-nurbs.mesh
//               mpirun -np 4 ex4p -m ../data/beam-hex-nurbs.mesh
//               mpirun -np 4 ex4p -m ../data/periodic-square.mesh -no-bc
//               mpirun -np 4 ex4p -m ../data/periodic-cube.mesh -no-bc
//               mpirun -np 4 ex4p -m ../data/amr-quad.mesh
//               mpirun -np 4 ex4p -m ../data/amr-hex.mesh
//               mpirun -np 4 ex4p -m ../data/star-surf.mesh -o 2
//
// Description:  This example code solves a simple 2D/3D H(div) diffusion
//               problem corresponding to the second order definite equation
//               -grad(alpha div F) + beta F = f with boundary condition F dot n
//               = <given normal field>. Here, we use a given exact solution F
//               and compute the corresponding r.h.s. f.  We discretize with
//               Raviart-Thomas finite elements.
//
//               The example demonstrates the use of H(div) finite element
//               spaces with the grad-div and H(div) vector finite element mass
//               bilinear form, as well as the computation of discretization
//               error when the exact solution is known. Bilinear form
//               hybridization is also illustrated.
//
//               We recommend viewing examples 1-3 before viewing this example.

#include "mfem.hpp"
#include <fstream>
#include <iostream>

using namespace std;
using namespace mfem;

// Exact solution, F, and r.h.s., f. See below for implementation.
static int tf = 0;
void F_exact(const Vector &, Vector &);
void f_exact(const Vector &, Vector &);
double freq = 1.0, kappa;

int main(int argc, char *argv[])
{
   // 1. Initialize MPI.
   int num_procs, myid;
   MPI_Init(&argc, &argv);
   MPI_Comm_size(MPI_COMM_WORLD, &num_procs);
   MPI_Comm_rank(MPI_COMM_WORLD, &myid);

   // 2. Parse command-line options.
   const char *mesh_file = "../data/star.mesh";
   int order = 1;
   int sr = 0, pr = 2;
   bool set_bc = true;
   bool hybridization = false;
   bool visualization = 1;

   OptionsParser args(argc, argv);
   args.AddOption(&mesh_file, "-m", "--mesh",
                  "Mesh file to use.");
   args.AddOption(&order, "-o", "--order",
                  "Finite element order (polynomial degree).");
   args.AddOption(&tf, "-f", "--function",
                  "Choice of test function");
   args.AddOption(&sr, "-sr", "--serial-refinement",
                  "Number of serial refinement levels.");
   args.AddOption(&pr, "-pr", "--parallel-refinement",
                  "Number of parallel refinement levels.");
   args.AddOption(&set_bc, "-bc", "--impose-bc", "-no-bc", "--dont-impose-bc",
                  "Impose or not essential boundary conditions.");
   args.AddOption(&freq, "-f", "--frequency", "Set the frequency for the exact"
                  " solution.");
   args.AddOption(&hybridization, "-hb", "--hybridization", "-no-hb",
                  "--no-hybridization", "Enable hybridization.");
   args.AddOption(&visualization, "-vis", "--visualization", "-no-vis",
                  "--no-visualization",
                  "Enable or disable GLVis visualization.");
   args.Parse();
   if (!args.Good())
   {
      if (myid == 0)
      {
         args.PrintUsage(cout);
      }
      MPI_Finalize();
      return 1;
   }
   if (myid == 0)
   {
      args.PrintOptions(cout);
   }
   kappa = freq * M_PI;

   // 3. Read the (serial) mesh from the given mesh file on all processors.  We
   //    can handle triangular, quadrilateral, tetrahedral, hexahedral, surface
   //    and volume, as well as periodic meshes with the same code.
   Mesh *mesh;
   ifstream imesh(mesh_file);
   if (!imesh)
   {
      if (myid == 0)
      {
         cerr << "\nCan not open mesh file: " << mesh_file << '\n' << endl;
      }
      MPI_Finalize();
      return 2;
   }
   mesh = new Mesh(imesh, 1, 1);
   imesh.close();
   int dim = mesh->Dimension();
   int sdim = mesh->SpaceDimension();

   // 4. Refine the serial mesh on all processors to increase the resolution. In
   //    this example we do 'ref_levels' of uniform refinement. We choose
   //    'ref_levels' to be the largest number that gives a final mesh with no
   //    more than 1,000 elements.
   {
      int ref_levels = sr;
      // (int)floor(log(1000./mesh->GetNE())/log(2.)/dim);
      for (int l = 0; l < ref_levels; l++)
      {
         mesh->UniformRefinement();
      }
   }

   // 5. Define a parallel mesh by a partitioning of the serial mesh. Refine
   //    this mesh further in parallel to increase the resolution. Once the
   //    parallel mesh is defined, the serial mesh can be deleted. Tetrahedral
   //    meshes need to be reoriented before we can define high-order Nedelec
   //    spaces on them (this is needed in the ADS solver below).
   ParMesh *pmesh = new ParMesh(MPI_COMM_WORLD, *mesh);
   delete mesh;
   {
      // int par_ref_levels = 2;
      int par_ref_levels = pr;
      for (int l = 0; l < par_ref_levels; l++)
      {
         pmesh->UniformRefinement();
      }
   }
   pmesh->ReorientTetMesh();

   // 6. Define a parallel finite element space on the parallel mesh. Here we
   //    use the lowest order Raviart-Thomas finite elements, but we can easily
   //    switch to higher-order spaces by changing the value of p.
   FiniteElementCollection *fec = new RT_FECollection(order-1, dim);
   ParFiniteElementSpace *fespace = new ParFiniteElementSpace(pmesh, fec);
   HYPRE_Int size = fespace->GlobalTrueVSize();
   if (myid == 0)
   {
      cout << "Number of finite element unknowns: " << size << endl;
   }

   // 7. Determine the list of true (i.e. parallel conforming) essential
   //    boundary dofs. In this example, the boundary conditions are defined
   //    by marking all the boundary attributes from the mesh as essential
   //    (Dirichlet) and converting them to a list of true dofs.
   Array<int> ess_tdof_list;
   if (pmesh->bdr_attributes.Size())
   {
      Array<int> ess_bdr(pmesh->bdr_attributes.Max());
      ess_bdr = set_bc ? 1 : 0;
      fespace->GetEssentialTrueDofs(ess_bdr, ess_tdof_list);
   }

   // 8. Set up the parallel linear form b(.) which corresponds to the
   //    right-hand side of the FEM linear system, which in this case is
   //    (f,phi_i) where f is given by the function f_exact and phi_i are the
   //    basis functions in the finite element fespace.
   VectorFunctionCoefficient f(sdim, f_exact);
   ParLinearForm *b = new ParLinearForm(fespace);
   b->AddDomainIntegrator(new VectorFEDomainLFIntegrator(f));
   b->Assemble();

   // 9. Define the solution vector x as a parallel finite element grid function
   //    corresponding to fespace. Initialize x by projecting the exact
   //    solution. Note that only values from the boundary faces will be used
   //    when eliminating the non-homogeneous boundary condition to modify the
   //    r.h.s. vector b.
   ParGridFunction x(fespace);
   VectorFunctionCoefficient F(sdim, F_exact);
   x.ProjectCoefficient(F);

<<<<<<< HEAD
   // 9. Set up the parallel bilinear form corresponding to the H(div) diffusion
   //    operator grad alpha div + beta I, by adding the div-div and the
   //    mass domain integrators and finally imposing non-homogeneous Dirichlet
   //    boundary conditions. The boundary conditions are implemented by
   //    marking all the boundary attributes from the mesh as essential
   //    (Dirichlet). After serial and parallel assembly we extract the
   //    parallel matrix A.
   MPI_Barrier(MPI_COMM_WORLD);
   tic();
=======
   // 10. Set up the parallel bilinear form corresponding to the H(div)
   //     diffusion operator grad alpha div + beta I, by adding the div-div and
   //     the mass domain integrators.
>>>>>>> 4032c056
   Coefficient *alpha = new ConstantCoefficient(1.0);
   Coefficient *beta  = new ConstantCoefficient(1.0);
   ParBilinearForm *a = new ParBilinearForm(fespace);
   // a->UsePrecomputedSparsity();
   a->AddDomainIntegrator(new DivDivIntegrator(*alpha));
   a->AddDomainIntegrator(new VectorFEMassIntegrator(*beta));

   // 11. Optionally enable hybridization of the ParBilinearForm by defining an
   //     interfacial multiplier space and constaint trace integrator.
   FiniteElementCollection *hfec = NULL;
   ParFiniteElementSpace *hfes = NULL;
   if (hybridization)
   {
      hfec = new RT_Trace_FECollection(order-1, dim, FiniteElement::VALUE);
      hfes = new ParFiniteElementSpace(pmesh, hfec);
      a->EnableHybridization(hfes, new NormalTraceJumpIntegrator(),
                             ess_tdof_list);
   }
<<<<<<< HEAD
   a->Finalize();

   // 10. Define the parallel (hypre) matrix and vectors representing a(.,.),
   //     b(.) and the finite element approximation.
   HypreParMatrix *A = a->ParallelAssemble();
   HypreParVector *B = b->ParallelAssemble();
   HypreParVector *X = x.ParallelAverage();
   *X = 0.0;

   MPI_Barrier(MPI_COMM_WORLD);
   double utime = toc();
   if ( myid == 0 )
     cout << endl << "Assemble time:  " << utime << endl << endl;

   delete a;
   delete alpha;
   delete beta;
   delete b;
=======
>>>>>>> 4032c056

   // 12. Assemble the parallel bilinear form and the corresponding linear
   //     system, applying any necessary transformations such as: parallel
   //     assembly, eliminating boundary conditions, applying conforming
   //     constraints for non-conforming AMR, hybridization, etc.
   a->Assemble();
   Vector B, X;
   HypreParMatrix &A = a->AssembleSystem(ess_tdof_list, x, *b, X, B);
   HYPRE_Int glob_size = A.GetGlobalNumRows();
   if (myid == 0)
   {
      cout << "Size of linear system: " << glob_size << endl;
   }

   // 13. Define and apply a parallel PCG solver for A X = B with the 2D AMS or
   //     the 3D ADS preconditioners from hypre. If using hybridization, the
   //     system is preconditioned with hypre's BoomerAMG.
   HypreSolver *prec = NULL;
   CGSolver *pcg = new CGSolver(A.GetComm());
   pcg->SetOperator(A);
   pcg->SetRelTol(1e-14);
   pcg->SetMaxIter(500);
   pcg->SetPrintLevel(1);
   X = 0.0;
   if (!hybridization)
   {
      if (dim == 2) { prec = new HypreAMS(A, fespace); }
      else          { prec = new HypreADS(A, fespace); }
   }
<<<<<<< HEAD

   HyprePCG *pcg = new HyprePCG(*A);

   pcg->SetTol(1e-10);
   pcg->SetMaxIter(500);
   pcg->SetPrintLevel(2);
   pcg->SetPreconditioner(*prec);

   pcg->Mult(*B, *X);
=======
   else             { prec = new HypreBoomerAMG(A); }
   pcg->SetPreconditioner(*prec);
   pcg->Mult(B, X);
>>>>>>> 4032c056

   // 14. Extract the parallel grid function corresponding to the finite element
   //     approximation X. This is the local solution on each processor.
   a->ComputeSolution(X, *b, x);

   // 15. Compute and print the L^2 norm of the error.
   {
      double err = x.ComputeL2Error(F);
      if (myid == 0)
      {
         cout << "\n|| F_h - F ||_{L^2} = " << err << '\n' << endl;
      }
   }

   // 16. Save the refined mesh and the solution in parallel. This output can
   //     be viewed later using GLVis: "glvis -np <np> -m mesh -g sol".
   {
      ostringstream mesh_name, sol_name;
      mesh_name << "mesh." << setfill('0') << setw(6) << myid;
      sol_name << "sol." << setfill('0') << setw(6) << myid;

      ofstream mesh_ofs(mesh_name.str().c_str());
      mesh_ofs.precision(8);
      pmesh->Print(mesh_ofs);

      ofstream sol_ofs(sol_name.str().c_str());
      sol_ofs.precision(8);
      x.Save(sol_ofs);
   }

   // 17. Send the solution by socket to a GLVis server.
   if (visualization)
   {
      char vishost[] = "localhost";
      int  visport   = 19916;
      socketstream sol_sock(vishost, visport);
      sol_sock << "parallel " << num_procs << " " << myid << "\n";
      sol_sock.precision(8);
      sol_sock << "solution\n" << *pmesh << x << flush;
   }

   // 18. Free the used memory.
   delete pcg;
   delete prec;
   delete hfes;
   delete hfec;
   delete a;
   delete alpha;
   delete beta;
   delete b;
   delete fespace;
   delete fec;
   delete pmesh;

   MPI_Finalize();

   return 0;
}


// The exact solution (for non-surface meshes)
void F_exact(const Vector &p, Vector &F)
{
   int dim = p.Size();

   switch (tf) {
   case 0:
   {
      double x = p(0);
      double y = p(1);
      // double z = (dim == 3) ? p(2) : 0.0;

<<<<<<< HEAD
      F(0) = cos(M_PI*x)*sin(M_PI*y);
      F(1) = cos(M_PI*y)*sin(M_PI*x);
      if (dim == 3)
      {
	 F(2) = 0.0;
      }
      break;
   }
   case 1:
=======
   F(0) = cos(kappa*x)*sin(kappa*y);
   F(1) = cos(kappa*y)*sin(kappa*x);
   if (dim == 3)
>>>>>>> 4032c056
   {
      double x = p(0);
      double y = p(1);
      double z = p(2);
      double a = sqrt(29.0)-5.0;
      double tmp = 0.25*a*exp(-(x*x+y*y+z*z)/a);
      F(0) = tmp*x;
      F(1) = tmp*y;
      F(2) = tmp*z;
      break;
   }
   }
}

// The right hand side
void f_exact(const Vector &p, Vector &f)
{
   int dim = p.Size();

   switch (tf) {
   case 0:
   {
      double x = p(0);
      double y = p(1);
      // double z = (dim == 3) ? p(2) : 0.0;

<<<<<<< HEAD
      double temp = 1 + 2*M_PI*M_PI;

      f(0) = temp*cos(M_PI*x)*sin(M_PI*y);
      f(1) = temp*cos(M_PI*y)*sin(M_PI*x);
      if (dim == 3)
      {
	 f(2) = 0;
      }
      break;
   }
   case 1:
=======
   double temp = 1 + 2*kappa*kappa;

   f(0) = temp*cos(kappa*x)*sin(kappa*y);
   f(1) = temp*cos(kappa*y)*sin(kappa*x);
   if (dim == 3)
>>>>>>> 4032c056
   {
      double x = p(0);
      double y = p(1);
      double z = p(2);
      double a = sqrt(29.0)-5.0;
      double r2 = x*x+y*y+z*z;
      double tmp = (1.0-r2)*exp(-r2/a);
      f(0) = tmp*x;
      f(1) = tmp*y;
      f(2) = tmp*z;
      break;
   }
   }
}<|MERGE_RESOLUTION|>--- conflicted
+++ resolved
@@ -41,7 +41,6 @@
 using namespace mfem;
 
 // Exact solution, F, and r.h.s., f. See below for implementation.
-static int tf = 0;
 void F_exact(const Vector &, Vector &);
 void f_exact(const Vector &, Vector &);
 double freq = 1.0, kappa;
@@ -57,7 +56,6 @@
    // 2. Parse command-line options.
    const char *mesh_file = "../data/star.mesh";
    int order = 1;
-   int sr = 0, pr = 2;
    bool set_bc = true;
    bool hybridization = false;
    bool visualization = 1;
@@ -67,12 +65,6 @@
                   "Mesh file to use.");
    args.AddOption(&order, "-o", "--order",
                   "Finite element order (polynomial degree).");
-   args.AddOption(&tf, "-f", "--function",
-                  "Choice of test function");
-   args.AddOption(&sr, "-sr", "--serial-refinement",
-                  "Number of serial refinement levels.");
-   args.AddOption(&pr, "-pr", "--parallel-refinement",
-                  "Number of parallel refinement levels.");
    args.AddOption(&set_bc, "-bc", "--impose-bc", "-no-bc", "--dont-impose-bc",
                   "Impose or not essential boundary conditions.");
    args.AddOption(&freq, "-f", "--frequency", "Set the frequency for the exact"
@@ -122,8 +114,8 @@
    //    'ref_levels' to be the largest number that gives a final mesh with no
    //    more than 1,000 elements.
    {
-      int ref_levels = sr;
-      // (int)floor(log(1000./mesh->GetNE())/log(2.)/dim);
+      int ref_levels =
+         (int)floor(log(1000./mesh->GetNE())/log(2.)/dim);
       for (int l = 0; l < ref_levels; l++)
       {
          mesh->UniformRefinement();
@@ -138,8 +130,7 @@
    ParMesh *pmesh = new ParMesh(MPI_COMM_WORLD, *mesh);
    delete mesh;
    {
-      // int par_ref_levels = 2;
-      int par_ref_levels = pr;
+      int par_ref_levels = 2;
       for (int l = 0; l < par_ref_levels; l++)
       {
          pmesh->UniformRefinement();
@@ -188,25 +179,12 @@
    VectorFunctionCoefficient F(sdim, F_exact);
    x.ProjectCoefficient(F);
 
-<<<<<<< HEAD
-   // 9. Set up the parallel bilinear form corresponding to the H(div) diffusion
-   //    operator grad alpha div + beta I, by adding the div-div and the
-   //    mass domain integrators and finally imposing non-homogeneous Dirichlet
-   //    boundary conditions. The boundary conditions are implemented by
-   //    marking all the boundary attributes from the mesh as essential
-   //    (Dirichlet). After serial and parallel assembly we extract the
-   //    parallel matrix A.
-   MPI_Barrier(MPI_COMM_WORLD);
-   tic();
-=======
    // 10. Set up the parallel bilinear form corresponding to the H(div)
    //     diffusion operator grad alpha div + beta I, by adding the div-div and
    //     the mass domain integrators.
->>>>>>> 4032c056
    Coefficient *alpha = new ConstantCoefficient(1.0);
    Coefficient *beta  = new ConstantCoefficient(1.0);
    ParBilinearForm *a = new ParBilinearForm(fespace);
-   // a->UsePrecomputedSparsity();
    a->AddDomainIntegrator(new DivDivIntegrator(*alpha));
    a->AddDomainIntegrator(new VectorFEMassIntegrator(*beta));
 
@@ -221,27 +199,6 @@
       a->EnableHybridization(hfes, new NormalTraceJumpIntegrator(),
                              ess_tdof_list);
    }
-<<<<<<< HEAD
-   a->Finalize();
-
-   // 10. Define the parallel (hypre) matrix and vectors representing a(.,.),
-   //     b(.) and the finite element approximation.
-   HypreParMatrix *A = a->ParallelAssemble();
-   HypreParVector *B = b->ParallelAssemble();
-   HypreParVector *X = x.ParallelAverage();
-   *X = 0.0;
-
-   MPI_Barrier(MPI_COMM_WORLD);
-   double utime = toc();
-   if ( myid == 0 )
-     cout << endl << "Assemble time:  " << utime << endl << endl;
-
-   delete a;
-   delete alpha;
-   delete beta;
-   delete b;
-=======
->>>>>>> 4032c056
 
    // 12. Assemble the parallel bilinear form and the corresponding linear
    //     system, applying any necessary transformations such as: parallel
@@ -271,21 +228,9 @@
       if (dim == 2) { prec = new HypreAMS(A, fespace); }
       else          { prec = new HypreADS(A, fespace); }
    }
-<<<<<<< HEAD
-
-   HyprePCG *pcg = new HyprePCG(*A);
-
-   pcg->SetTol(1e-10);
-   pcg->SetMaxIter(500);
-   pcg->SetPrintLevel(2);
-   pcg->SetPreconditioner(*prec);
-
-   pcg->Mult(*B, *X);
-=======
    else             { prec = new HypreBoomerAMG(A); }
    pcg->SetPreconditioner(*prec);
    pcg->Mult(B, X);
->>>>>>> 4032c056
 
    // 14. Extract the parallel grid function corresponding to the finite element
    //     approximation X. This is the local solution on each processor.
@@ -351,39 +296,15 @@
 {
    int dim = p.Size();
 
-   switch (tf) {
-   case 0:
-   {
-      double x = p(0);
-      double y = p(1);
-      // double z = (dim == 3) ? p(2) : 0.0;
-
-<<<<<<< HEAD
-      F(0) = cos(M_PI*x)*sin(M_PI*y);
-      F(1) = cos(M_PI*y)*sin(M_PI*x);
-      if (dim == 3)
-      {
-	 F(2) = 0.0;
-      }
-      break;
-   }
-   case 1:
-=======
+   double x = p(0);
+   double y = p(1);
+   // double z = (dim == 3) ? p(2) : 0.0;
+
    F(0) = cos(kappa*x)*sin(kappa*y);
    F(1) = cos(kappa*y)*sin(kappa*x);
    if (dim == 3)
->>>>>>> 4032c056
-   {
-      double x = p(0);
-      double y = p(1);
-      double z = p(2);
-      double a = sqrt(29.0)-5.0;
-      double tmp = 0.25*a*exp(-(x*x+y*y+z*z)/a);
-      F(0) = tmp*x;
-      F(1) = tmp*y;
-      F(2) = tmp*z;
-      break;
-   }
+   {
+      F(2) = 0.0;
    }
 }
 
@@ -392,43 +313,16 @@
 {
    int dim = p.Size();
 
-   switch (tf) {
-   case 0:
-   {
-      double x = p(0);
-      double y = p(1);
-      // double z = (dim == 3) ? p(2) : 0.0;
-
-<<<<<<< HEAD
-      double temp = 1 + 2*M_PI*M_PI;
-
-      f(0) = temp*cos(M_PI*x)*sin(M_PI*y);
-      f(1) = temp*cos(M_PI*y)*sin(M_PI*x);
-      if (dim == 3)
-      {
-	 f(2) = 0;
-      }
-      break;
-   }
-   case 1:
-=======
+   double x = p(0);
+   double y = p(1);
+   // double z = (dim == 3) ? p(2) : 0.0;
+
    double temp = 1 + 2*kappa*kappa;
 
    f(0) = temp*cos(kappa*x)*sin(kappa*y);
    f(1) = temp*cos(kappa*y)*sin(kappa*x);
    if (dim == 3)
->>>>>>> 4032c056
-   {
-      double x = p(0);
-      double y = p(1);
-      double z = p(2);
-      double a = sqrt(29.0)-5.0;
-      double r2 = x*x+y*y+z*z;
-      double tmp = (1.0-r2)*exp(-r2/a);
-      f(0) = tmp*x;
-      f(1) = tmp*y;
-      f(2) = tmp*z;
-      break;
-   }
+   {
+      f(2) = 0;
    }
 }