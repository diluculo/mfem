// Copyright (c) 2010, Lawrence Livermore National Security, LLC. Produced at
// the Lawrence Livermore National Laboratory. LLNL-CODE-443211. All Rights
// reserved. See file COPYRIGHT for details.
//
// This file is part of the MFEM library. For more information and source code
// availability see http://mfem.org.
//
// MFEM is free software; you can redistribute it and/or modify it under the
// terms of the GNU Lesser General Public License (as published by the Free
// Software Foundation) version 2.1 dated February 1999.

#ifndef MFEM_COEFFICIENT
#define MFEM_COEFFICIENT

#include "../config/config.hpp"
#include "../linalg/linalg.hpp"
#include "intrules.hpp"
#include "eltrans.hpp"

namespace mfem
{

class Mesh;

#ifdef MFEM_USE_MPI
class ParMesh;
#endif


/// Base class Coefficients that optionally depend on space and time.
class Coefficient
{
protected:
   double time;

public:
   Coefficient() { time = 0.; }

   /// Set the time for time dependent coefficients
   void SetTime(double t) { time = t; }

   /// Get the time for time dependent coefficients
   double GetTime() { return time; }

   /** @brief Evaluate the coefficient in the element described by @a T at the
       point @a ip. */
   /** @note When this method is called, the caller must make sure that the
       IntegrationPoint associated with @a T is the same as @a ip. This can be
       achieved by calling T.SetIntPoint(&ip). */
   virtual double Eval(ElementTransformation &T,
                       const IntegrationPoint &ip) = 0;

   /** @brief Evaluate the coefficient in the element described by @a T at the
       point @a ip at time @a t. */
   /** @note When this method is called, the caller must make sure that the
       IntegrationPoint associated with @a T is the same as @a ip. This can be
       achieved by calling T.SetIntPoint(&ip). */
   double Eval(ElementTransformation &T,
               const IntegrationPoint &ip, double t)
   {
      SetTime(t);
      return Eval(T, ip);
   }

   virtual ~Coefficient() { }
};


/// A coefficient that is constant across space and time
class ConstantCoefficient : public Coefficient
{
public:
   double constant;

   /// c is value of constant function
   explicit ConstantCoefficient(double c = 1.0) { constant=c; }

   /// Evaluate the coefficient at @a ip.
   virtual double Eval(ElementTransformation &T,
                       const IntegrationPoint &ip)
   { return (constant); }
};

/** @brief A piecewise constant coefficient with the constants keyed 
    off the element attribute numbers. */
class PWConstCoefficient : public Coefficient
{
private:
   Vector constants;

public:

   /// Constructs a piecewise constant coefficient in NumOfSubD subdomains
   explicit PWConstCoefficient(int NumOfSubD = 0) : constants(NumOfSubD)
   { constants = 0.0; }


   /// Construct the constant coefficient using a vector of constants.
   /** @a c should be a vector defined by attributes, so for the region 
       with attribute @a i  @a c[i] is the coefficient in that region.  */
   PWConstCoefficient(Vector &c)
   { constants.SetSize(c.Size()); constants=c; }

   /// Update the constants with vector @a c.
   void UpdateConstants(Vector &c) { constants.SetSize(c.Size()); constants=c; }

   /// Return a reference to the i-th constant
   double &operator()(int i) { return constants(i-1); }

   /// Set the constants for all attributes to constant @a c.
   void operator=(double c) { constants = c; }

   /// Returns the number of constants representing different attributes.
   int GetNConst() { return constants.Size(); }

   /// Evaluate the coefficient.
   virtual double Eval(ElementTransformation &T,
                       const IntegrationPoint &ip);
};


/// A general C-function coefficient
class FunctionCoefficient : public Coefficient
{
protected:
   double (*Function)(const Vector &);
   double (*TDFunction)(const Vector &, double);

public:
   /// Define a time-independent coefficient from a pointer to a C-function
   FunctionCoefficient(double (*f)(const Vector &))
   {
      Function = f;
      TDFunction = NULL;
   }

   /// Define a time-dependent coefficient from a pointer to a C-function
   FunctionCoefficient(double (*tdf)(const Vector &, double))
   {
      Function = NULL;
      TDFunction = tdf;
   }

   /// (DEPRECATED) Define a time-independent coefficient from a C-function
   /** @deprecated Use the method where the C-function, @a f, uses a const
       Vector argument instead of Vector. */
   FunctionCoefficient(double (*f)(Vector &))
   {
      Function = reinterpret_cast<double(*)(const Vector&)>(f);
      TDFunction = NULL;
   }

   /// (DEPRECATED) Define a time-dependent coefficient from a C-function
   /** @deprecated Use the method where the C-function, @a tdf, uses a const
       Vector argument instead of Vector. */
   FunctionCoefficient(double (*tdf)(Vector &, double))
   {
      Function = NULL;
      TDFunction = reinterpret_cast<double(*)(const Vector&,double)>(tdf);
   }

   /// Evaluate the coefficient at @a ip.
   virtual double Eval(ElementTransformation &T,
                       const IntegrationPoint &ip);
<<<<<<< HEAD

   /// Return the coefficient's C-function that uses Vector3.
   /** Warning: for now, the returned function can only be used on the
       host inside a MFEM_FORALL. */
   DeviceFunctionCoefficientPtr GetDeviceFunction();
=======
>>>>>>> 878a82cf
};

class GridFunction;

/// Coefficient defined by a GridFunction. This coefficient is mesh dependent.
class GridFunctionCoefficient : public Coefficient
{
private:
   GridFunction *GridF;
   int Component;

public:
   GridFunctionCoefficient() : GridF(NULL), Component(1) { }
   /** Construct GridFunctionCoefficient from a given GridFunction, and
       optionally specify a component to use if it is a vector GridFunction. */
   GridFunctionCoefficient (GridFunction *gf, int comp = 1)
   { GridF = gf; Component = comp; }

   /// Set the internal GridFunction
   void SetGridFunction(GridFunction *gf) { GridF = gf; }

   /// Get the internal GridFunction
   GridFunction * GetGridFunction() const { return GridF; }

   /// Evaluate the coefficient at @a ip.
   virtual double Eval(ElementTransformation &T,
                       const IntegrationPoint &ip);
};


/** @brief A coefficient that depends on 1 or 2 parent coefficients and a 
    transformation rule represented by a c-function. 

    \f$ C(x,t) = T(Q1(x,t)) \f$ or \f$ C(x,t) = T(Q1(x,t), Q2(x,t)) \f$ 

    where T is the transformation rule, and Q1/Q2 are the parent coefficients.*/ 
class TransformedCoefficient : public Coefficient
{
private:
   Coefficient * Q1;
   Coefficient * Q2;
   double (*Transform1)(double);
   double (*Transform2)(double,double);

public:
   TransformedCoefficient (Coefficient * q,double (*F)(double))
      : Q1(q), Transform1(F) { Q2 = 0; Transform2 = 0; }
   TransformedCoefficient (Coefficient * q1,Coefficient * q2,
                           double (*F)(double,double))
      : Q1(q1), Q2(q2), Transform2(F) { Transform1 = 0; }

   /// Evaluate the coefficient at @a ip.
   virtual double Eval(ElementTransformation &T, const IntegrationPoint &ip);
};

/** @brief Delta function coefficient optionally multiplied by a weight 
    coefficient and a scaled time dependent c-function.

    \f$ F(x,t) = w(x,t) s T(t) d(x - xc) \f$

    where w is the optional weight coefficient, @a s is a scale factor
    T is an optional time-dependent function and d is a delta function. 

    WARNING this cannot be used as a normal coefficient.  The usual Eval
    method is disabled. */
class DeltaCoefficient : public Coefficient
{
protected:
   double center[3], scale, tol;
   Coefficient *weight;
   int sdim;
   double (*tdf)(double);

public:

   /// Construct a unit delta function centered at (0.0,0.0,0.0)
   DeltaCoefficient()
   {
      center[0] = center[1] = center[2] = 0.; scale = 1.; tol = 1e-12;
      weight = NULL; sdim = 0; tdf = NULL;
   }

   /// Construct a delta function scaled by @a s and centered at (x,0.0,0.0)
   DeltaCoefficient(double x, double s)
   {
      center[0] = x; center[1] = 0.; center[2] = 0.; scale = s; tol = 1e-12;
      weight = NULL; sdim = 1; tdf = NULL;
   }

   /// Construct a delta function scaled by @a s and centered at (x,y,0.0)
   DeltaCoefficient(double x, double y, double s)
   {
      center[0] = x; center[1] = y; center[2] = 0.; scale = s; tol = 1e-12;
      weight = NULL; sdim = 2; tdf = NULL;
   }

   /// Construct a delta function scaled by @a s and centered at (x,y,z)
   DeltaCoefficient(double x, double y, double z, double s)
   {
      center[0] = x; center[1] = y; center[2] = z; scale = s; tol = 1e-12;
      weight = NULL; sdim = 3; tdf = NULL;
   }
   void SetDeltaCenter(const Vector& center);
   void SetScale(double _s) { scale = _s; }

   /// Set a time-dependent function that multiplies the Scale().
   void SetFunction(double (*f)(double)) { tdf = f; }

   /** @brief Set the tolerance used during projection onto GridFunction to
       identify the Mesh vertex where the Center() of the delta function
       lies. (default 1e-12)*/
   void SetTol(double _tol) { tol = _tol; }

   /// Set a weight Coefficient that multiplies the DeltaCoefficient.
   /** The weight Coefficient multiplies the value returned by EvalDelta() but
       not the value returned by Scale().
       The weight Coefficient is also used as the L2-weight function when
       projecting the DeltaCoefficient onto a GridFunction, so that the weighted
       integral of the projection is exactly equal to the Scale(). */
   void SetWeight(Coefficient *w) { weight = w; }

   /// Return a pointer to a c-array representing the center of the delta function.
   const double *Center() { return center; }

   /** @brief Return the value of the time */
   double Scale() { return tdf ? (*tdf)(GetTime())*scale : scale; }

   /// Return the tolerance used to identify the mesh vertex
   double Tol() { return tol; }

   /// See SetWeight() for description of the weight Coefficient.
   Coefficient *Weight() { return weight; }

   /// Write the center of the delta function into @a center.
   void GetDeltaCenter(Vector& center);

   /// The value of the function assuming we are evaluating at the delta center.
   virtual double EvalDelta(ElementTransformation &T, const IntegrationPoint &ip);
   /** @brief A DeltaFunction cannot be evaluated. Calling this method will
       cause an MFEM error, terminating the application. */
   virtual double Eval(ElementTransformation &T, const IntegrationPoint &ip)
   { mfem_error("DeltaCoefficient::Eval"); return 0.; }
   virtual ~DeltaCoefficient() { delete weight; }
};

/** @brief Derived coefficient that takes the value of the parent coefficient
    for the active attrs and is zero otherwise. */
class RestrictedCoefficient : public Coefficient
{
private:
   Coefficient *c;
   Array<int> active_attr;

public:
   /** @brief Construct with a parent coefficient and an array of zeros and
       ones representing which attributes this coefficient should be active. */ 
   RestrictedCoefficient(Coefficient &_c, Array<int> &attr)
   { c = &_c; attr.Copy(active_attr); }

   /// Evaluate the coefficient at @a ip.
   virtual double Eval(ElementTransformation &T, const IntegrationPoint &ip)
   { return active_attr[T.Attribute-1] ? c->Eval(T, ip, GetTime()) : 0.0; }
};


/// Base class for Vector Coefficients that optionally depend on time and space.
class VectorCoefficient
{
protected:
   int vdim;
   double time;

public:
   VectorCoefficient(int vd) { vdim = vd; time = 0.; }

   /// Set the time for time dependent coefficients
   void SetTime(double t) { time = t; }

   /// Get the time for time dependent coefficients
   double GetTime() { return time; }

   /// Returns dimension of the vector.
   int GetVDim() { return vdim; }

   /** @brief Evaluate the vector coefficient in the element described by @a T
       at the point @a ip, storing the result in @a V. */
   /** @note When this method is called, the caller must make sure that the
       IntegrationPoint associated with @a T is the same as @a ip. This can be
       achieved by calling T.SetIntPoint(&ip). */
   virtual void Eval(Vector &V, ElementTransformation &T,
                     const IntegrationPoint &ip) = 0;

   /** @brief Evaluate the vector coefficient in the element described by @a T
       at all points of @a ir, storing the result in @a M. */
   /** The dimensions of @a M are GetVDim() by ir.GetNPoints() and they must be
       set by the implementation of this method.

       The general implementation provided by the base class (using the Eval
       method for one IntegrationPoint at a time) can be overloaded for more
       efficient implementation.

       @note The IntegrationPoint associated with @a T is not used, and this
       method will generally modify this IntegrationPoint associated with @a T.
   */
   virtual void Eval(DenseMatrix &M, ElementTransformation &T,
                     const IntegrationRule &ir);

   virtual ~VectorCoefficient() { }
};


/// Vector coefficient that is constant in space and time.
class VectorConstantCoefficient : public VectorCoefficient
{
private:
   Vector vec;
public:
   /// Construct the coefficient with constant vector @a v.
   VectorConstantCoefficient(const Vector &v)
      : VectorCoefficient(v.Size()), vec(v) { }
   using VectorCoefficient::Eval;

   ///  Evaluate the vector coefficient at @a ip.
   virtual void Eval(Vector &V, ElementTransformation &T,
                     const IntegrationPoint &ip) { V = vec; }
};

/// A general C-function vector coefficient
class VectorFunctionCoefficient : public VectorCoefficient
{
private:
   void (*Function)(const Vector &, Vector &);
   void (*TDFunction)(const Vector &, double, Vector &);
   Coefficient *Q;

public:
   /// Construct a time-independent vector coefficient from a C-function
   VectorFunctionCoefficient(int dim, void (*F)(const Vector &, Vector &),
                             Coefficient *q = NULL)
      : VectorCoefficient(dim), Q(q)
   {
      Function = F;
      TDFunction = NULL;
   }

   /// Construct a time-dependent vector coefficient from a C-function
   VectorFunctionCoefficient(int dim,
                             void (*TDF)(const Vector &, double, Vector &),
                             Coefficient *q = NULL)
      : VectorCoefficient(dim), Q(q)
   {
      Function = NULL;
      TDFunction = TDF;
   }

   using VectorCoefficient::Eval;
   /// Evaluate the vector coefficient at @a ip.
   virtual void Eval(Vector &V, ElementTransformation &T,
                     const IntegrationPoint &ip);

   virtual ~VectorFunctionCoefficient() { }
};

/** @brief Vector coefficient defined by an array of scalar coefficients.  
    Coefficients that are not set will evaluate to zero in the vector.
    This object takes ownership of the array of coefficients inside it and 
    deletes them at object destruction. */
class VectorArrayCoefficient : public VectorCoefficient
{
private:
   Array<Coefficient*> Coeff;
   Array<bool> ownCoeff;

public:
   /** @brief Construct vector of dim coefficients.  The actual coefficients 
       still need to be added with Set(). */
   explicit VectorArrayCoefficient(int dim);

   /// Returns i'th coefficient.
   Coefficient* GetCoeff(int i) { return Coeff[i]; }

   /// Returns the entire array of coefficients.
   Coefficient **GetCoeffs() { return Coeff; }

<<<<<<< HEAD
   //TODO:  Do we really want to delete
   /// Sets i'th coefficient in the array.
   void Set(int i, Coefficient *c) { delete Coeff[i]; Coeff[i] = c; }
=======
   /// Sets coefficient in the vector.
   void Set(int i, Coefficient *c, bool own=true);
>>>>>>> 878a82cf

   /// Evaluates i'th component of the vector of coefficients.  Returns 
   double Eval(int i, ElementTransformation &T, const IntegrationPoint &ip)
   { return Coeff[i] ? Coeff[i]->Eval(T, ip, GetTime()) : 0.0; }

   using VectorCoefficient::Eval;
   /** @brief Evaluate the coefficient.  Each element of vector V comes from the 
       associated array of scalar coefficients. */
   virtual void Eval(Vector &V, ElementTransformation &T,
                     const IntegrationPoint &ip);

   /// Destroys vector coefficient.
   virtual ~VectorArrayCoefficient();
};

/// Vector coefficient defined by a vector GridFunction
class VectorGridFunctionCoefficient : public VectorCoefficient
{
protected:
   GridFunction *GridFunc;

public:
   /** @brief Construct an empty coefficient.  Calling Eval() before the grid
       function is set with cause a segfault. */
   VectorGridFunctionCoefficient() : VectorCoefficient(0), GridFunc(NULL) { }

   /** @brief  Construct the coefficient with grid function @a gf.  The 
       grid function is not owned by the coefficient. */  
   VectorGridFunctionCoefficient(GridFunction *gf);

   /// Set the grid function
   void SetGridFunction(GridFunction *gf);
   GridFunction * GetGridFunction() const { return GridFunc; }

   /// Evaluate the vector coefficient at @a ip.
   virtual void Eval(Vector &V, ElementTransformation &T,
                     const IntegrationPoint &ip);

   /** @brief Evaluate the vector coefficient at all of the locations in the 
       integration rule and write the vectors into matrix @a M. */
   virtual void Eval(DenseMatrix &M, ElementTransformation &T,
                     const IntegrationRule &ir);

   virtual ~VectorGridFunctionCoefficient() { }
};

/// Vector coefficient defined as the Gradient of a scalar GridFunction
class GradientGridFunctionCoefficient : public VectorCoefficient
{
protected:
   GridFunction *GridFunc;

public:
   /** @brief  Construct the coefficient with a scalar grid function 
       @a gf.  The grid function is not owned by the coefficient. */  
   GradientGridFunctionCoefficient(GridFunction *gf);

   ///Set the scalar grid function.
   void SetGridFunction(GridFunction *gf);

   ///Get the scalar grid function.
   GridFunction * GetGridFunction() const { return GridFunc; }

   /// Evaluate the gradient vector coefficient at @a ip.
   virtual void Eval(Vector &V, ElementTransformation &T,
                     const IntegrationPoint &ip);

   /** @brief Evaluate the gradient vector coefficient at all of the 
       locations in the  integration rule and write the vectors into 
       matrix @a M. */
   virtual void Eval(DenseMatrix &M, ElementTransformation &T,
                     const IntegrationRule &ir);

   virtual ~GradientGridFunctionCoefficient() { }
};

/// Vector coefficient defined as the Curl of a vector GridFunction
class CurlGridFunctionCoefficient : public VectorCoefficient
{
protected:
   GridFunction *GridFunc;

public:
   /** @brief  Construct the coefficient with a vector grid function 
       @a gf.  The grid function is not owned by the coefficient. */  
   CurlGridFunctionCoefficient(GridFunction *gf);

   /// Set the vector grid function.
   void SetGridFunction(GridFunction *gf);

   /// Get the vector grid function.
   GridFunction * GetGridFunction() const { return GridFunc; }

   using VectorCoefficient::Eval;
   /// Evaluate the vector curl coefficient at @a ip.
   virtual void Eval(Vector &V, ElementTransformation &T,
                     const IntegrationPoint &ip);

   virtual ~CurlGridFunctionCoefficient() { }
};

/// Scalar coefficient defined as the Divergence of a vector GridFunction
class DivergenceGridFunctionCoefficient : public Coefficient
{
protected:
   GridFunction *GridFunc;

public:
   /** @brief  Construct the coefficient with a vector grid function 
       @a gf.  The grid function is not owned by the coefficient. */    
   DivergenceGridFunctionCoefficient(GridFunction *gf);

   // /Set the vector grid function.
   void SetGridFunction(GridFunction *gf) { GridFunc = gf; }

   /// Get the vector grid function.
   GridFunction * GetGridFunction() const { return GridFunc; }

   /// Evaluate the scalar divergence coefficient at @a ip.
   virtual double Eval(ElementTransformation &T,
                       const IntegrationPoint &ip);

   virtual ~DivergenceGridFunctionCoefficient() { }
};

/** @brief Vector coefficient defined by a scalar DeltaCoefficient and a 
    constant vector direction.

    WARNING this cannot be used as a normal coefficient.  The usual Eval
    method is disabled. */
class VectorDeltaCoefficient : public VectorCoefficient
{
protected:
   Vector dir;
   DeltaCoefficient d;

public:
   /// Construct with a vector of dimension @a _vdim.
   VectorDeltaCoefficient(int _vdim)
      : VectorCoefficient(_vdim), dir(_vdim), d() { }

   /** @brief Construct with a Vector object representing the direction and  
       a unit delta function centered at (0.0,0.0,0.0) */
   VectorDeltaCoefficient(const Vector& _dir)
      : VectorCoefficient(_dir.Size()), dir(_dir), d() { }

   /** @brief Construct with a Vector object representing the direction and  
       a delta function scaled by @a s and centered at (x,0.0,0.0) */      
   VectorDeltaCoefficient(const Vector& _dir, double x, double s)
      : VectorCoefficient(_dir.Size()), dir(_dir), d(x,s) { }

   /** @brief Construct with a Vector object representing the direction and  
       a delta function scaled by @a s and centered at (x,y,0.0) */         
   VectorDeltaCoefficient(const Vector& _dir, double x, double y, double s)
      : VectorCoefficient(_dir.Size()), dir(_dir), d(x,y,s) { }

   /** @brief Construct with a Vector object representing the direction and  
       a delta function scaled by @a s and centered at (x,y,z) */         
   VectorDeltaCoefficient(const Vector& _dir, double x, double y, double z,
                          double s)
      : VectorCoefficient(_dir.Size()), dir(_dir), d(x,y,z,s) { }

   /// Replace the associated DeltaCoefficient with a new DeltaCoeficient.
   /** The new DeltaCoeficient cannot have a specified weight Coefficient, i.e.
       DeltaCoeficient::Weight() should return NULL. */
   void SetDeltaCoefficient(const DeltaCoefficient& _d) { d = _d; }

   /// Return the associated scalar DeltaCoefficient.
   DeltaCoefficient& GetDeltaCoefficient() { return d; }

<<<<<<< HEAD
   /// Set the direction vector to @a _d.
   void SetDirection(const Vector& _d);

   /// Get the center of the underlying delta function.
=======
   void SetScale(double s) { d.SetScale(s); }
   void SetDirection(const Vector& _d);

   void SetDeltaCenter(const Vector& center) { d.SetDeltaCenter(center); }
>>>>>>> 878a82cf
   void GetDeltaCenter(Vector& center) { d.GetDeltaCenter(center); }

   /** @brief Return the specified direction vector multiplied by the value
       returned by DeltaCoefficient::EvalDelta() of the associated scalar
       DeltaCoefficient. */
   virtual void EvalDelta(Vector &V, ElementTransformation &T,
                          const IntegrationPoint &ip);

   using VectorCoefficient::Eval;
   /** @brief A VectorDeltaFunction cannot be evaluated. Calling this method
       will cause an MFEM error, terminating the application. */
   virtual void Eval(Vector &V, ElementTransformation &T,
                     const IntegrationPoint &ip)
   { mfem_error("VectorDeltaCoefficient::Eval"); }
   virtual ~VectorDeltaCoefficient() { }
};

/** @brief Derived vector coefficient that takes the value of the parent vector
    coefficient for the active attrs and is zero otherwise. */
class VectorRestrictedCoefficient : public VectorCoefficient
{
private:
   VectorCoefficient *c;
   Array<int> active_attr;

public:
   /** @brief Construct with a parent vector coefficient and an array of zeros and
       ones representing the attributes for which this coefficient should be active. */ 
   VectorRestrictedCoefficient(VectorCoefficient &vc, Array<int> &attr)
      : VectorCoefficient(vc.GetVDim())
   { c = &vc; attr.Copy(active_attr); }

   /// Evaluate the vector coefficient at @a ip.
   virtual void Eval(Vector &V, ElementTransformation &T,
                     const IntegrationPoint &ip);

   /** @brief Evaluate the  vector coefficient at all of the 
       locations in the integration rule and write the vectors into 
       matrix @a M. */
   virtual void Eval(DenseMatrix &M, ElementTransformation &T,
                     const IntegrationRule &ir);
};


/// Base class forMatrix Coefficients that optionally depend on time and space.
class MatrixCoefficient
{
protected:
   int height, width;
   double time;

public:
   /// Construct a dim x dim matrix coefficient.
   explicit MatrixCoefficient(int dim) { height = width = dim; time = 0.; }

   /// Construct a h x b matrix coefficient.
   MatrixCoefficient(int h, int w) : height(h), width(w), time(0.) { }

   /// Set the time for time dependent coefficients
   void SetTime(double t) { time = t; }

   /// Get the time for time dependent coefficients
   double GetTime() { return time; }

   /// Get the height of the matrix.
   int GetHeight() const { return height; }

   /// Get the width of the matrix.
   int GetWidth() const { return width; }

   // For backward compatibility get the width of the matrix.
   int GetVDim() const { return width; }

   /** @brief Evaluate the matrix coefficient in the element described by @a T
       at the point @a ip, storing the result in @a K. */
   /** @note When this method is called, the caller must make sure that the
       IntegrationPoint associated with @a T is the same as @a ip. This can be
       achieved by calling T.SetIntPoint(&ip). */
   virtual void Eval(DenseMatrix &K, ElementTransformation &T,
                     const IntegrationPoint &ip) = 0;

   virtual ~MatrixCoefficient() { }
};


/// A matrix coefficient that is constant in space and time.
class MatrixConstantCoefficient : public MatrixCoefficient
{
private:
   DenseMatrix mat;
public:
   ///Construct using matrix @a m for the constant.
   MatrixConstantCoefficient(const DenseMatrix &m)
      : MatrixCoefficient(m.Height(), m.Width()), mat(m) { }
   using MatrixCoefficient::Eval;
   /// Evaluate the matrix coefficient at @a ip.
   virtual void Eval(DenseMatrix &M, ElementTransformation &T,
                     const IntegrationPoint &ip) { M = mat; }
};


/** @brief A matrix coefficient with an optional scalar coefficient 
    multiplier \a q.  The matrix function can either be represented by a
    C-function or a constant matrix provided when constructiong this 
    object.  */
class MatrixFunctionCoefficient : public MatrixCoefficient
{
private:
   void (*Function)(const Vector &, DenseMatrix &);
   void (*TDFunction)(const Vector &, double, DenseMatrix &);
   Coefficient *Q;
   DenseMatrix mat;

public:
   /// Construct a square matrix coefficient from a C-function without time dependence.
   MatrixFunctionCoefficient(int dim, void (*F)(const Vector &, DenseMatrix &),
                             Coefficient *q = NULL)
      : MatrixCoefficient(dim), Q(q)
   {
      Function = F;
      TDFunction = NULL;
      mat.SetSize(0);
   }

   /// Construct a constant matrix coefficient times a scalar Coefficient
   MatrixFunctionCoefficient(const DenseMatrix &m, Coefficient &q)
      : MatrixCoefficient(m.Height(), m.Width()), Q(&q)
   {
      Function = NULL;
      TDFunction = NULL;
      mat = m;
   }

   /// Construct a square matrix coefficient from a C-function with time-dependence.
   MatrixFunctionCoefficient(int dim,
                             void (*TDF)(const Vector &, double, DenseMatrix &),
                             Coefficient *q = NULL)
      : MatrixCoefficient(dim), Q(q)
   {
      Function = NULL;
      TDFunction = TDF;
      mat.SetSize(0);
   }

   /// Evaluate the matrix coefficient at @a ip.
   virtual void Eval(DenseMatrix &K, ElementTransformation &T,
                     const IntegrationPoint &ip);

   virtual ~MatrixFunctionCoefficient() { }
};



/** @brief Matrix coefficient defined by an matrix of scalar coefficients.  
    Coefficients that are not set will evaluate to zero in the vector.  The
    of coefficient is stored as a flat Array with indexing (i,j) -> i*width+j. 
    This object takes ownership of the array of coefficients inside it and 
    deletes them at object destruction.
    */
class MatrixArrayCoefficient : public MatrixCoefficient
{
private:
   Array<Coefficient *> Coeff;
   Array<bool> ownCoeff;

public:
   /** @brief Construct matrix of dim = height*width coefficients.  
       The actual coefficients still need to be added with Set(). */
   explicit MatrixArrayCoefficient (int dim);

   /// Get the coefficient located at (i,j) in the matrix.
   Coefficient* GetCoeff (int i, int j) { return Coeff[i*width+j]; }

<<<<<<< HEAD
   /// Set the coefficient located at (i,j) in the matrix.
   void Set(int i, int j, Coefficient * c) { delete Coeff[i*width+j]; Coeff[i*width+j] = c; }
=======
   void Set(int i, int j, Coefficient * c, bool own=true);
>>>>>>> 878a82cf

   /// Evaluate coefficient located at (i,j) in the matrix using integration point @a ip.
   double Eval(int i, int j, ElementTransformation &T, const IntegrationPoint &ip)
   { return Coeff[i*width+j] ? Coeff[i*width+j] -> Eval(T, ip, GetTime()) : 0.0; }

   /// Evaluate the matrix coefficient @a ip.
   virtual void Eval(DenseMatrix &K, ElementTransformation &T,
                     const IntegrationPoint &ip);

   virtual ~MatrixArrayCoefficient();
};


/** @brief Derived matrix coefficient that takes the value of the parent 
    matrix coefficient for the active attrs and is zero otherwise. */
class MatrixRestrictedCoefficient : public MatrixCoefficient
{
private:
   MatrixCoefficient *c;
   Array<int> active_attr;

public:
   /** @brief Construct with a parent matrix coefficient and an array of zeros and
       ones representing the attributes for which this coefficient should be active. */ 
   MatrixRestrictedCoefficient(MatrixCoefficient &mc, Array<int> &attr)
      : MatrixCoefficient(mc.GetHeight(), mc.GetWidth())
   { c = &mc; attr.Copy(active_attr); }

   /// Evaluate the matrix coefficient at @a ip.
   virtual void Eval(DenseMatrix &K, ElementTransformation &T,
                     const IntegrationPoint &ip);
};

/// Coefficients based on sums and products of other coefficients

/// Scalar coefficient defined as the sum of two scalar coefficients
class SumCoefficient : public Coefficient
{
private:
   Coefficient * a;
   Coefficient * b;

   double alpha;
   double beta;

public:
   /// Construct with the two coefficeints.  Result is _alpha * A + _beta * B.
   SumCoefficient(Coefficient &A, Coefficient &B,
                  double _alpha = 1.0, double _beta = 1.0)
      : a(&A), b(&B), alpha(_alpha), beta(_beta) { }

   /// Evaluate the coefficient at @a ip.
   virtual double Eval(ElementTransformation &T,
                       const IntegrationPoint &ip)
   { return alpha * a->Eval(T, ip) + beta * b->Eval(T, ip); }
};

/// Scalar coefficient defined as the product of two scalar coefficients
class ProductCoefficient : public Coefficient
{
private:
   Coefficient * a;
   Coefficient * b;

public:
   /// Construct with the two coefficients.  Result is A * B.
   ProductCoefficient(Coefficient &A, Coefficient &B)
      : a(&A), b(&B) { }

   /// Evaluate the coefficient at @a ip.
   virtual double Eval(ElementTransformation &T,
                       const IntegrationPoint &ip)
   { return a->Eval(T, ip) * b->Eval(T, ip); }
};

/// Scalar coefficient defined as a scalar raised to a power
class PowerCoefficient : public Coefficient
{
private:
   Coefficient * a;

   double p;

public:
   /// Construct with a coefficient and a constant power @a _p.  Result is A^p.
   PowerCoefficient(Coefficient &A, double _p)
      : a(&A), p(_p) { }

   /// Evaluate the coefficient at @a ip.
   virtual double Eval(ElementTransformation &T,
                       const IntegrationPoint &ip)
   { return pow(a->Eval(T, ip), p); }
};


/// Scalar coefficient defined as the inner product of two vector coefficients
class InnerProductCoefficient : public Coefficient
{
private:
   VectorCoefficient * a;
   VectorCoefficient * b;

   mutable Vector va;
   mutable Vector vb;
public:
   /// Construxt with the two vector coefficients.  Result is \f$ A \cdot B \f$.
   InnerProductCoefficient(VectorCoefficient &A, VectorCoefficient &B);

   /// Evaluate the coefficient at @a ip.
   virtual double Eval(ElementTransformation &T,
                       const IntegrationPoint &ip);
};

/// Scalar coefficient defined as a cross product of two vectors in the xy-plane.
class VectorRotProductCoefficient : public Coefficient
{
private:
   VectorCoefficient * a;
   VectorCoefficient * b;

   mutable Vector va;
   mutable Vector vb;

public:
   /// Construxt with the two vector coefficients.  Result is \f$ A_x B_y - A_y * B_x; \f$.
   VectorRotProductCoefficient(VectorCoefficient &A, VectorCoefficient &B);

   /// Evaluate the coefficient at @a ip.
   virtual double Eval(ElementTransformation &T,
                       const IntegrationPoint &ip);
};

/// Scalar coefficient defined as the determinant of a matrix coefficient
class DeterminantCoefficient : public Coefficient
{
private:
   MatrixCoefficient * a;

   mutable DenseMatrix ma;

public:
   /// Construxt with the matrix.
   DeterminantCoefficient(MatrixCoefficient &A);

   /// Evaluate the determinant coefficient at @a ip.
   virtual double Eval(ElementTransformation &T,
                       const IntegrationPoint &ip);
};

/// Vector coefficient defined as the sum of two vector coefficients
class VectorSumCoefficient : public VectorCoefficient
{
private:
   VectorCoefficient * a;
   VectorCoefficient * b;

   double alpha;
   double beta;

   mutable Vector va;

public:
   /// Construct with the two vector coefficients.  Result is _alpha * A + _beta * B.
   VectorSumCoefficient(VectorCoefficient &A, VectorCoefficient &B,
                        double _alpha = 1.0, double _beta = 1.0);

   /// Evaluate the coefficient at @a ip.
   virtual void Eval(Vector &V, ElementTransformation &T,
                     const IntegrationPoint &ip);
   using VectorCoefficient::Eval;
};

/// Vector coefficient defined as a product of scalar and vector coefficients.
class ScalarVectorProductCoefficient : public VectorCoefficient
{
private:
   Coefficient * a;
   VectorCoefficient * b;

public:
   /// Construct with the two coefficients.  Result is A * B.
   ScalarVectorProductCoefficient(Coefficient &A, VectorCoefficient &B);

   /// Evaluate the coefficient at @a ip.
   virtual void Eval(Vector &V, ElementTransformation &T,
                     const IntegrationPoint &ip);
   using VectorCoefficient::Eval;
};

/// Vector coefficient defined as a cross product of two vectors
class VectorCrossProductCoefficient : public VectorCoefficient
{
private:
   VectorCoefficient * a;
   VectorCoefficient * b;

   mutable Vector va;
   mutable Vector vb;

public:
   /// Construct with the two coefficients.  Result is A x B.
   VectorCrossProductCoefficient(VectorCoefficient &A, VectorCoefficient &B);

   /// Evaluate the coefficient at @a ip.
   virtual void Eval(Vector &V, ElementTransformation &T,
                     const IntegrationPoint &ip);
   using VectorCoefficient::Eval;
};

/** @brief Vector coefficient defined as a product of a matrix coeffiecient and 
    a vector coefficient. */
class MatVecCoefficient : public VectorCoefficient
{
private:
   MatrixCoefficient * a;
   VectorCoefficient * b;

   mutable DenseMatrix ma;
   mutable Vector vb;

public:
   /// Construct with the two coefficients.  Result is A*B.
   MatVecCoefficient(MatrixCoefficient &A, VectorCoefficient &B);

   /// Evaluate the vector coefficient at @a ip.
   virtual void Eval(Vector &V, ElementTransformation &T,
                     const IntegrationPoint &ip);
   using VectorCoefficient::Eval;
};

/// Constant matrix coefficient defined as the identity of dimension d
class IdentityMatrixCoefficient : public MatrixCoefficient
{
private:
   int dim;

public:
   /// Construct with the dimension of the square identity matrix.
   IdentityMatrixCoefficient(int d)
      : MatrixCoefficient(d, d), dim(d) { }

   /// Evaluate the matrix coefficient at @a ip.
   virtual void Eval(DenseMatrix &M, ElementTransformation &T,
                     const IntegrationPoint &ip);
};

/// Matrix coefficient defined as the sum of two matrix coefficients.
class MatrixSumCoefficient : public MatrixCoefficient
{
private:
   MatrixCoefficient * a;
   MatrixCoefficient * b;

   double alpha;
   double beta;

   mutable DenseMatrix ma;

public:
   /// Construct with the two coefficients.  Result is _alpha * A + _beta * B.
   MatrixSumCoefficient(MatrixCoefficient &A, MatrixCoefficient &B,
                        double _alpha = 1.0, double _beta = 1.0);

   /// Evaluate the matrix coefficient at @a ip.
   virtual void Eval(DenseMatrix &M, ElementTransformation &T,
                     const IntegrationPoint &ip);
};

/** @brief Matrix coefficient defined as a product of a scalar  
    coefficient and a matrix coefficient.*/
class ScalarMatrixProductCoefficient : public MatrixCoefficient
{
private:
   Coefficient * a;
   MatrixCoefficient * b;

public:
   /// Construct with the two coefficients.  Result is A*B.
   ScalarMatrixProductCoefficient(Coefficient &A, MatrixCoefficient &B);

   /// Evaluate the matrix coefficient at @a ip.
   virtual void Eval(DenseMatrix &M, ElementTransformation &T,
                     const IntegrationPoint &ip);
};

/// Matrix coefficient defined as the transpose a matrix coefficient
class TransposeMatrixCoefficient : public MatrixCoefficient
{
private:
   MatrixCoefficient * a;

public:
   /// Construct with the matrix coefficient.  Result is \f$ A^T \f$.
   TransposeMatrixCoefficient(MatrixCoefficient &A);

   /// Evaluate the matrix coefficient at @a ip.
   virtual void Eval(DenseMatrix &M, ElementTransformation &T,
                     const IntegrationPoint &ip);
};

/// Matrix coefficient defined as the inverse a matrix coefficient.
class InverseMatrixCoefficient : public MatrixCoefficient
{
private:
   MatrixCoefficient * a;

public:
   /// Construct with the matrix coefficient.  Result is \f$ A^{-1} \f$.
   InverseMatrixCoefficient(MatrixCoefficient &A);

   /// Evaluate the matrix coefficient at @a ip.
   virtual void Eval(DenseMatrix &M, ElementTransformation &T,
                     const IntegrationPoint &ip);
};

/// Matrix coefficient defined as the outer product of two vector coefficients.
class OuterProductCoefficient : public MatrixCoefficient
{
private:
   VectorCoefficient * a;
   VectorCoefficient * b;

   mutable Vector va;
   mutable Vector vb;

public:
   /// Construct with two vector coefficients.  Result is \f$ A B^T \f$.
   OuterProductCoefficient(VectorCoefficient &A, VectorCoefficient &B);

   /// Evaluate the matrix coefficient at @a ip.
   virtual void Eval(DenseMatrix &M, ElementTransformation &T,
                     const IntegrationPoint &ip);
};

/** @brief Compute the Lp norm of a function f.
    \f$ \| f \|_{Lp} = ( \int_\Omega | f |^p d\Omega)^{1/p} \f$ */
double ComputeLpNorm(double p, Coefficient &coeff, Mesh &mesh,
                     const IntegrationRule *irs[]);

/** @brief Compute the Lp norm of a vector function f = {f_i}_i=1...N.
    \f$ \| f \|_{Lp} = ( \sum_i \| f_i \|_{Lp}^p )^{1/p} \f$ */
double ComputeLpNorm(double p, VectorCoefficient &coeff, Mesh &mesh,
                     const IntegrationRule *irs[]);

#ifdef MFEM_USE_MPI
/** @brief Compute the global Lp norm of a function f.
    \f$ \| f \|_{Lp} = ( \int_\Omega | f |^p d\Omega)^{1/p} \f$ */
double ComputeGlobalLpNorm(double p, Coefficient &coeff, ParMesh &pmesh,
                           const IntegrationRule *irs[]);

/** @brief Compute the global Lp norm of a vector function f = {f_i}_i=1...N.
    \f$ \| f \|_{Lp} = ( \sum_i \| f_i \|_{Lp}^p )^{1/p} \f$ */
double ComputeGlobalLpNorm(double p, VectorCoefficient &coeff, ParMesh &pmesh,
                           const IntegrationRule *irs[]);
#endif

}

#endif<|MERGE_RESOLUTION|>--- conflicted
+++ resolved
@@ -162,14 +162,6 @@
    /// Evaluate the coefficient at @a ip.
    virtual double Eval(ElementTransformation &T,
                        const IntegrationPoint &ip);
-<<<<<<< HEAD
-
-   /// Return the coefficient's C-function that uses Vector3.
-   /** Warning: for now, the returned function can only be used on the
-       host inside a MFEM_FORALL. */
-   DeviceFunctionCoefficientPtr GetDeviceFunction();
-=======
->>>>>>> 878a82cf
 };
 
 class GridFunction;
@@ -454,14 +446,8 @@
    /// Returns the entire array of coefficients.
    Coefficient **GetCoeffs() { return Coeff; }
 
-<<<<<<< HEAD
-   //TODO:  Do we really want to delete
-   /// Sets i'th coefficient in the array.
-   void Set(int i, Coefficient *c) { delete Coeff[i]; Coeff[i] = c; }
-=======
    /// Sets coefficient in the vector.
    void Set(int i, Coefficient *c, bool own=true);
->>>>>>> 878a82cf
 
    /// Evaluates i'th component of the vector of coefficients.  Returns 
    double Eval(int i, ElementTransformation &T, const IntegrationPoint &ip)
@@ -632,17 +618,10 @@
    /// Return the associated scalar DeltaCoefficient.
    DeltaCoefficient& GetDeltaCoefficient() { return d; }
 
-<<<<<<< HEAD
-   /// Set the direction vector to @a _d.
-   void SetDirection(const Vector& _d);
-
-   /// Get the center of the underlying delta function.
-=======
    void SetScale(double s) { d.SetScale(s); }
    void SetDirection(const Vector& _d);
 
    void SetDeltaCenter(const Vector& center) { d.SetDeltaCenter(center); }
->>>>>>> 878a82cf
    void GetDeltaCenter(Vector& center) { d.GetDeltaCenter(center); }
 
    /** @brief Return the specified direction vector multiplied by the value
@@ -816,12 +795,8 @@
    /// Get the coefficient located at (i,j) in the matrix.
    Coefficient* GetCoeff (int i, int j) { return Coeff[i*width+j]; }
 
-<<<<<<< HEAD
    /// Set the coefficient located at (i,j) in the matrix.
-   void Set(int i, int j, Coefficient * c) { delete Coeff[i*width+j]; Coeff[i*width+j] = c; }
-=======
    void Set(int i, int j, Coefficient * c, bool own=true);
->>>>>>> 878a82cf
 
    /// Evaluate coefficient located at (i,j) in the matrix using integration point @a ip.
    double Eval(int i, int j, ElementTransformation &T, const IntegrationPoint &ip)
