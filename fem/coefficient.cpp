--- conflicted
+++ resolved
@@ -159,18 +159,13 @@
    GridFunc = gf;
 }
 
-<<<<<<< HEAD
+void VectorGridFunctionCoefficient::SetGridFunction(GridFunction *gf)
+{
+   GridFunc = gf; vdim = (gf) ? gf -> VectorDim() : 0;
+}
+
 void VectorGridFunctionCoefficient::Eval(Vector &V,
                                          const ElementTransformation &T) const
-=======
-void VectorGridFunctionCoefficient::SetGridFunction(GridFunction *gf)
-{
-   GridFunc = gf; vdim = (gf) ? gf -> VectorDim() : 0;
-}
-
-void VectorGridFunctionCoefficient::Eval(Vector &V, ElementTransformation &T,
-                                         const IntegrationPoint &ip)
->>>>>>> 144635c3
 {
    MFEM_ASSERT(T.IntPointSet(), "Integration point not set.");
    GridFunc->GetVectorValue(T.ElementNo, T.GetIntPoint(), V);
@@ -367,11 +362,10 @@
                "Arguments have incompatible dimensions.");
 }
 
-double InnerProductCoefficient::Eval(ElementTransformation &T,
-                                     const IntegrationPoint &ip)
-{
-   a->Eval(va, T, ip);
-   b->Eval(vb, T, ip);
+double InnerProductCoefficient::Eval(const ElementTransformation &T) const
+{
+   a->Eval(va, T);
+   b->Eval(vb, T);
    return va * vb;
 }
 
@@ -384,11 +378,10 @@
                "Arguments must have dimension equal to two.");
 }
 
-double VectorRotProductCoefficient::Eval(ElementTransformation &T,
-                                         const IntegrationPoint &ip)
-{
-   a->Eval(va, T, ip);
-   b->Eval(vb, T, ip);
+double VectorRotProductCoefficient::Eval(const ElementTransformation &T) const
+{
+   a->Eval(va, T);
+   b->Eval(vb, T);
    return va[0] * vb[1] - va[1] * vb[0];
 }
 
@@ -400,10 +393,9 @@
                "Argument must be a square matrix.");
 }
 
-double DeterminantCoefficient::Eval(ElementTransformation &T,
-                                    const IntegrationPoint &ip)
-{
-   a->Eval(ma, T, ip);
+double DeterminantCoefficient::Eval(const ElementTransformation &T) const
+{
+   a->Eval(ma, T);
    return ma.Det();
 }
 
@@ -418,12 +410,11 @@
                "Arguments must have the same dimension.");
 }
 
-void VectorSumCoefficient::Eval(Vector &V, ElementTransformation &T,
-                                const IntegrationPoint &ip)
-{
-   b->Eval(V, T, ip);
+void VectorSumCoefficient::Eval(Vector &V, const ElementTransformation &T) const
+{
+   b->Eval(V, T);
    if ( beta != 1.0 ) { V *= beta; }
-   a->Eval(va, T, ip);
+   a->Eval(va, T);
    V.Add(alpha, va);
 }
 
@@ -433,11 +424,11 @@
    : VectorCoefficient(B.GetVDim()), a(&A), b(&B)
 {}
 
-void ScalarVectorProductCoefficient::Eval(Vector &V, ElementTransformation &T,
-                                          const IntegrationPoint &ip)
-{
-   double sa = a->Eval(T, ip);
-   b->Eval(V, T, ip);
+void ScalarVectorProductCoefficient::Eval(Vector &V,
+					  const ElementTransformation &T) const
+{
+   double sa = a->Eval(T);
+   b->Eval(V, T);
    V *= sa;
 }
 
@@ -451,11 +442,11 @@
                "Arguments must have dimension equal to three.");
 }
 
-void VectorCrossProductCoefficient::Eval(Vector &V, ElementTransformation &T,
-                                         const IntegrationPoint &ip)
-{
-   a->Eval(va, T, ip);
-   b->Eval(vb, T, ip);
+void VectorCrossProductCoefficient::Eval(Vector &V,
+					 const ElementTransformation &T) const
+{
+   a->Eval(va, T);
+   b->Eval(vb, T);
    V.SetSize(3);
    V[0] = va[1] * vb[2] - va[2] * vb[1];
    V[1] = va[2] * vb[0] - va[0] * vb[2];
@@ -471,16 +462,15 @@
                "MatVecCoefficient:  Arguments have incompatible dimensions.");
 }
 
-void MatVecCoefficient::Eval(Vector &V, ElementTransformation &T,
-                             const IntegrationPoint &ip)
-{
-   a->Eval(ma, T, ip);
-   b->Eval(vb, T, ip);
+void MatVecCoefficient::Eval(Vector &V, const ElementTransformation &T) const
+{
+   a->Eval(ma, T);
+   b->Eval(vb, T);
    ma.Mult(vb, V);
 }
 
-void IdentityMatrixCoefficient::Eval(DenseMatrix &M, ElementTransformation &T,
-                                     const IntegrationPoint &ip)
+void IdentityMatrixCoefficient::Eval(DenseMatrix &M,
+				     const ElementTransformation &T) const
 {
    M.SetSize(dim);
    M = 0.0;
@@ -499,12 +489,12 @@
                "Arguments must have the same dimensions.");
 }
 
-void MatrixSumCoefficient::Eval(DenseMatrix &M, ElementTransformation &T,
-                                const IntegrationPoint &ip)
-{
-   b->Eval(M, T, ip);
+void MatrixSumCoefficient::Eval(DenseMatrix &M,
+				const ElementTransformation &T) const
+{
+   b->Eval(M, T);
    if ( beta != 1.0 ) { M *= beta; }
-   a->Eval(ma, T, ip);
+   a->Eval(ma, T);
    M.Add(alpha, ma);
 }
 
@@ -515,11 +505,10 @@
 {}
 
 void ScalarMatrixProductCoefficient::Eval(DenseMatrix &M,
-                                          ElementTransformation &T,
-                                          const IntegrationPoint &ip)
-{
-   double sa = a->Eval(T, ip);
-   b->Eval(M, T, ip);
+                                          const ElementTransformation &T) const
+{
+   double sa = a->Eval(T);
+   b->Eval(M, T);
    M *= sa;
 }
 
@@ -528,10 +517,9 @@
 {}
 
 void TransposeMatrixCoefficient::Eval(DenseMatrix &M,
-                                      ElementTransformation &T,
-                                      const IntegrationPoint &ip)
-{
-   a->Eval(M, T, ip);
+                                      const ElementTransformation &T) const
+{
+   a->Eval(M, T);
    M.Transpose();
 }
 
@@ -544,10 +532,9 @@
 }
 
 void InverseMatrixCoefficient::Eval(DenseMatrix &M,
-                                    ElementTransformation &T,
-                                    const IntegrationPoint &ip)
-{
-   a->Eval(M, T, ip);
+                                    const ElementTransformation &T) const
+{
+   a->Eval(M, T);
    M.Invert();
 }
 
@@ -557,11 +544,11 @@
      va(A.GetVDim()), vb(B.GetVDim())
 {}
 
-void OuterProductCoefficient::Eval(DenseMatrix &M, ElementTransformation &T,
-                                   const IntegrationPoint &ip)
-{
-   a->Eval(va, T, ip);
-   b->Eval(vb, T, ip);
+void OuterProductCoefficient::Eval(DenseMatrix &M,
+				   const ElementTransformation &T) const
+{
+   a->Eval(va, T);
+   b->Eval(vb, T);
    M.SetSize(va.Size(), vb.Size());
    for (int i=0; i<va.Size(); i++)
    {
