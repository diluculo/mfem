--- conflicted
+++ resolved
@@ -54,15 +54,6 @@
       auto d_y = Reshape(y.Write(), nface_dofs, vd, nf);
       MFEM_FORALL(i, nfdofs,
       {
-<<<<<<< HEAD
-         const FiniteElement *fef =
-            pfes.GetTraceElement(f, pfes.GetMesh()->GetFaceBaseGeometry(f));
-         const TensorBasisElement* el =
-            dynamic_cast<const TensorBasisElement*>(fef);
-         if (el) { continue; }
-         mfem_error("Finite element not suitable for lexicographic ordering");
-      }
-=======
          const int dof = i % nface_dofs;
          const int face = i / nface_dofs;
          const int idx = d_indices[i];
@@ -71,7 +62,6 @@
             d_y(dof, c, face) = d_x(t?c:idx, t?idx:c);
          }
       });
->>>>>>> 56d092df
    }
    else // type==FaceType::Interior
    {
