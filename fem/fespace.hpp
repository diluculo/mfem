--- conflicted
+++ resolved
@@ -289,17 +289,10 @@
    /** @brief Reorder the scalar DOFs based on the element ordering.
 
        The new ordering is constructed as follows: 1) loop over all elements as
-<<<<<<< HEAD
-       ordered in the Mesh; 2) for each element, assign new indeces to all of
-       its current DOFs that are still unassigned; the new indices we assign
-       are simply the sequence `0,1,2,...`; if there are any signed DOFs their
-       sign is preserved. */
-=======
        ordered in the Mesh; 2) for each element, assign new indices to all of
        its current DOFs that are still unassigned; the new indices we assign are
        simply the sequence `0,1,2,...`; if there are any signed DOFs their sign
        is preserved. */
->>>>>>> d92076c3
    void ReorderElementToDofTable();
 
    void BuildDofToArrays();
