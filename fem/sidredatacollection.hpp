--- conflicted
+++ resolved
@@ -17,9 +17,6 @@
 #ifdef MFEM_USE_SIDRE
 
 #include "datacollection.hpp"
-<<<<<<< HEAD
-#include <axom/sidre.hpp>
-=======
 #ifdef MFEM_HAVE_GCC_PRAGMA_DIAGNOSTIC
 # pragma GCC diagnostic push
 # if defined(__clang__)
@@ -32,7 +29,6 @@
 #ifdef MFEM_HAVE_GCC_PRAGMA_DIAGNOSTIC
 # pragma GCC diagnostic pop
 #endif
->>>>>>> 2dd6f152
 
 namespace mfem
 {
