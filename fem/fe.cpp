// Copyright (c) 2010, Lawrence Livermore National Security, LLC. Produced at
// the Lawrence Livermore National Laboratory. LLNL-CODE-443211. All Rights
// reserved. See file COPYRIGHT for details.
//
// This file is part of the MFEM library. For more information and source code
// availability see http://mfem.org.
//
// MFEM is free software; you can redistribute it and/or modify it under the
// terms of the GNU Lesser General Public License (as published by the Free
// Software Foundation) version 2.1 dated February 1999.

// Finite Element classes

#include "fe.hpp"
#include "fe_coll.hpp"
#include "../mesh/nurbs.hpp"
#include "bilininteg.hpp"
#include <cmath>

namespace mfem
{

using namespace std;

FiniteElement::FiniteElement(int D, int G, int Do, int O, int F)
   : Nodes(Do)
{
   Dim = D ; GeomType = G ; Dof = Do ; Order = O ; FuncSpace = F;
   RangeType = SCALAR;
   MapType = VALUE;
   DerivType = NONE;
   DerivRangeType = SCALAR;
   DerivMapType = VALUE;
   for (int i = 0; i < Geometry::MaxDim; i++) { Orders[i] = -1; }
#ifndef MFEM_THREAD_SAFE
   vshape.SetSize(Dof, Dim);
#endif
}

void FiniteElement::CalcVShape (
   const IntegrationPoint &ip, DenseMatrix &shape) const
{
   mfem_error ("FiniteElement::CalcVShape (ip, ...)\n"
               "   is not implemented for this class!");
}

void FiniteElement::CalcVShape (
   ElementTransformation &Trans, DenseMatrix &shape) const
{
   mfem_error ("FiniteElement::CalcVShape (trans, ...)\n"
               "   is not implemented for this class!");
}

void FiniteElement::CalcDivShape (
   const IntegrationPoint &ip, Vector &divshape) const
{
   mfem_error ("FiniteElement::CalcDivShape (ip, ...)\n"
               "   is not implemented for this class!");
}

void FiniteElement::CalcPhysDivShape(
   ElementTransformation &Trans, Vector &div_shape) const
{
   CalcDivShape(Trans.GetIntPoint(), div_shape);
   div_shape *= (1.0 / Trans.Weight());
}

void FiniteElement::CalcCurlShape(const IntegrationPoint &ip,
                                  DenseMatrix &curl_shape) const
{
   mfem_error ("FiniteElement::CalcCurlShape (ip, ...)\n"
               "   is not implemented for this class!");
}

void FiniteElement::CalcPhysCurlShape(ElementTransformation &Trans,
                                      DenseMatrix &curl_shape) const
{
   switch (Dim)
   {
      case 3:
      {
#ifdef MFEM_THREAD_SAFE
         DenseMatrix vshape(Dof, Dim);
#endif
         CalcCurlShape(Trans.GetIntPoint(), vshape);
         MultABt(vshape, Trans.Jacobian(), curl_shape);
         curl_shape *= (1.0 / Trans.Weight());
         break;
      }
      case 2:
         // This is valid for both 2x2 and 3x2 Jacobians
         CalcCurlShape(Trans.GetIntPoint(), curl_shape);
         curl_shape *= (1.0 / Trans.Weight());
         break;
      default:
         MFEM_ABORT("Invalid dimension, Dim = " << Dim);
   }
}

void FiniteElement::GetFaceDofs(int face, int **dofs, int *ndofs) const
{
   mfem_error ("FiniteElement::GetFaceDofs (...)");
}

void FiniteElement::CalcHessian (const IntegrationPoint &ip,
                                 DenseMatrix &h) const
{
   mfem_error ("FiniteElement::CalcHessian (...) is not overloaded !");
}

void FiniteElement::GetLocalInterpolation (ElementTransformation &Trans,
                                           DenseMatrix &I) const
{
   mfem_error ("GetLocalInterpolation (...) is not overloaded !");
}

<<<<<<< HEAD
void FiniteElement::GetLocalInterpolation(const FiniteElement &fe,
                                          ElementTransformation &Trans,
                                          DenseMatrix &I) const
=======
void FiniteElement::GetTransferMatrix(const FiniteElement &fe,
                                      ElementTransformation &Trans,
                                      DenseMatrix &I) const
>>>>>>> c43d44b3
{
   MFEM_ABORT("method is not overloaded !");
}

void FiniteElement::Project (
   Coefficient &coeff, ElementTransformation &Trans, Vector &dofs) const
{
   mfem_error ("FiniteElement::Project (...) is not overloaded !");
}

void FiniteElement::Project (
   VectorCoefficient &vc, ElementTransformation &Trans, Vector &dofs) const
{
   mfem_error ("FiniteElement::Project (...) (vector) is not overloaded !");
}

void FiniteElement::ProjectMatrixCoefficient(
   MatrixCoefficient &mc, ElementTransformation &T, Vector &dofs) const
{
   mfem_error("FiniteElement::ProjectMatrixCoefficient() is not overloaded !");
}

void FiniteElement::ProjectDelta(int vertex, Vector &dofs) const
{
   mfem_error("FiniteElement::ProjectDelta(...) is not implemented for "
              "this element!");
}

void FiniteElement::Project(
   const FiniteElement &fe, ElementTransformation &Trans, DenseMatrix &I) const
{
   mfem_error("FiniteElement::Project(...) (fe version) is not implemented "
              "for this element!");
}

void FiniteElement::ProjectGrad(
   const FiniteElement &fe, ElementTransformation &Trans,
   DenseMatrix &grad) const
{
   mfem_error("FiniteElement::ProjectGrad(...) is not implemented for "
              "this element!");
}

void FiniteElement::ProjectCurl(
   const FiniteElement &fe, ElementTransformation &Trans,
   DenseMatrix &curl) const
{
   mfem_error("FiniteElement::ProjectCurl(...) is not implemented for "
              "this element!");
}

void FiniteElement::ProjectDiv(
   const FiniteElement &fe, ElementTransformation &Trans,
   DenseMatrix &div) const
{
   mfem_error("FiniteElement::ProjectDiv(...) is not implemented for "
              "this element!");
}

void FiniteElement::CalcPhysShape(ElementTransformation &Trans,
                                  Vector &shape) const
{
   CalcShape(Trans.GetIntPoint(), shape);
   if (MapType == INTEGRAL)
   {
      shape /= Trans.Weight();
   }
}

void FiniteElement::CalcPhysDShape(ElementTransformation &Trans,
                                   DenseMatrix &dshape) const
{
   MFEM_ASSERT(MapType == VALUE, "");
#ifdef MFEM_THREAD_SAFE
   DenseMatrix vshape(Dof, Dim);
#endif
   CalcDShape(Trans.GetIntPoint(), vshape);
   Mult(vshape, Trans.InverseJacobian(), dshape);
}


void ScalarFiniteElement::NodalLocalInterpolation (
   ElementTransformation &Trans, DenseMatrix &I,
   const ScalarFiniteElement &fine_fe) const
{
   double v[Geometry::MaxDim];
   Vector vv (v, Dim);
   IntegrationPoint f_ip;

#ifdef MFEM_THREAD_SAFE
   Vector c_shape(Dof);
#endif

   MFEM_ASSERT(MapType == fine_fe.GetMapType(), "");

   I.SetSize(fine_fe.Dof, Dof);
   for (int i = 0; i < fine_fe.Dof; i++)
   {
      Trans.Transform(fine_fe.Nodes.IntPoint(i), vv);
      f_ip.Set(v, Dim);
      CalcShape(f_ip, c_shape);
      for (int j = 0; j < Dof; j++)
         if (fabs(I(i,j) = c_shape(j)) < 1.0e-12)
         {
            I(i,j) = 0.0;
         }
   }
   if (MapType == INTEGRAL)
   {
      // assuming Trans is linear; this should be ok for all refinement types
      Trans.SetIntPoint(&Geometries.GetCenter(GeomType));
      I *= Trans.Weight();
   }
}

void ScalarFiniteElement::ScalarLocalInterpolation(
   ElementTransformation &Trans, DenseMatrix &I,
   const ScalarFiniteElement &fine_fe) const
{
   // General "interpolation", defined by L2 projection

   double v[Geometry::MaxDim];
   Vector vv (v, Dim);
   IntegrationPoint f_ip;

   const int fs = fine_fe.GetDof(), cs = this->GetDof();
   I.SetSize(fs, cs);
   Vector fine_shape(fs), coarse_shape(cs);
   DenseMatrix fine_mass(fs), fine_coarse_mass(fs, cs); // initialized with 0
   const int ir_order = GetOrder() + fine_fe.GetOrder();
   const IntegrationRule &ir = IntRules.Get(fine_fe.GetGeomType(), ir_order);

   for (int i = 0; i < ir.GetNPoints(); i++)
   {
      const IntegrationPoint &ip = ir.IntPoint(i);
      fine_fe.CalcShape(ip, fine_shape);
      Trans.Transform(ip, vv);
      f_ip.Set(v, Dim);
      this->CalcShape(f_ip, coarse_shape);

      AddMult_a_VVt(ip.weight, fine_shape, fine_mass);
      AddMult_a_VWt(ip.weight, fine_shape, coarse_shape, fine_coarse_mass);
   }

   DenseMatrixInverse fine_mass_inv(fine_mass);
   fine_mass_inv.Mult(fine_coarse_mass, I);

   if (MapType == INTEGRAL)
   {
      // assuming Trans is linear; this should be ok for all refinement types
      Trans.SetIntPoint(&Geometries.GetCenter(GeomType));
      I *= Trans.Weight();
   }
}


void NodalFiniteElement::ProjectCurl_2D(
   const FiniteElement &fe, ElementTransformation &Trans,
   DenseMatrix &curl) const
{
   MFEM_ASSERT(GetMapType() == FiniteElement::INTEGRAL, "");

   DenseMatrix curl_shape(fe.GetDof(), 1);

   curl.SetSize(Dof, fe.GetDof());
   for (int i = 0; i < Dof; i++)
   {
      fe.CalcCurlShape(Nodes.IntPoint(i), curl_shape);
      for (int j = 0; j < fe.GetDof(); j++)
      {
         curl(i,j) = curl_shape(j,0);
      }
   }
}

void NodalFiniteElement::Project (
   Coefficient &coeff, ElementTransformation &Trans, Vector &dofs) const
{
   for (int i = 0; i < Dof; i++)
   {
      const IntegrationPoint &ip = Nodes.IntPoint(i);
      // some coefficients expect that Trans.IntPoint is the same
      // as the second argument of Eval
      Trans.SetIntPoint(&ip);
      dofs(i) = coeff.Eval (Trans, ip);
      if (MapType == INTEGRAL)
      {
         dofs(i) *= Trans.Weight();
      }
   }
}

void NodalFiniteElement::Project (
   VectorCoefficient &vc, ElementTransformation &Trans, Vector &dofs) const
{
   MFEM_ASSERT(dofs.Size() == vc.GetVDim()*Dof, "");
   Vector x(vc.GetVDim());

   for (int i = 0; i < Dof; i++)
   {
      const IntegrationPoint &ip = Nodes.IntPoint(i);
      Trans.SetIntPoint(&ip);
      vc.Eval (x, Trans, ip);
      if (MapType == INTEGRAL)
      {
         x *= Trans.Weight();
      }
      for (int j = 0; j < x.Size(); j++)
      {
         dofs(Dof*j+i) = x(j);
      }
   }
}

void NodalFiniteElement::ProjectMatrixCoefficient(
   MatrixCoefficient &mc, ElementTransformation &T, Vector &dofs) const
{
   // (mc.height x mc.width) @ DOFs -> (Dof x mc.width x mc.height) in dofs
   MFEM_ASSERT(dofs.Size() == mc.GetHeight()*mc.GetWidth()*Dof, "");
   DenseMatrix MQ(mc.GetHeight(), mc.GetWidth());

   for (int k = 0; k < Dof; k++)
   {
      T.SetIntPoint(&Nodes.IntPoint(k));
      mc.Eval(MQ, T, Nodes.IntPoint(k));
      if (MapType == INTEGRAL) { MQ *= T.Weight(); }
      for (int r = 0; r < MQ.Height(); r++)
      {
         for (int d = 0; d < MQ.Width(); d++)
         {
            dofs(k+Dof*(d+MQ.Width()*r)) = MQ(r,d);
         }
      }
   }
}

void NodalFiniteElement::Project(
   const FiniteElement &fe, ElementTransformation &Trans, DenseMatrix &I) const
{
   if (fe.GetRangeType() == SCALAR)
   {
      MFEM_ASSERT(MapType == fe.GetMapType(), "");

      Vector shape(fe.GetDof());

      I.SetSize(Dof, fe.GetDof());
      for (int k = 0; k < Dof; k++)
      {
         fe.CalcShape(Nodes.IntPoint(k), shape);
         for (int j = 0; j < shape.Size(); j++)
         {
            I(k,j) = (fabs(shape(j)) < 1e-12) ? 0.0 : shape(j);
         }
      }
   }
   else
   {
      DenseMatrix vshape(fe.GetDof(), Trans.GetSpaceDim());

      I.SetSize(vshape.Width()*Dof, fe.GetDof());
      for (int k = 0; k < Dof; k++)
      {
         Trans.SetIntPoint(&Nodes.IntPoint(k));
         fe.CalcVShape(Trans, vshape);
         if (MapType == INTEGRAL)
         {
            vshape *= Trans.Weight();
         }
         for (int j = 0; j < vshape.Height(); j++)
            for (int d = 0; d < vshape.Width(); d++)
            {
               I(k+d*Dof,j) = vshape(j,d);
            }
      }
   }
}

void NodalFiniteElement::ProjectGrad(
   const FiniteElement &fe, ElementTransformation &Trans,
   DenseMatrix &grad) const
{
   MFEM_ASSERT(fe.GetMapType() == VALUE, "");
   MFEM_ASSERT(Trans.GetSpaceDim() == Dim, "")

   DenseMatrix dshape(fe.GetDof(), Dim), grad_k(fe.GetDof(), Dim), Jinv(Dim);

   grad.SetSize(Dim*Dof, fe.GetDof());
   for (int k = 0; k < Dof; k++)
   {
      const IntegrationPoint &ip = Nodes.IntPoint(k);
      fe.CalcDShape(ip, dshape);
      Trans.SetIntPoint(&ip);
      CalcInverse(Trans.Jacobian(), Jinv);
      Mult(dshape, Jinv, grad_k);
      if (MapType == INTEGRAL)
      {
         grad_k *= Trans.Weight();
      }
      for (int j = 0; j < grad_k.Height(); j++)
         for (int d = 0; d < Dim; d++)
         {
            grad(k+d*Dof,j) = grad_k(j,d);
         }
   }
}

void NodalFiniteElement::ProjectDiv(
   const FiniteElement &fe, ElementTransformation &Trans,
   DenseMatrix &div) const
{
   double detJ;
   Vector div_shape(fe.GetDof());

   div.SetSize(Dof, fe.GetDof());
   for (int k = 0; k < Dof; k++)
   {
      const IntegrationPoint &ip = Nodes.IntPoint(k);
      fe.CalcDivShape(ip, div_shape);
      if (MapType == VALUE)
      {
         Trans.SetIntPoint(&ip);
         detJ = Trans.Weight();
         for (int j = 0; j < div_shape.Size(); j++)
         {
            div(k,j) = (fabs(div_shape(j)) < 1e-12) ? 0.0 : div_shape(j)/detJ;
         }
      }
      else
      {
         for (int j = 0; j < div_shape.Size(); j++)
         {
            div(k,j) = (fabs(div_shape(j)) < 1e-12) ? 0.0 : div_shape(j);
         }
      }
   }
}


void PositiveFiniteElement::Project(
   Coefficient &coeff, ElementTransformation &Trans, Vector &dofs) const
{
   for (int i = 0; i < Dof; i++)
   {
      const IntegrationPoint &ip = Nodes.IntPoint(i);
      Trans.SetIntPoint(&ip);
      dofs(i) = coeff.Eval(Trans, ip);
   }
}

void PositiveFiniteElement::Project(
   const FiniteElement &fe, ElementTransformation &Trans, DenseMatrix &I) const
{
   const NodalFiniteElement *nfe =
      dynamic_cast<const NodalFiniteElement *>(&fe);

   if (nfe && Dof == nfe->GetDof())
   {
      nfe->Project(*this, Trans, I);
      I.Invert();
   }
   else
   {
      // local L2 projection
      DenseMatrix pos_mass, mixed_mass;
      MassIntegrator mass_integ;

      mass_integ.AssembleElementMatrix(*this, Trans, pos_mass);
      mass_integ.AssembleElementMatrix2(fe, *this, Trans, mixed_mass);

      DenseMatrixInverse pos_mass_inv(pos_mass);
      I.SetSize(Dof, fe.GetDof());
      pos_mass_inv.Mult(mixed_mass, I);
   }
}


void VectorFiniteElement::CalcShape (
   const IntegrationPoint &ip, Vector &shape ) const
{
   mfem_error ("Error: Cannot use scalar CalcShape(...) function with\n"
               "   VectorFiniteElements!");
}

void VectorFiniteElement::CalcDShape (
   const IntegrationPoint &ip, DenseMatrix &dshape ) const
{
   mfem_error ("Error: Cannot use scalar CalcDShape(...) function with\n"
               "   VectorFiniteElements!");
}

void VectorFiniteElement::SetDerivMembers()
{
   switch (MapType)
   {
      case H_DIV:
         DerivType = DIV;
         DerivRangeType = SCALAR;
         DerivMapType = INTEGRAL;
         break;
      case H_CURL:
         switch (Dim)
         {
            case 3: // curl: 3D H_CURL -> 3D H_DIV
               DerivType = CURL;
               DerivRangeType = VECTOR;
               DerivMapType = H_DIV;
               break;
            case 2:
               // curl: 2D H_CURL -> INTEGRAL
               DerivType = CURL;
               DerivRangeType = SCALAR;
               DerivMapType = INTEGRAL;
               break;
            case 1:
               DerivType = NONE;
               DerivRangeType = SCALAR;
               DerivMapType = INTEGRAL;
               break;
            default:
               MFEM_ABORT("Invalid dimension, Dim = " << Dim);
         }
         break;
      default:
         MFEM_ABORT("Invalid MapType = " << MapType);
   }
}

void VectorFiniteElement::CalcVShape_RT (
   ElementTransformation &Trans, DenseMatrix &shape) const
{
   MFEM_ASSERT(MapType == H_DIV, "");
#ifdef MFEM_THREAD_SAFE
   DenseMatrix vshape(Dof, Dim);
#endif
   CalcVShape(Trans.GetIntPoint(), vshape);
   MultABt(vshape, Trans.Jacobian(), shape);
   shape *= (1.0 / Trans.Weight());
}

void VectorFiniteElement::CalcVShape_ND (
   ElementTransformation &Trans, DenseMatrix &shape) const
{
   MFEM_ASSERT(MapType == H_CURL, "");
#ifdef MFEM_THREAD_SAFE
   DenseMatrix vshape(Dof, Dim);
#endif
   CalcVShape(Trans.GetIntPoint(), vshape);
   Mult(vshape, Trans.InverseJacobian(), shape);
}

void VectorFiniteElement::Project_RT(
   const double *nk, const Array<int> &d2n,
   VectorCoefficient &vc, ElementTransformation &Trans, Vector &dofs) const
{
   double vk[Geometry::MaxDim];
   const int sdim = Trans.GetSpaceDim();
   MFEM_ASSERT(vc.GetVDim() == sdim, "");
   Vector xk(vk, sdim);
   const bool square_J = (Dim == sdim);

   for (int k = 0; k < Dof; k++)
   {
      Trans.SetIntPoint(&Nodes.IntPoint(k));
      vc.Eval(xk, Trans, Nodes.IntPoint(k));
      // dof_k = nk^t adj(J) xk
      dofs(k) = Trans.AdjugateJacobian().InnerProduct(vk, nk + d2n[k]*Dim);
      if (!square_J) { dofs(k) /= Trans.Weight(); }
   }
}

void VectorFiniteElement::ProjectMatrixCoefficient_RT(
   const double *nk, const Array<int> &d2n,
   MatrixCoefficient &mc, ElementTransformation &T, Vector &dofs) const
{
   // project the rows of the matrix coefficient in an RT space

   const int sdim = T.GetSpaceDim();
   MFEM_ASSERT(mc.GetWidth() == sdim, "");
   const bool square_J = (Dim == sdim);
   DenseMatrix MQ(mc.GetHeight(), mc.GetWidth());
   Vector nk_phys(sdim), dofs_k(MQ.Height());
   MFEM_ASSERT(dofs.Size() == Dof*MQ.Height(), "");

   for (int k = 0; k < Dof; k++)
   {
      T.SetIntPoint(&Nodes.IntPoint(k));
      mc.Eval(MQ, T, Nodes.IntPoint(k));
      // nk_phys = adj(J)^t nk
      T.AdjugateJacobian().MultTranspose(nk + d2n[k]*Dim, nk_phys);
      if (!square_J) { nk_phys /= T.Weight(); }
      MQ.Mult(nk_phys, dofs_k);
      for (int r = 0; r < MQ.Height(); r++)
      {
         dofs(k+Dof*r) = dofs_k(r);
      }
   }
}

void VectorFiniteElement::Project_RT(
   const double *nk, const Array<int> &d2n, const FiniteElement &fe,
   ElementTransformation &Trans, DenseMatrix &I) const
{
   if (fe.GetRangeType() == SCALAR)
   {
      double vk[Geometry::MaxDim];
      Vector shape(fe.GetDof());
      int sdim = Trans.GetSpaceDim();

      I.SetSize(Dof, sdim*fe.GetDof());
      for (int k = 0; k < Dof; k++)
      {
         const IntegrationPoint &ip = Nodes.IntPoint(k);

         fe.CalcShape(ip, shape);
         Trans.SetIntPoint(&ip);
         Trans.AdjugateJacobian().MultTranspose(nk + d2n[k]*Dim, vk);
         if (fe.GetMapType() == INTEGRAL)
         {
            double w = 1.0/Trans.Weight();
            for (int d = 0; d < Dim; d++)
            {
               vk[d] *= w;
            }
         }

         for (int j = 0; j < shape.Size(); j++)
         {
            double s = shape(j);
            if (fabs(s) < 1e-12)
            {
               s = 0.0;
            }
            for (int d = 0; d < sdim; d++)
            {
               I(k,j+d*shape.Size()) = s*vk[d];
            }
         }
      }
   }
   else
   {
      mfem_error("VectorFiniteElement::Project_RT (fe version)");
   }
}

void VectorFiniteElement::ProjectGrad_RT(
   const double *nk, const Array<int> &d2n, const FiniteElement &fe,
   ElementTransformation &Trans, DenseMatrix &grad) const
{
   if (Dim != 2)
   {
      mfem_error("VectorFiniteElement::ProjectGrad_RT works only in 2D!");
   }

   DenseMatrix dshape(fe.GetDof(), fe.GetDim());
   Vector grad_k(fe.GetDof());
   double tk[2];

   grad.SetSize(Dof, fe.GetDof());
   for (int k = 0; k < Dof; k++)
   {
      fe.CalcDShape(Nodes.IntPoint(k), dshape);
      tk[0] = nk[d2n[k]*Dim+1];
      tk[1] = -nk[d2n[k]*Dim];
      dshape.Mult(tk, grad_k);
      for (int j = 0; j < grad_k.Size(); j++)
      {
         grad(k,j) = (fabs(grad_k(j)) < 1e-12) ? 0.0 : grad_k(j);
      }
   }
}

void VectorFiniteElement::ProjectCurl_ND(
   const double *tk, const Array<int> &d2t, const FiniteElement &fe,
   ElementTransformation &Trans, DenseMatrix &curl) const
{
#ifdef MFEM_THREAD_SAFE
   DenseMatrix curlshape(fe.GetDof(), Dim);
   DenseMatrix curlshape_J(fe.GetDof(), Dim);
   DenseMatrix J(Dim, Dim);
#else
   curlshape.SetSize(fe.GetDof(), Dim);
   curlshape_J.SetSize(fe.GetDof(), Dim);
   J.SetSize(Dim, Dim);
#endif

   Vector curl_k(fe.GetDof());

   curl.SetSize(Dof, fe.GetDof());
   for (int k = 0; k < Dof; k++)
   {
      const IntegrationPoint &ip = Nodes.IntPoint(k);

      // calculate J^t * J / |J|
      Trans.SetIntPoint(&ip);
      MultAtB(Trans.Jacobian(), Trans.Jacobian(), J);
      J *= 1.0 / Trans.Weight();

      // transform curl of shapes (rows) by J^t * J / |J|
      fe.CalcCurlShape(ip, curlshape);
      Mult(curlshape, J, curlshape_J);

      curlshape_J.Mult(tk + d2t[k]*Dim, curl_k);
      for (int j = 0; j < curl_k.Size(); j++)
      {
         curl(k,j) = (fabs(curl_k(j)) < 1e-12) ? 0.0 : curl_k(j);
      }
   }
}

void VectorFiniteElement::ProjectCurl_RT(
   const double *nk, const Array<int> &d2n, const FiniteElement &fe,
   ElementTransformation &Trans, DenseMatrix &curl) const
{
   DenseMatrix curl_shape(fe.GetDof(), Dim);
   Vector curl_k(fe.GetDof());

   curl.SetSize(Dof, fe.GetDof());
   for (int k = 0; k < Dof; k++)
   {
      fe.CalcCurlShape(Nodes.IntPoint(k), curl_shape);
      curl_shape.Mult(nk + d2n[k]*Dim, curl_k);
      for (int j = 0; j < curl_k.Size(); j++)
      {
         curl(k,j) = (fabs(curl_k(j)) < 1e-12) ? 0.0 : curl_k(j);
      }
   }
}

void VectorFiniteElement::Project_ND(
   const double *tk, const Array<int> &d2t,
   VectorCoefficient &vc, ElementTransformation &Trans, Vector &dofs) const
{
   double vk[Geometry::MaxDim];
   Vector xk(vk, vc.GetVDim());

   for (int k = 0; k < Dof; k++)
   {
      Trans.SetIntPoint(&Nodes.IntPoint(k));

      vc.Eval(xk, Trans, Nodes.IntPoint(k));
      // dof_k = xk^t J tk
      dofs(k) = Trans.Jacobian().InnerProduct(tk + d2t[k]*Dim, vk);
   }
}

void VectorFiniteElement::ProjectMatrixCoefficient_ND(
   const double *tk, const Array<int> &d2t,
   MatrixCoefficient &mc, ElementTransformation &T, Vector &dofs) const
{
   // project the rows of the matrix coefficient in an ND space

   const int sdim = T.GetSpaceDim();
   MFEM_ASSERT(mc.GetWidth() == sdim, "");
   DenseMatrix MQ(mc.GetHeight(), mc.GetWidth());
   Vector tk_phys(sdim), dofs_k(MQ.Height());
   MFEM_ASSERT(dofs.Size() == Dof*MQ.Height(), "");

   for (int k = 0; k < Dof; k++)
   {
      T.SetIntPoint(&Nodes.IntPoint(k));
      mc.Eval(MQ, T, Nodes.IntPoint(k));
      // tk_phys = J tk
      T.Jacobian().Mult(tk + d2t[k]*Dim, tk_phys);
      MQ.Mult(tk_phys, dofs_k);
      for (int r = 0; r < MQ.Height(); r++)
      {
         dofs(k+Dof*r) = dofs_k(r);
      }
   }
}

void VectorFiniteElement::Project_ND(
   const double *tk, const Array<int> &d2t, const FiniteElement &fe,
   ElementTransformation &Trans, DenseMatrix &I) const
{
   if (fe.GetRangeType() == SCALAR)
   {
      int sdim = Trans.GetSpaceDim();
      double vk[Geometry::MaxDim];
      Vector shape(fe.GetDof());

      I.SetSize(Dof, sdim*fe.GetDof());
      for (int k = 0; k < Dof; k++)
      {
         const IntegrationPoint &ip = Nodes.IntPoint(k);

         fe.CalcShape(ip, shape);
         Trans.SetIntPoint(&ip);
         Trans.Jacobian().Mult(tk + d2t[k]*Dim, vk);
         if (fe.GetMapType() == INTEGRAL)
         {
            double w = 1.0/Trans.Weight();
            for (int d = 0; d < sdim; d++)
            {
               vk[d] *= w;
            }
         }

         for (int j = 0; j < shape.Size(); j++)
         {
            double s = shape(j);
            if (fabs(s) < 1e-12)
            {
               s = 0.0;
            }
            for (int d = 0; d < sdim; d++)
            {
               I(k, j + d*shape.Size()) = s*vk[d];
            }
         }
      }
   }
   else
   {
      mfem_error("VectorFiniteElement::Project_ND (fe version)");
   }
}

void VectorFiniteElement::ProjectGrad_ND(
   const double *tk, const Array<int> &d2t, const FiniteElement &fe,
   ElementTransformation &Trans, DenseMatrix &grad) const
{
   MFEM_ASSERT(fe.GetMapType() == VALUE, "");

   DenseMatrix dshape(fe.GetDof(), fe.GetDim());
   Vector grad_k(fe.GetDof());

   grad.SetSize(Dof, fe.GetDof());
   for (int k = 0; k < Dof; k++)
   {
      fe.CalcDShape(Nodes.IntPoint(k), dshape);
      dshape.Mult(tk + d2t[k]*Dim, grad_k);
      for (int j = 0; j < grad_k.Size(); j++)
      {
         grad(k,j) = (fabs(grad_k(j)) < 1e-12) ? 0.0 : grad_k(j);
      }
   }
}

void VectorFiniteElement::LocalInterpolation_RT(
   const VectorFiniteElement &cfe, const double *nk, const Array<int> &d2n,
   ElementTransformation &Trans, DenseMatrix &I) const
{
   MFEM_ASSERT(MapType == cfe.GetMapType(), "");

   double vk[Geometry::MaxDim];
   Vector xk(vk, Dim);
   IntegrationPoint ip;
#ifdef MFEM_THREAD_SAFE
   DenseMatrix vshape(cfe.GetDof(), cfe.GetDim());
#else
   DenseMatrix vshape(cfe.vshape.Data(), cfe.GetDof(), cfe.GetDim());
#endif
   I.SetSize(Dof, vshape.Height());

   // assuming Trans is linear; this should be ok for all refinement types
   Trans.SetIntPoint(&Geometries.GetCenter(GeomType));
   const DenseMatrix &adjJ = Trans.AdjugateJacobian();
   for (int k = 0; k < Dof; k++)
   {
      Trans.Transform(Nodes.IntPoint(k), xk);
      ip.Set3(vk);
      cfe.CalcVShape(ip, vshape);
      // xk = |J| J^{-t} n_k
      adjJ.MultTranspose(nk + d2n[k]*Dim, vk);
      // I_k = vshape_k.adj(J)^t.n_k, k=1,...,Dof
      for (int j = 0; j < vshape.Height(); j++)
      {
         double Ikj = 0.;
         for (int i = 0; i < Dim; i++)
         {
            Ikj += vshape(j, i) * vk[i];
         }
         I(k, j) = (fabs(Ikj) < 1e-12) ? 0.0 : Ikj;
      }
   }
}

void VectorFiniteElement::LocalInterpolation_ND(
   const VectorFiniteElement &cfe, const double *tk, const Array<int> &d2t,
   ElementTransformation &Trans, DenseMatrix &I) const
{
   double vk[Geometry::MaxDim];
   Vector xk(vk, Dim);
   IntegrationPoint ip;
#ifdef MFEM_THREAD_SAFE
   DenseMatrix vshape(cfe.GetDof(), cfe.GetDim());
#else
   DenseMatrix vshape(cfe.vshape.Data(), cfe.GetDof(), cfe.GetDim());
#endif
   I.SetSize(Dof, vshape.Height());

   // assuming Trans is linear; this should be ok for all refinement types
   Trans.SetIntPoint(&Geometries.GetCenter(GeomType));
   const DenseMatrix &J = Trans.Jacobian();
   for (int k = 0; k < Dof; k++)
   {
      Trans.Transform(Nodes.IntPoint(k), xk);
      ip.Set3(vk);
      cfe.CalcVShape(ip, vshape);
      // xk = J t_k
      J.Mult(tk + d2t[k]*Dim, vk);
      // I_k = vshape_k.J.t_k, k=1,...,Dof
      for (int j = 0; j < vshape.Height(); j++)
      {
         double Ikj = 0.;
         for (int i = 0; i < Dim; i++)
         {
            Ikj += vshape(j, i) * vk[i];
         }
         I(k, j) = (fabs(Ikj) < 1e-12) ? 0.0 : Ikj;
      }
   }
}


PointFiniteElement::PointFiniteElement()
   : NodalFiniteElement(0, Geometry::POINT, 1, 0)
{
   Nodes.IntPoint(0).x = 0.0;
}

void PointFiniteElement::CalcShape(const IntegrationPoint &ip,
                                   Vector &shape) const
{
   shape(0) = 1.;
}

void PointFiniteElement::CalcDShape(const IntegrationPoint &ip,
                                    DenseMatrix &dshape) const
{
   // dshape is (1 x 0) - nothing to compute
}

Linear1DFiniteElement::Linear1DFiniteElement()
   : NodalFiniteElement(1, Geometry::SEGMENT, 2, 1)
{
   Nodes.IntPoint(0).x = 0.0;
   Nodes.IntPoint(1).x = 1.0;
}

void Linear1DFiniteElement::CalcShape(const IntegrationPoint &ip,
                                      Vector &shape) const
{
   shape(0) = 1. - ip.x;
   shape(1) = ip.x;
}

void Linear1DFiniteElement::CalcDShape(const IntegrationPoint &ip,
                                       DenseMatrix &dshape) const
{
   dshape(0,0) = -1.;
   dshape(1,0) =  1.;
}

Linear2DFiniteElement::Linear2DFiniteElement()
   : NodalFiniteElement(2, Geometry::TRIANGLE, 3, 1)
{
   Nodes.IntPoint(0).x = 0.0;
   Nodes.IntPoint(0).y = 0.0;
   Nodes.IntPoint(1).x = 1.0;
   Nodes.IntPoint(1).y = 0.0;
   Nodes.IntPoint(2).x = 0.0;
   Nodes.IntPoint(2).y = 1.0;
}

void Linear2DFiniteElement::CalcShape(const IntegrationPoint &ip,
                                      Vector &shape) const
{
   shape(0) = 1. - ip.x - ip.y;
   shape(1) = ip.x;
   shape(2) = ip.y;
}

void Linear2DFiniteElement::CalcDShape(const IntegrationPoint &ip,
                                       DenseMatrix &dshape) const
{
   dshape(0,0) = -1.; dshape(0,1) = -1.;
   dshape(1,0) =  1.; dshape(1,1) =  0.;
   dshape(2,0) =  0.; dshape(2,1) =  1.;
}

BiLinear2DFiniteElement::BiLinear2DFiniteElement()
   : NodalFiniteElement(2, Geometry::SQUARE, 4, 1, FunctionSpace::Qk)
{
   Nodes.IntPoint(0).x = 0.0;
   Nodes.IntPoint(0).y = 0.0;
   Nodes.IntPoint(1).x = 1.0;
   Nodes.IntPoint(1).y = 0.0;
   Nodes.IntPoint(2).x = 1.0;
   Nodes.IntPoint(2).y = 1.0;
   Nodes.IntPoint(3).x = 0.0;
   Nodes.IntPoint(3).y = 1.0;
}

void BiLinear2DFiniteElement::CalcShape(const IntegrationPoint &ip,
                                        Vector &shape) const
{
   shape(0) = (1. - ip.x) * (1. - ip.y) ;
   shape(1) = ip.x * (1. - ip.y) ;
   shape(2) = ip.x * ip.y ;
   shape(3) = (1. - ip.x) * ip.y ;
}

void BiLinear2DFiniteElement::CalcDShape(const IntegrationPoint &ip,
                                         DenseMatrix &dshape) const
{
   dshape(0,0) = -1. + ip.y; dshape(0,1) = -1. + ip.x ;
   dshape(1,0) =  1. - ip.y; dshape(1,1) = -ip.x ;
   dshape(2,0) =  ip.y ;     dshape(2,1) = ip.x ;
   dshape(3,0) = -ip.y ;     dshape(3,1) = 1. - ip.x ;
}

void BiLinear2DFiniteElement::CalcHessian(
   const IntegrationPoint &ip, DenseMatrix &h) const
{
   h(0,0) = 0.;   h(0,1) =  1.;   h(0,2) = 0.;
   h(1,0) = 0.;   h(1,1) = -1.;   h(1,2) = 0.;
   h(2,0) = 0.;   h(2,1) =  1.;   h(2,2) = 0.;
   h(3,0) = 0.;   h(3,1) = -1.;   h(3,2) = 0.;
}


GaussLinear2DFiniteElement::GaussLinear2DFiniteElement()
   : NodalFiniteElement(2, Geometry::TRIANGLE, 3, 1, FunctionSpace::Pk)
{
   Nodes.IntPoint(0).x = 1./6.;
   Nodes.IntPoint(0).y = 1./6.;
   Nodes.IntPoint(1).x = 2./3.;
   Nodes.IntPoint(1).y = 1./6.;
   Nodes.IntPoint(2).x = 1./6.;
   Nodes.IntPoint(2).y = 2./3.;
}

void GaussLinear2DFiniteElement::CalcShape(const IntegrationPoint &ip,
                                           Vector &shape) const
{
   const double x = ip.x, y = ip.y;

   shape(0) = 5./3. - 2. * (x + y);
   shape(1) = 2. * (x - 1./6.);
   shape(2) = 2. * (y - 1./6.);
}

void GaussLinear2DFiniteElement::CalcDShape(const IntegrationPoint &ip,
                                            DenseMatrix &dshape) const
{
   dshape(0,0) = -2.;  dshape(0,1) = -2.;
   dshape(1,0) =  2.;  dshape(1,1) =  0.;
   dshape(2,0) =  0.;  dshape(2,1) =  2.;
}

void GaussLinear2DFiniteElement::ProjectDelta(int vertex, Vector &dofs) const
{
   dofs(vertex)       = 2./3.;
   dofs((vertex+1)%3) = 1./6.;
   dofs((vertex+2)%3) = 1./6.;
}


// 0.5-0.5/sqrt(3) and 0.5+0.5/sqrt(3)
const double GaussBiLinear2DFiniteElement::p[] =
{ 0.2113248654051871177454256, 0.7886751345948128822545744 };

GaussBiLinear2DFiniteElement::GaussBiLinear2DFiniteElement()
   : NodalFiniteElement(2, Geometry::SQUARE, 4, 1, FunctionSpace::Qk)
{
   Nodes.IntPoint(0).x = p[0];
   Nodes.IntPoint(0).y = p[0];
   Nodes.IntPoint(1).x = p[1];
   Nodes.IntPoint(1).y = p[0];
   Nodes.IntPoint(2).x = p[1];
   Nodes.IntPoint(2).y = p[1];
   Nodes.IntPoint(3).x = p[0];
   Nodes.IntPoint(3).y = p[1];
}

void GaussBiLinear2DFiniteElement::CalcShape(const IntegrationPoint &ip,
                                             Vector &shape) const
{
   const double x = ip.x, y = ip.y;

   shape(0) = 3. * (p[1] - x) * (p[1] - y);
   shape(1) = 3. * (x - p[0]) * (p[1] - y);
   shape(2) = 3. * (x - p[0]) * (y - p[0]);
   shape(3) = 3. * (p[1] - x) * (y - p[0]);
}

void GaussBiLinear2DFiniteElement::CalcDShape(const IntegrationPoint &ip,
                                              DenseMatrix &dshape) const
{
   const double x = ip.x, y = ip.y;

   dshape(0,0) = 3. * (y - p[1]);  dshape(0,1) = 3. * (x - p[1]);
   dshape(1,0) = 3. * (p[1] - y);  dshape(1,1) = 3. * (p[0] - x);
   dshape(2,0) = 3. * (y - p[0]);  dshape(2,1) = 3. * (x - p[0]);
   dshape(3,0) = 3. * (p[0] - y);  dshape(3,1) = 3. * (p[1] - x);
}

void GaussBiLinear2DFiniteElement::ProjectDelta(int vertex, Vector &dofs) const
{
#if 1
   dofs(vertex)       = p[1]*p[1];
   dofs((vertex+1)%4) = p[0]*p[1];
   dofs((vertex+2)%4) = p[0]*p[0];
   dofs((vertex+3)%4) = p[0]*p[1];
#else
   dofs = 1.0;
#endif
}


P1OnQuadFiniteElement::P1OnQuadFiniteElement()
   : NodalFiniteElement(2, Geometry::SQUARE, 3, 1, FunctionSpace::Qk)
{
   Nodes.IntPoint(0).x = 0.0;
   Nodes.IntPoint(0).y = 0.0;
   Nodes.IntPoint(1).x = 1.0;
   Nodes.IntPoint(1).y = 0.0;
   Nodes.IntPoint(2).x = 0.0;
   Nodes.IntPoint(2).y = 1.0;
}

void P1OnQuadFiniteElement::CalcShape(const IntegrationPoint &ip,
                                      Vector &shape) const
{
   shape(0) = 1. - ip.x - ip.y;
   shape(1) = ip.x;
   shape(2) = ip.y;
}

void P1OnQuadFiniteElement::CalcDShape(const IntegrationPoint &ip,
                                       DenseMatrix &dshape) const
{
   dshape(0,0) = -1.; dshape(0,1) = -1.;
   dshape(1,0) =  1.; dshape(1,1) =  0.;
   dshape(2,0) =  0.; dshape(2,1) =  1.;
}


Quad1DFiniteElement::Quad1DFiniteElement()
   : NodalFiniteElement(1, Geometry::SEGMENT, 3, 2)
{
   Nodes.IntPoint(0).x = 0.0;
   Nodes.IntPoint(1).x = 1.0;
   Nodes.IntPoint(2).x = 0.5;
}

void Quad1DFiniteElement::CalcShape(const IntegrationPoint &ip,
                                    Vector &shape) const
{
   double x = ip.x;
   double l1 = 1.0 - x, l2 = x, l3 = 2. * x - 1.;

   shape(0) = l1 * (-l3);
   shape(1) = l2 * l3;
   shape(2) = 4. * l1 * l2;
}

void Quad1DFiniteElement::CalcDShape(const IntegrationPoint &ip,
                                     DenseMatrix &dshape) const
{
   double x = ip.x;

   dshape(0,0) = 4. * x - 3.;
   dshape(1,0) = 4. * x - 1.;
   dshape(2,0) = 4. - 8. * x;
}


QuadPos1DFiniteElement::QuadPos1DFiniteElement()
   : PositiveFiniteElement(1, Geometry::SEGMENT, 3, 2)
{
   Nodes.IntPoint(0).x = 0.0;
   Nodes.IntPoint(1).x = 1.0;
   Nodes.IntPoint(2).x = 0.5;
}

void QuadPos1DFiniteElement::CalcShape(const IntegrationPoint &ip,
                                       Vector &shape) const
{
   const double x = ip.x, x1 = 1. - x;

   shape(0) = x1 * x1;
   shape(1) = x * x;
   shape(2) = 2. * x * x1;
}

void QuadPos1DFiniteElement::CalcDShape(const IntegrationPoint &ip,
                                        DenseMatrix &dshape) const
{
   const double x = ip.x;

   dshape(0,0) = 2. * x - 2.;
   dshape(1,0) = 2. * x;
   dshape(2,0) = 2. - 4. * x;
}

Quad2DFiniteElement::Quad2DFiniteElement()
   : NodalFiniteElement(2, Geometry::TRIANGLE, 6, 2)
{
   Nodes.IntPoint(0).x = 0.0;
   Nodes.IntPoint(0).y = 0.0;
   Nodes.IntPoint(1).x = 1.0;
   Nodes.IntPoint(1).y = 0.0;
   Nodes.IntPoint(2).x = 0.0;
   Nodes.IntPoint(2).y = 1.0;
   Nodes.IntPoint(3).x = 0.5;
   Nodes.IntPoint(3).y = 0.0;
   Nodes.IntPoint(4).x = 0.5;
   Nodes.IntPoint(4).y = 0.5;
   Nodes.IntPoint(5).x = 0.0;
   Nodes.IntPoint(5).y = 0.5;
}

void Quad2DFiniteElement::CalcShape(const IntegrationPoint &ip,
                                    Vector &shape) const
{
   double x = ip.x, y = ip.y;
   double l1 = 1.-x-y, l2 = x, l3 = y;

   shape(0) = l1 * (2. * l1 - 1.);
   shape(1) = l2 * (2. * l2 - 1.);
   shape(2) = l3 * (2. * l3 - 1.);
   shape(3) = 4. * l1 * l2;
   shape(4) = 4. * l2 * l3;
   shape(5) = 4. * l3 * l1;
}

void Quad2DFiniteElement::CalcDShape(const IntegrationPoint &ip,
                                     DenseMatrix &dshape) const
{
   double x = ip.x, y = ip.y;

   dshape(0,0) =
      dshape(0,1) = 4. * (x + y) - 3.;

   dshape(1,0) = 4. * x - 1.;
   dshape(1,1) = 0.;

   dshape(2,0) = 0.;
   dshape(2,1) = 4. * y - 1.;

   dshape(3,0) = -4. * (2. * x + y - 1.);
   dshape(3,1) = -4. * x;

   dshape(4,0) = 4. * y;
   dshape(4,1) = 4. * x;

   dshape(5,0) = -4. * y;
   dshape(5,1) = -4. * (x + 2. * y - 1.);
}

void Quad2DFiniteElement::CalcHessian (const IntegrationPoint &ip,
                                       DenseMatrix &h) const
{
   h(0,0) = 4.;
   h(0,1) = 4.;
   h(0,2) = 4.;

   h(1,0) = 4.;
   h(1,1) = 0.;
   h(1,2) = 0.;

   h(2,0) = 0.;
   h(2,1) = 0.;
   h(2,2) = 4.;

   h(3,0) = -8.;
   h(3,1) = -4.;
   h(3,2) =  0.;

   h(4,0) = 0.;
   h(4,1) = 4.;
   h(4,2) = 0.;

   h(5,0) =  0.;
   h(5,1) = -4.;
   h(5,2) = -8.;
}

void Quad2DFiniteElement::ProjectDelta(int vertex, Vector &dofs) const
{
#if 0
   dofs = 1.;
#else
   dofs = 0.;
   dofs(vertex) = 1.;
   switch (vertex)
   {
      case 0: dofs(3) = 0.25; dofs(5) = 0.25; break;
      case 1: dofs(3) = 0.25; dofs(4) = 0.25; break;
      case 2: dofs(4) = 0.25; dofs(5) = 0.25; break;
   }
#endif
}


const double GaussQuad2DFiniteElement::p[] =
{ 0.0915762135097707434595714634022015, 0.445948490915964886318329253883051 };

GaussQuad2DFiniteElement::GaussQuad2DFiniteElement()
   : NodalFiniteElement(2, Geometry::TRIANGLE, 6, 2), A(6), D(6,2), pol(6)
{
   Nodes.IntPoint(0).x = p[0];
   Nodes.IntPoint(0).y = p[0];
   Nodes.IntPoint(1).x = 1. - 2. * p[0];
   Nodes.IntPoint(1).y = p[0];
   Nodes.IntPoint(2).x = p[0];
   Nodes.IntPoint(2).y = 1. - 2. * p[0];
   Nodes.IntPoint(3).x = p[1];
   Nodes.IntPoint(3).y = p[1];
   Nodes.IntPoint(4).x = 1. - 2. * p[1];
   Nodes.IntPoint(4).y = p[1];
   Nodes.IntPoint(5).x = p[1];
   Nodes.IntPoint(5).y = 1. - 2. * p[1];

   for (int i = 0; i < 6; i++)
   {
      const double x = Nodes.IntPoint(i).x, y = Nodes.IntPoint(i).y;
      A(0,i) = 1.;
      A(1,i) = x;
      A(2,i) = y;
      A(3,i) = x * x;
      A(4,i) = x * y;
      A(5,i) = y * y;
   }

   A.Invert();
}

void GaussQuad2DFiniteElement::CalcShape(const IntegrationPoint &ip,
                                         Vector &shape) const
{
   const double x = ip.x, y = ip.y;
   pol(0) = 1.;
   pol(1) = x;
   pol(2) = y;
   pol(3) = x * x;
   pol(4) = x * y;
   pol(5) = y * y;

   A.Mult(pol, shape);
}

void GaussQuad2DFiniteElement::CalcDShape(const IntegrationPoint &ip,
                                          DenseMatrix &dshape) const
{
   const double x = ip.x, y = ip.y;
   D(0,0) = 0.;      D(0,1) = 0.;
   D(1,0) = 1.;      D(1,1) = 0.;
   D(2,0) = 0.;      D(2,1) = 1.;
   D(3,0) = 2. *  x; D(3,1) = 0.;
   D(4,0) = y;       D(4,1) = x;
   D(5,0) = 0.;      D(5,1) = 2. * y;

   Mult(A, D, dshape);
}


BiQuad2DFiniteElement::BiQuad2DFiniteElement()
   : NodalFiniteElement(2, Geometry::SQUARE, 9, 2, FunctionSpace::Qk)
{
   Nodes.IntPoint(0).x = 0.0;
   Nodes.IntPoint(0).y = 0.0;
   Nodes.IntPoint(1).x = 1.0;
   Nodes.IntPoint(1).y = 0.0;
   Nodes.IntPoint(2).x = 1.0;
   Nodes.IntPoint(2).y = 1.0;
   Nodes.IntPoint(3).x = 0.0;
   Nodes.IntPoint(3).y = 1.0;
   Nodes.IntPoint(4).x = 0.5;
   Nodes.IntPoint(4).y = 0.0;
   Nodes.IntPoint(5).x = 1.0;
   Nodes.IntPoint(5).y = 0.5;
   Nodes.IntPoint(6).x = 0.5;
   Nodes.IntPoint(6).y = 1.0;
   Nodes.IntPoint(7).x = 0.0;
   Nodes.IntPoint(7).y = 0.5;
   Nodes.IntPoint(8).x = 0.5;
   Nodes.IntPoint(8).y = 0.5;
}

void BiQuad2DFiniteElement::CalcShape(const IntegrationPoint &ip,
                                      Vector &shape) const
{
   double x = ip.x, y = ip.y;
   double l1x, l2x, l3x, l1y, l2y, l3y;

   l1x = (x - 1.) * (2. * x - 1);
   l2x = 4. * x * (1. - x);
   l3x = x * (2. * x - 1.);
   l1y = (y - 1.) * (2. * y - 1);
   l2y = 4. * y * (1. - y);
   l3y = y * (2. * y - 1.);

   shape(0) = l1x * l1y;
   shape(4) = l2x * l1y;
   shape(1) = l3x * l1y;
   shape(7) = l1x * l2y;
   shape(8) = l2x * l2y;
   shape(5) = l3x * l2y;
   shape(3) = l1x * l3y;
   shape(6) = l2x * l3y;
   shape(2) = l3x * l3y;
}

void BiQuad2DFiniteElement::CalcDShape(const IntegrationPoint &ip,
                                       DenseMatrix &dshape) const
{
   double x = ip.x, y = ip.y;
   double l1x, l2x, l3x, l1y, l2y, l3y;
   double d1x, d2x, d3x, d1y, d2y, d3y;

   l1x = (x - 1.) * (2. * x - 1);
   l2x = 4. * x * (1. - x);
   l3x = x * (2. * x - 1.);
   l1y = (y - 1.) * (2. * y - 1);
   l2y = 4. * y * (1. - y);
   l3y = y * (2. * y - 1.);

   d1x = 4. * x - 3.;
   d2x = 4. - 8. * x;
   d3x = 4. * x - 1.;
   d1y = 4. * y - 3.;
   d2y = 4. - 8. * y;
   d3y = 4. * y - 1.;

   dshape(0,0) = d1x * l1y;
   dshape(0,1) = l1x * d1y;

   dshape(4,0) = d2x * l1y;
   dshape(4,1) = l2x * d1y;

   dshape(1,0) = d3x * l1y;
   dshape(1,1) = l3x * d1y;

   dshape(7,0) = d1x * l2y;
   dshape(7,1) = l1x * d2y;

   dshape(8,0) = d2x * l2y;
   dshape(8,1) = l2x * d2y;

   dshape(5,0) = d3x * l2y;
   dshape(5,1) = l3x * d2y;

   dshape(3,0) = d1x * l3y;
   dshape(3,1) = l1x * d3y;

   dshape(6,0) = d2x * l3y;
   dshape(6,1) = l2x * d3y;

   dshape(2,0) = d3x * l3y;
   dshape(2,1) = l3x * d3y;
}

void BiQuad2DFiniteElement::ProjectDelta(int vertex, Vector &dofs) const
{
#if 0
   dofs = 1.;
#else
   dofs = 0.;
   dofs(vertex) = 1.;
   switch (vertex)
   {
      case 0: dofs(4) = 0.25; dofs(7) = 0.25; break;
      case 1: dofs(4) = 0.25; dofs(5) = 0.25; break;
      case 2: dofs(5) = 0.25; dofs(6) = 0.25; break;
      case 3: dofs(6) = 0.25; dofs(7) = 0.25; break;
   }
   dofs(8) = 1./16.;
#endif
}

BiQuadPos2DFiniteElement::BiQuadPos2DFiniteElement()
   : PositiveFiniteElement(2, Geometry::SQUARE, 9, 2, FunctionSpace::Qk)
{
   Nodes.IntPoint(0).x = 0.0;
   Nodes.IntPoint(0).y = 0.0;
   Nodes.IntPoint(1).x = 1.0;
   Nodes.IntPoint(1).y = 0.0;
   Nodes.IntPoint(2).x = 1.0;
   Nodes.IntPoint(2).y = 1.0;
   Nodes.IntPoint(3).x = 0.0;
   Nodes.IntPoint(3).y = 1.0;
   Nodes.IntPoint(4).x = 0.5;
   Nodes.IntPoint(4).y = 0.0;
   Nodes.IntPoint(5).x = 1.0;
   Nodes.IntPoint(5).y = 0.5;
   Nodes.IntPoint(6).x = 0.5;
   Nodes.IntPoint(6).y = 1.0;
   Nodes.IntPoint(7).x = 0.0;
   Nodes.IntPoint(7).y = 0.5;
   Nodes.IntPoint(8).x = 0.5;
   Nodes.IntPoint(8).y = 0.5;
}

void BiQuadPos2DFiniteElement::CalcShape(const IntegrationPoint &ip,
                                         Vector &shape) const
{
   double x = ip.x, y = ip.y;
   double l1x, l2x, l3x, l1y, l2y, l3y;

   l1x = (1. - x) * (1. - x);
   l2x = 2. * x * (1. - x);
   l3x = x * x;
   l1y = (1. - y) * (1. - y);
   l2y = 2. * y * (1. - y);
   l3y = y * y;

   shape(0) = l1x * l1y;
   shape(4) = l2x * l1y;
   shape(1) = l3x * l1y;
   shape(7) = l1x * l2y;
   shape(8) = l2x * l2y;
   shape(5) = l3x * l2y;
   shape(3) = l1x * l3y;
   shape(6) = l2x * l3y;
   shape(2) = l3x * l3y;
}

void BiQuadPos2DFiniteElement::CalcDShape(const IntegrationPoint &ip,
                                          DenseMatrix &dshape) const
{
   double x = ip.x, y = ip.y;
   double l1x, l2x, l3x, l1y, l2y, l3y;
   double d1x, d2x, d3x, d1y, d2y, d3y;

   l1x = (1. - x) * (1. - x);
   l2x = 2. * x * (1. - x);
   l3x = x * x;
   l1y = (1. - y) * (1. - y);
   l2y = 2. * y * (1. - y);
   l3y = y * y;

   d1x = 2. * x - 2.;
   d2x = 2. - 4. * x;
   d3x = 2. * x;
   d1y = 2. * y - 2.;
   d2y = 2. - 4. * y;
   d3y = 2. * y;

   dshape(0,0) = d1x * l1y;
   dshape(0,1) = l1x * d1y;

   dshape(4,0) = d2x * l1y;
   dshape(4,1) = l2x * d1y;

   dshape(1,0) = d3x * l1y;
   dshape(1,1) = l3x * d1y;

   dshape(7,0) = d1x * l2y;
   dshape(7,1) = l1x * d2y;

   dshape(8,0) = d2x * l2y;
   dshape(8,1) = l2x * d2y;

   dshape(5,0) = d3x * l2y;
   dshape(5,1) = l3x * d2y;

   dshape(3,0) = d1x * l3y;
   dshape(3,1) = l1x * d3y;

   dshape(6,0) = d2x * l3y;
   dshape(6,1) = l2x * d3y;

   dshape(2,0) = d3x * l3y;
   dshape(2,1) = l3x * d3y;
}

void BiQuadPos2DFiniteElement::GetLocalInterpolation(
   ElementTransformation &Trans, DenseMatrix &I) const
{
   double s[9];
   IntegrationPoint tr_ip;
   Vector xx(&tr_ip.x, 2), shape(s, 9);

   for (int i = 0; i < 9; i++)
   {
      Trans.Transform(Nodes.IntPoint(i), xx);
      CalcShape(tr_ip, shape);
      for (int j = 0; j < 9; j++)
         if (fabs(I(i,j) = s[j]) < 1.0e-12)
         {
            I(i,j) = 0.0;
         }
   }
   for (int i = 0; i < 9; i++)
   {
      double *d = &I(0,i);
      d[4] = 2. * d[4] - 0.5 * (d[0] + d[1]);
      d[5] = 2. * d[5] - 0.5 * (d[1] + d[2]);
      d[6] = 2. * d[6] - 0.5 * (d[2] + d[3]);
      d[7] = 2. * d[7] - 0.5 * (d[3] + d[0]);
      d[8] = 4. * d[8] - 0.5 * (d[4] + d[5] + d[6] + d[7]) -
             0.25 * (d[0] + d[1] + d[2] + d[3]);
   }
}

void BiQuadPos2DFiniteElement::Project(
   Coefficient &coeff, ElementTransformation &Trans, Vector &dofs) const
{
   double *d = dofs;

   for (int i = 0; i < 9; i++)
   {
      const IntegrationPoint &ip = Nodes.IntPoint(i);
      Trans.SetIntPoint(&ip);
      d[i] = coeff.Eval(Trans, ip);
   }
   d[4] = 2. * d[4] - 0.5 * (d[0] + d[1]);
   d[5] = 2. * d[5] - 0.5 * (d[1] + d[2]);
   d[6] = 2. * d[6] - 0.5 * (d[2] + d[3]);
   d[7] = 2. * d[7] - 0.5 * (d[3] + d[0]);
   d[8] = 4. * d[8] - 0.5 * (d[4] + d[5] + d[6] + d[7]) -
          0.25 * (d[0] + d[1] + d[2] + d[3]);
}

void BiQuadPos2DFiniteElement::Project (
   VectorCoefficient &vc, ElementTransformation &Trans,
   Vector &dofs) const
{
   double v[3];
   Vector x (v, vc.GetVDim());

   for (int i = 0; i < 9; i++)
   {
      const IntegrationPoint &ip = Nodes.IntPoint(i);
      Trans.SetIntPoint(&ip);
      vc.Eval (x, Trans, ip);
      for (int j = 0; j < x.Size(); j++)
      {
         dofs(9*j+i) = v[j];
      }
   }
   for (int j = 0; j < x.Size(); j++)
   {
      double *d = &dofs(9*j);

      d[4] = 2. * d[4] - 0.5 * (d[0] + d[1]);
      d[5] = 2. * d[5] - 0.5 * (d[1] + d[2]);
      d[6] = 2. * d[6] - 0.5 * (d[2] + d[3]);
      d[7] = 2. * d[7] - 0.5 * (d[3] + d[0]);
      d[8] = 4. * d[8] - 0.5 * (d[4] + d[5] + d[6] + d[7]) -
             0.25 * (d[0] + d[1] + d[2] + d[3]);
   }
}


GaussBiQuad2DFiniteElement::GaussBiQuad2DFiniteElement()
   : NodalFiniteElement(2, Geometry::SQUARE, 9, 2, FunctionSpace::Qk)
{
   const double p1 = 0.5*(1.-sqrt(3./5.));

   Nodes.IntPoint(0).x = p1;
   Nodes.IntPoint(0).y = p1;
   Nodes.IntPoint(4).x = 0.5;
   Nodes.IntPoint(4).y = p1;
   Nodes.IntPoint(1).x = 1.-p1;
   Nodes.IntPoint(1).y = p1;
   Nodes.IntPoint(7).x = p1;
   Nodes.IntPoint(7).y = 0.5;
   Nodes.IntPoint(8).x = 0.5;
   Nodes.IntPoint(8).y = 0.5;
   Nodes.IntPoint(5).x = 1.-p1;
   Nodes.IntPoint(5).y = 0.5;
   Nodes.IntPoint(3).x = p1;
   Nodes.IntPoint(3).y = 1.-p1;
   Nodes.IntPoint(6).x = 0.5;
   Nodes.IntPoint(6).y = 1.-p1;
   Nodes.IntPoint(2).x = 1.-p1;
   Nodes.IntPoint(2).y = 1.-p1;
}

void GaussBiQuad2DFiniteElement::CalcShape(const IntegrationPoint &ip,
                                           Vector &shape) const
{
   const double a = sqrt(5./3.);
   const double p1 = 0.5*(1.-sqrt(3./5.));

   double x = a*(ip.x-p1), y = a*(ip.y-p1);
   double l1x, l2x, l3x, l1y, l2y, l3y;

   l1x = (x - 1.) * (2. * x - 1);
   l2x = 4. * x * (1. - x);
   l3x = x * (2. * x - 1.);
   l1y = (y - 1.) * (2. * y - 1);
   l2y = 4. * y * (1. - y);
   l3y = y * (2. * y - 1.);

   shape(0) = l1x * l1y;
   shape(4) = l2x * l1y;
   shape(1) = l3x * l1y;
   shape(7) = l1x * l2y;
   shape(8) = l2x * l2y;
   shape(5) = l3x * l2y;
   shape(3) = l1x * l3y;
   shape(6) = l2x * l3y;
   shape(2) = l3x * l3y;
}

void GaussBiQuad2DFiniteElement::CalcDShape(const IntegrationPoint &ip,
                                            DenseMatrix &dshape) const
{
   const double a = sqrt(5./3.);
   const double p1 = 0.5*(1.-sqrt(3./5.));

   double x = a*(ip.x-p1), y = a*(ip.y-p1);
   double l1x, l2x, l3x, l1y, l2y, l3y;
   double d1x, d2x, d3x, d1y, d2y, d3y;

   l1x = (x - 1.) * (2. * x - 1);
   l2x = 4. * x * (1. - x);
   l3x = x * (2. * x - 1.);
   l1y = (y - 1.) * (2. * y - 1);
   l2y = 4. * y * (1. - y);
   l3y = y * (2. * y - 1.);

   d1x = a * (4. * x - 3.);
   d2x = a * (4. - 8. * x);
   d3x = a * (4. * x - 1.);
   d1y = a * (4. * y - 3.);
   d2y = a * (4. - 8. * y);
   d3y = a * (4. * y - 1.);

   dshape(0,0) = d1x * l1y;
   dshape(0,1) = l1x * d1y;

   dshape(4,0) = d2x * l1y;
   dshape(4,1) = l2x * d1y;

   dshape(1,0) = d3x * l1y;
   dshape(1,1) = l3x * d1y;

   dshape(7,0) = d1x * l2y;
   dshape(7,1) = l1x * d2y;

   dshape(8,0) = d2x * l2y;
   dshape(8,1) = l2x * d2y;

   dshape(5,0) = d3x * l2y;
   dshape(5,1) = l3x * d2y;

   dshape(3,0) = d1x * l3y;
   dshape(3,1) = l1x * d3y;

   dshape(6,0) = d2x * l3y;
   dshape(6,1) = l2x * d3y;

   dshape(2,0) = d3x * l3y;
   dshape(2,1) = l3x * d3y;
}

BiCubic2DFiniteElement::BiCubic2DFiniteElement()
   : NodalFiniteElement (2, Geometry::SQUARE, 16, 3, FunctionSpace::Qk)
{
   Nodes.IntPoint(0).x = 0.;
   Nodes.IntPoint(0).y = 0.;
   Nodes.IntPoint(1).x = 1.;
   Nodes.IntPoint(1).y = 0.;
   Nodes.IntPoint(2).x = 1.;
   Nodes.IntPoint(2).y = 1.;
   Nodes.IntPoint(3).x = 0.;
   Nodes.IntPoint(3).y = 1.;
   Nodes.IntPoint(4).x = 1./3.;
   Nodes.IntPoint(4).y = 0.;
   Nodes.IntPoint(5).x = 2./3.;
   Nodes.IntPoint(5).y = 0.;
   Nodes.IntPoint(6).x = 1.;
   Nodes.IntPoint(6).y = 1./3.;
   Nodes.IntPoint(7).x = 1.;
   Nodes.IntPoint(7).y = 2./3.;
   Nodes.IntPoint(8).x = 2./3.;
   Nodes.IntPoint(8).y = 1.;
   Nodes.IntPoint(9).x = 1./3.;
   Nodes.IntPoint(9).y = 1.;
   Nodes.IntPoint(10).x = 0.;
   Nodes.IntPoint(10).y = 2./3.;
   Nodes.IntPoint(11).x = 0.;
   Nodes.IntPoint(11).y = 1./3.;
   Nodes.IntPoint(12).x = 1./3.;
   Nodes.IntPoint(12).y = 1./3.;
   Nodes.IntPoint(13).x = 2./3.;
   Nodes.IntPoint(13).y = 1./3.;
   Nodes.IntPoint(14).x = 1./3.;
   Nodes.IntPoint(14).y = 2./3.;
   Nodes.IntPoint(15).x = 2./3.;
   Nodes.IntPoint(15).y = 2./3.;
}

void BiCubic2DFiniteElement::CalcShape(
   const IntegrationPoint &ip, Vector &shape) const
{
   double x = ip.x, y = ip.y;

   double w1x, w2x, w3x, w1y, w2y, w3y;
   double l0x, l1x, l2x, l3x, l0y, l1y, l2y, l3y;

   w1x = x - 1./3.; w2x = x - 2./3.; w3x = x - 1.;
   w1y = y - 1./3.; w2y = y - 2./3.; w3y = y - 1.;

   l0x = (- 4.5) * w1x * w2x * w3x;
   l1x = ( 13.5) *   x * w2x * w3x;
   l2x = (-13.5) *   x * w1x * w3x;
   l3x = (  4.5) *   x * w1x * w2x;

   l0y = (- 4.5) * w1y * w2y * w3y;
   l1y = ( 13.5) *   y * w2y * w3y;
   l2y = (-13.5) *   y * w1y * w3y;
   l3y = (  4.5) *   y * w1y * w2y;

   shape(0)  = l0x * l0y;
   shape(1)  = l3x * l0y;
   shape(2)  = l3x * l3y;
   shape(3)  = l0x * l3y;
   shape(4)  = l1x * l0y;
   shape(5)  = l2x * l0y;
   shape(6)  = l3x * l1y;
   shape(7)  = l3x * l2y;
   shape(8)  = l2x * l3y;
   shape(9)  = l1x * l3y;
   shape(10) = l0x * l2y;
   shape(11) = l0x * l1y;
   shape(12) = l1x * l1y;
   shape(13) = l2x * l1y;
   shape(14) = l1x * l2y;
   shape(15) = l2x * l2y;
}

void BiCubic2DFiniteElement::CalcDShape(
   const IntegrationPoint &ip, DenseMatrix &dshape) const
{
   double x = ip.x, y = ip.y;

   double w1x, w2x, w3x, w1y, w2y, w3y;
   double l0x, l1x, l2x, l3x, l0y, l1y, l2y, l3y;
   double d0x, d1x, d2x, d3x, d0y, d1y, d2y, d3y;

   w1x = x - 1./3.; w2x = x - 2./3.; w3x = x - 1.;
   w1y = y - 1./3.; w2y = y - 2./3.; w3y = y - 1.;

   l0x = (- 4.5) * w1x * w2x * w3x;
   l1x = ( 13.5) *   x * w2x * w3x;
   l2x = (-13.5) *   x * w1x * w3x;
   l3x = (  4.5) *   x * w1x * w2x;

   l0y = (- 4.5) * w1y * w2y * w3y;
   l1y = ( 13.5) *   y * w2y * w3y;
   l2y = (-13.5) *   y * w1y * w3y;
   l3y = (  4.5) *   y * w1y * w2y;

   d0x = -5.5 + ( 18. - 13.5 * x) * x;
   d1x =  9.  + (-45. + 40.5 * x) * x;
   d2x = -4.5 + ( 36. - 40.5 * x) * x;
   d3x =  1.  + (- 9. + 13.5 * x) * x;

   d0y = -5.5 + ( 18. - 13.5 * y) * y;
   d1y =  9.  + (-45. + 40.5 * y) * y;
   d2y = -4.5 + ( 36. - 40.5 * y) * y;
   d3y =  1.  + (- 9. + 13.5 * y) * y;

   dshape( 0,0) = d0x * l0y;   dshape( 0,1) = l0x * d0y;
   dshape( 1,0) = d3x * l0y;   dshape( 1,1) = l3x * d0y;
   dshape( 2,0) = d3x * l3y;   dshape( 2,1) = l3x * d3y;
   dshape( 3,0) = d0x * l3y;   dshape( 3,1) = l0x * d3y;
   dshape( 4,0) = d1x * l0y;   dshape( 4,1) = l1x * d0y;
   dshape( 5,0) = d2x * l0y;   dshape( 5,1) = l2x * d0y;
   dshape( 6,0) = d3x * l1y;   dshape( 6,1) = l3x * d1y;
   dshape( 7,0) = d3x * l2y;   dshape( 7,1) = l3x * d2y;
   dshape( 8,0) = d2x * l3y;   dshape( 8,1) = l2x * d3y;
   dshape( 9,0) = d1x * l3y;   dshape( 9,1) = l1x * d3y;
   dshape(10,0) = d0x * l2y;   dshape(10,1) = l0x * d2y;
   dshape(11,0) = d0x * l1y;   dshape(11,1) = l0x * d1y;
   dshape(12,0) = d1x * l1y;   dshape(12,1) = l1x * d1y;
   dshape(13,0) = d2x * l1y;   dshape(13,1) = l2x * d1y;
   dshape(14,0) = d1x * l2y;   dshape(14,1) = l1x * d2y;
   dshape(15,0) = d2x * l2y;   dshape(15,1) = l2x * d2y;
}

void BiCubic2DFiniteElement::CalcHessian(
   const IntegrationPoint &ip, DenseMatrix &h) const
{
   double x = ip.x, y = ip.y;

   double w1x, w2x, w3x, w1y, w2y, w3y;
   double l0x, l1x, l2x, l3x, l0y, l1y, l2y, l3y;
   double d0x, d1x, d2x, d3x, d0y, d1y, d2y, d3y;
   double h0x, h1x, h2x, h3x, h0y, h1y, h2y, h3y;

   w1x = x - 1./3.; w2x = x - 2./3.; w3x = x - 1.;
   w1y = y - 1./3.; w2y = y - 2./3.; w3y = y - 1.;

   l0x = (- 4.5) * w1x * w2x * w3x;
   l1x = ( 13.5) *   x * w2x * w3x;
   l2x = (-13.5) *   x * w1x * w3x;
   l3x = (  4.5) *   x * w1x * w2x;

   l0y = (- 4.5) * w1y * w2y * w3y;
   l1y = ( 13.5) *   y * w2y * w3y;
   l2y = (-13.5) *   y * w1y * w3y;
   l3y = (  4.5) *   y * w1y * w2y;

   d0x = -5.5 + ( 18. - 13.5 * x) * x;
   d1x =  9.  + (-45. + 40.5 * x) * x;
   d2x = -4.5 + ( 36. - 40.5 * x) * x;
   d3x =  1.  + (- 9. + 13.5 * x) * x;

   d0y = -5.5 + ( 18. - 13.5 * y) * y;
   d1y =  9.  + (-45. + 40.5 * y) * y;
   d2y = -4.5 + ( 36. - 40.5 * y) * y;
   d3y =  1.  + (- 9. + 13.5 * y) * y;

   h0x = -27. * x + 18.;
   h1x =  81. * x - 45.;
   h2x = -81. * x + 36.;
   h3x =  27. * x -  9.;

   h0y = -27. * y + 18.;
   h1y =  81. * y - 45.;
   h2y = -81. * y + 36.;
   h3y =  27. * y -  9.;

   h( 0,0) = h0x * l0y;   h( 0,1) = d0x * d0y;   h( 0,2) = l0x * h0y;
   h( 1,0) = h3x * l0y;   h( 1,1) = d3x * d0y;   h( 1,2) = l3x * h0y;
   h( 2,0) = h3x * l3y;   h( 2,1) = d3x * d3y;   h( 2,2) = l3x * h3y;
   h( 3,0) = h0x * l3y;   h( 3,1) = d0x * d3y;   h( 3,2) = l0x * h3y;
   h( 4,0) = h1x * l0y;   h( 4,1) = d1x * d0y;   h( 4,2) = l1x * h0y;
   h( 5,0) = h2x * l0y;   h( 5,1) = d2x * d0y;   h( 5,2) = l2x * h0y;
   h( 6,0) = h3x * l1y;   h( 6,1) = d3x * d1y;   h( 6,2) = l3x * h1y;
   h( 7,0) = h3x * l2y;   h( 7,1) = d3x * d2y;   h( 7,2) = l3x * h2y;
   h( 8,0) = h2x * l3y;   h( 8,1) = d2x * d3y;   h( 8,2) = l2x * h3y;
   h( 9,0) = h1x * l3y;   h( 9,1) = d1x * d3y;   h( 9,2) = l1x * h3y;
   h(10,0) = h0x * l2y;   h(10,1) = d0x * d2y;   h(10,2) = l0x * h2y;
   h(11,0) = h0x * l1y;   h(11,1) = d0x * d1y;   h(11,2) = l0x * h1y;
   h(12,0) = h1x * l1y;   h(12,1) = d1x * d1y;   h(12,2) = l1x * h1y;
   h(13,0) = h2x * l1y;   h(13,1) = d2x * d1y;   h(13,2) = l2x * h1y;
   h(14,0) = h1x * l2y;   h(14,1) = d1x * d2y;   h(14,2) = l1x * h2y;
   h(15,0) = h2x * l2y;   h(15,1) = d2x * d2y;   h(15,2) = l2x * h2y;
}


Cubic1DFiniteElement::Cubic1DFiniteElement()
   : NodalFiniteElement(1, Geometry::SEGMENT, 4, 3)
{
   Nodes.IntPoint(0).x = 0.0;
   Nodes.IntPoint(1).x = 1.0;
   Nodes.IntPoint(2).x = 0.33333333333333333333;
   Nodes.IntPoint(3).x = 0.66666666666666666667;
}

void Cubic1DFiniteElement::CalcShape(const IntegrationPoint &ip,
                                     Vector &shape) const
{
   double x = ip.x;
   double l1 = x,
          l2 = (1.0-x),
          l3 = (0.33333333333333333333-x),
          l4 = (0.66666666666666666667-x);

   shape(0) =   4.5 * l2 * l3 * l4;
   shape(1) =   4.5 * l1 * l3 * l4;
   shape(2) =  13.5 * l1 * l2 * l4;
   shape(3) = -13.5 * l1 * l2 * l3;
}

void Cubic1DFiniteElement::CalcDShape(const IntegrationPoint &ip,
                                      DenseMatrix &dshape) const
{
   double x = ip.x;

   dshape(0,0) = -5.5 + x * (18. - 13.5 * x);
   dshape(1,0) = 1. - x * (9. - 13.5 * x);
   dshape(2,0) = 9. - x * (45. - 40.5 * x);
   dshape(3,0) = -4.5 + x * (36. - 40.5 * x);
}


Cubic2DFiniteElement::Cubic2DFiniteElement()
   : NodalFiniteElement(2, Geometry::TRIANGLE, 10, 3)
{
   Nodes.IntPoint(0).x = 0.0;
   Nodes.IntPoint(0).y = 0.0;
   Nodes.IntPoint(1).x = 1.0;
   Nodes.IntPoint(1).y = 0.0;
   Nodes.IntPoint(2).x = 0.0;
   Nodes.IntPoint(2).y = 1.0;
   Nodes.IntPoint(3).x = 0.33333333333333333333;
   Nodes.IntPoint(3).y = 0.0;
   Nodes.IntPoint(4).x = 0.66666666666666666667;
   Nodes.IntPoint(4).y = 0.0;
   Nodes.IntPoint(5).x = 0.66666666666666666667;
   Nodes.IntPoint(5).y = 0.33333333333333333333;
   Nodes.IntPoint(6).x = 0.33333333333333333333;
   Nodes.IntPoint(6).y = 0.66666666666666666667;
   Nodes.IntPoint(7).x = 0.0;
   Nodes.IntPoint(7).y = 0.66666666666666666667;
   Nodes.IntPoint(8).x = 0.0;
   Nodes.IntPoint(8).y = 0.33333333333333333333;
   Nodes.IntPoint(9).x = 0.33333333333333333333;
   Nodes.IntPoint(9).y = 0.33333333333333333333;
}

void Cubic2DFiniteElement::CalcShape(const IntegrationPoint &ip,
                                     Vector &shape) const
{
   double x = ip.x, y = ip.y;
   double l1 = (-1. + x + y),
          lx = (-1. + 3.*x),
          ly = (-1. + 3.*y);

   shape(0) = -0.5*l1*(3.*l1 + 1.)*(3.*l1 + 2.);
   shape(1) =  0.5*x*(lx - 1.)*lx;
   shape(2) =  0.5*y*(-1. + ly)*ly;
   shape(3) =  4.5*x*l1*(3.*l1 + 1.);
   shape(4) = -4.5*x*lx*l1;
   shape(5) =  4.5*x*lx*y;
   shape(6) =  4.5*x*y*ly;
   shape(7) = -4.5*y*l1*ly;
   shape(8) =  4.5*y*l1*(1. + 3.*l1);
   shape(9) = -27.*x*y*l1;
}

void Cubic2DFiniteElement::CalcDShape(const IntegrationPoint &ip,
                                      DenseMatrix &dshape) const
{
   double x = ip.x, y = ip.y;

   dshape(0,0) =  0.5*(-11. + 36.*y - 9.*(x*(-4. + 3.*x) + 6.*x*y + 3.*y*y));
   dshape(1,0) =  1. + 4.5*x*(-2. + 3.*x);
   dshape(2,0) =  0.;
   dshape(3,0) =  4.5*(2. + 9.*x*x - 5.*y + 3.*y*y + 2.*x*(-5. + 6.*y));
   dshape(4,0) = -4.5*(1. - 1.*y + x*(-8. + 9.*x + 6.*y));
   dshape(5,0) =  4.5*(-1. + 6.*x)*y;
   dshape(6,0) =  4.5*y*(-1. + 3.*y);
   dshape(7,0) =  4.5*(1. - 3.*y)*y;
   dshape(8,0) =  4.5*y*(-5. + 6.*x + 6.*y);
   dshape(9,0) =  -27.*y*(-1. + 2.*x + y);

   dshape(0,1) =  0.5*(-11. + 36.*y - 9.*(x*(-4. + 3.*x) + 6.*x*y + 3.*y*y));
   dshape(1,1) =  0.;
   dshape(2,1) =  1. + 4.5*y*(-2. + 3.*y);
   dshape(3,1) =  4.5*x*(-5. + 6.*x + 6.*y);
   dshape(4,1) =  4.5*(1. - 3.*x)*x;
   dshape(5,1) =  4.5*x*(-1. + 3.*x);
   dshape(6,1) =  4.5*x*(-1. + 6.*y);
   dshape(7,1) = -4.5*(1. + x*(-1. + 6.*y) + y*(-8. + 9.*y));
   dshape(8,1) =  4.5*(2. + 3.*x*x + y*(-10. + 9.*y) + x*(-5. + 12.*y));
   dshape(9,1) = -27.*x*(-1. + x + 2.*y);
}

void Cubic2DFiniteElement::CalcHessian (const IntegrationPoint &ip,
                                        DenseMatrix &h) const
{
   double x = ip.x, y = ip.y;

   h(0,0) = 18.-27.*(x+y);
   h(0,1) = 18.-27.*(x+y);
   h(0,2) = 18.-27.*(x+y);

   h(1,0) = -9.+27.*x;
   h(1,1) = 0.;
   h(1,2) = 0.;

   h(2,0) = 0.;
   h(2,1) = 0.;
   h(2,2) = -9.+27.*y;

   h(3,0) = -45.+81.*x+54.*y;
   h(3,1) = -22.5+54.*x+27.*y;
   h(3,2) = 27.*x;

   h(4,0) = 36.-81.*x-27.*y;
   h(4,1) = 4.5-27.*x;
   h(4,2) = 0.;

   h(5,0) = 27.*y;
   h(5,1) = -4.5+27.*x;
   h(5,2) = 0.;

   h(6,0) = 0.;
   h(6,1) = -4.5+27.*y;
   h(6,2) = 27.*x;

   h(7,0) = 0.;
   h(7,1) = 4.5-27.*y;
   h(7,2) = 36.-27.*x-81.*y;

   h(8,0) = 27.*y;
   h(8,1) = -22.5+27.*x+54.*y;
   h(8,2) = -45.+54.*x+81.*y;

   h(9,0) = -54.*y;
   h(9,1) = 27.-54.*(x+y);
   h(9,2) = -54.*x;
}


Cubic3DFiniteElement::Cubic3DFiniteElement()
   : NodalFiniteElement(3, Geometry::TETRAHEDRON, 20, 3)
{
   Nodes.IntPoint(0).x = 0;
   Nodes.IntPoint(0).y = 0;
   Nodes.IntPoint(0).z = 0;
   Nodes.IntPoint(1).x = 1.;
   Nodes.IntPoint(1).y = 0;
   Nodes.IntPoint(1).z = 0;
   Nodes.IntPoint(2).x = 0;
   Nodes.IntPoint(2).y = 1.;
   Nodes.IntPoint(2).z = 0;
   Nodes.IntPoint(3).x = 0;
   Nodes.IntPoint(3).y = 0;
   Nodes.IntPoint(3).z = 1.;
   Nodes.IntPoint(4).x = 0.3333333333333333333333333333;
   Nodes.IntPoint(4).y = 0;
   Nodes.IntPoint(4).z = 0;
   Nodes.IntPoint(5).x = 0.6666666666666666666666666667;
   Nodes.IntPoint(5).y = 0;
   Nodes.IntPoint(5).z = 0;
   Nodes.IntPoint(6).x = 0;
   Nodes.IntPoint(6).y = 0.3333333333333333333333333333;
   Nodes.IntPoint(6).z = 0;
   Nodes.IntPoint(7).x = 0;
   Nodes.IntPoint(7).y = 0.6666666666666666666666666667;
   Nodes.IntPoint(7).z = 0;
   Nodes.IntPoint(8).x = 0;
   Nodes.IntPoint(8).y = 0;
   Nodes.IntPoint(8).z = 0.3333333333333333333333333333;
   Nodes.IntPoint(9).x = 0;
   Nodes.IntPoint(9).y = 0;
   Nodes.IntPoint(9).z = 0.6666666666666666666666666667;
   Nodes.IntPoint(10).x = 0.6666666666666666666666666667;
   Nodes.IntPoint(10).y = 0.3333333333333333333333333333;
   Nodes.IntPoint(10).z = 0;
   Nodes.IntPoint(11).x = 0.3333333333333333333333333333;
   Nodes.IntPoint(11).y = 0.6666666666666666666666666667;
   Nodes.IntPoint(11).z = 0;
   Nodes.IntPoint(12).x = 0.6666666666666666666666666667;
   Nodes.IntPoint(12).y = 0;
   Nodes.IntPoint(12).z = 0.3333333333333333333333333333;
   Nodes.IntPoint(13).x = 0.3333333333333333333333333333;
   Nodes.IntPoint(13).y = 0;
   Nodes.IntPoint(13).z = 0.6666666666666666666666666667;
   Nodes.IntPoint(14).x = 0;
   Nodes.IntPoint(14).y = 0.6666666666666666666666666667;
   Nodes.IntPoint(14).z = 0.3333333333333333333333333333;
   Nodes.IntPoint(15).x = 0;
   Nodes.IntPoint(15).y = 0.3333333333333333333333333333;
   Nodes.IntPoint(15).z = 0.6666666666666666666666666667;
   Nodes.IntPoint(16).x = 0.3333333333333333333333333333;
   Nodes.IntPoint(16).y = 0.3333333333333333333333333333;
   Nodes.IntPoint(16).z = 0.3333333333333333333333333333;
   Nodes.IntPoint(17).x = 0;
   Nodes.IntPoint(17).y = 0.3333333333333333333333333333;
   Nodes.IntPoint(17).z = 0.3333333333333333333333333333;
   Nodes.IntPoint(18).x = 0.3333333333333333333333333333;
   Nodes.IntPoint(18).y = 0;
   Nodes.IntPoint(18).z = 0.3333333333333333333333333333;
   Nodes.IntPoint(19).x = 0.3333333333333333333333333333;
   Nodes.IntPoint(19).y = 0.3333333333333333333333333333;
   Nodes.IntPoint(19).z = 0;
}

void Cubic3DFiniteElement::CalcShape(const IntegrationPoint &ip,
                                     Vector &shape) const
{
   double x = ip.x, y = ip.y, z = ip.z;

   shape(0) = -((-1 + x + y + z)*(-2 + 3*x + 3*y + 3*z)*
                (-1 + 3*x + 3*y + 3*z))/2.;
   shape(4) = (9*x*(-1 + x + y + z)*(-2 + 3*x + 3*y + 3*z))/2.;
   shape(5) = (-9*x*(-1 + 3*x)*(-1 + x + y + z))/2.;
   shape(1) = (x*(2 + 9*(-1 + x)*x))/2.;
   shape(6) = (9*y*(-1 + x + y + z)*(-2 + 3*x + 3*y + 3*z))/2.;
   shape(19) = -27*x*y*(-1 + x + y + z);
   shape(10) = (9*x*(-1 + 3*x)*y)/2.;
   shape(7) = (-9*y*(-1 + 3*y)*(-1 + x + y + z))/2.;
   shape(11) = (9*x*y*(-1 + 3*y))/2.;
   shape(2) = (y*(2 + 9*(-1 + y)*y))/2.;
   shape(8) = (9*z*(-1 + x + y + z)*(-2 + 3*x + 3*y + 3*z))/2.;
   shape(18) = -27*x*z*(-1 + x + y + z);
   shape(12) = (9*x*(-1 + 3*x)*z)/2.;
   shape(17) = -27*y*z*(-1 + x + y + z);
   shape(16) = 27*x*y*z;
   shape(14) = (9*y*(-1 + 3*y)*z)/2.;
   shape(9) = (-9*z*(-1 + x + y + z)*(-1 + 3*z))/2.;
   shape(13) = (9*x*z*(-1 + 3*z))/2.;
   shape(15) = (9*y*z*(-1 + 3*z))/2.;
   shape(3) = (z*(2 + 9*(-1 + z)*z))/2.;
}

void Cubic3DFiniteElement::CalcDShape(const IntegrationPoint &ip,
                                      DenseMatrix &dshape) const
{
   double x = ip.x, y = ip.y, z = ip.z;

   dshape(0,0) = (-11 + 36*y + 36*z - 9*(3*pow(x,2) + 3*pow(y + z,2) +
                                         x*(-4 + 6*y + 6*z)))/2.;
   dshape(0,1) = (-11 + 36*y + 36*z - 9*(3*pow(x,2) + 3*pow(y + z,2) +
                                         x*(-4 + 6*y + 6*z)))/2.;
   dshape(0,2) = (-11 + 36*y + 36*z - 9*(3*pow(x,2) + 3*pow(y + z,2) +
                                         x*(-4 + 6*y + 6*z)))/2.;
   dshape(4,0) = (9*(9*pow(x,2) + (-1 + y + z)*(-2 + 3*y + 3*z) +
                     2*x*(-5 + 6*y + 6*z)))/2.;
   dshape(4,1) = (9*x*(-5 + 6*x + 6*y + 6*z))/2.;
   dshape(4,2) = (9*x*(-5 + 6*x + 6*y + 6*z))/2.;
   dshape(5,0) = (-9*(1 - y - z + x*(-8 + 9*x + 6*y + 6*z)))/2.;
   dshape(5,1) = (9*(1 - 3*x)*x)/2.;
   dshape(5,2) = (9*(1 - 3*x)*x)/2.;
   dshape(1,0) = 1 + (9*x*(-2 + 3*x))/2.;
   dshape(1,1) = 0;
   dshape(1,2) = 0;
   dshape(6,0) = (9*y*(-5 + 6*x + 6*y + 6*z))/2.;
   dshape(6,1) = (9*(2 + 3*pow(x,2) - 10*y - 5*z + 3*(y + z)*(3*y + z) +
                     x*(-5 + 12*y + 6*z)))/2.;
   dshape(6,2) = (9*y*(-5 + 6*x + 6*y + 6*z))/2.;
   dshape(19,0) = -27*y*(-1 + 2*x + y + z);
   dshape(19,1) = -27*x*(-1 + x + 2*y + z);
   dshape(19,2) = -27*x*y;
   dshape(10,0) = (9*(-1 + 6*x)*y)/2.;
   dshape(10,1) = (9*x*(-1 + 3*x))/2.;
   dshape(10,2) = 0;
   dshape(7,0) = (9*(1 - 3*y)*y)/2.;
   dshape(7,1) = (-9*(1 + x*(-1 + 6*y) - z + y*(-8 + 9*y + 6*z)))/2.;
   dshape(7,2) = (9*(1 - 3*y)*y)/2.;
   dshape(11,0) = (9*y*(-1 + 3*y))/2.;
   dshape(11,1) = (9*x*(-1 + 6*y))/2.;
   dshape(11,2) = 0;
   dshape(2,0) = 0;
   dshape(2,1) = 1 + (9*y*(-2 + 3*y))/2.;
   dshape(2,2) = 0;
   dshape(8,0) = (9*z*(-5 + 6*x + 6*y + 6*z))/2.;
   dshape(8,1) = (9*z*(-5 + 6*x + 6*y + 6*z))/2.;
   dshape(8,2) = (9*(2 + 3*pow(x,2) - 5*y - 10*z + 3*(y + z)*(y + 3*z) +
                     x*(-5 + 6*y + 12*z)))/2.;
   dshape(18,0) = -27*z*(-1 + 2*x + y + z);
   dshape(18,1) = -27*x*z;
   dshape(18,2) = -27*x*(-1 + x + y + 2*z);
   dshape(12,0) = (9*(-1 + 6*x)*z)/2.;
   dshape(12,1) = 0;
   dshape(12,2) = (9*x*(-1 + 3*x))/2.;
   dshape(17,0) = -27*y*z;
   dshape(17,1) = -27*z*(-1 + x + 2*y + z);
   dshape(17,2) = -27*y*(-1 + x + y + 2*z);
   dshape(16,0) = 27*y*z;
   dshape(16,1) = 27*x*z;
   dshape(16,2) = 27*x*y;
   dshape(14,0) = 0;
   dshape(14,1) = (9*(-1 + 6*y)*z)/2.;
   dshape(14,2) = (9*y*(-1 + 3*y))/2.;
   dshape(9,0) = (9*(1 - 3*z)*z)/2.;
   dshape(9,1) = (9*(1 - 3*z)*z)/2.;
   dshape(9,2) = (9*(-1 + x + y + 8*z - 6*(x + y)*z - 9*pow(z,2)))/2.;
   dshape(13,0) = (9*z*(-1 + 3*z))/2.;
   dshape(13,1) = 0;
   dshape(13,2) = (9*x*(-1 + 6*z))/2.;
   dshape(15,0) = 0;
   dshape(15,1) = (9*z*(-1 + 3*z))/2.;
   dshape(15,2) = (9*y*(-1 + 6*z))/2.;
   dshape(3,0) = 0;
   dshape(3,1) = 0;
   dshape(3,2) = 1 + (9*z*(-2 + 3*z))/2.;
}


P0TriangleFiniteElement::P0TriangleFiniteElement()
   : NodalFiniteElement(2, Geometry::TRIANGLE, 1, 0)
{
   Nodes.IntPoint(0).x = 0.333333333333333333;
   Nodes.IntPoint(0).y = 0.333333333333333333;
}

void P0TriangleFiniteElement::CalcShape(const IntegrationPoint &ip,
                                        Vector &shape) const
{
   shape(0) = 1.0;
}

void P0TriangleFiniteElement::CalcDShape(const IntegrationPoint &ip,
                                         DenseMatrix &dshape) const
{
   dshape(0,0) = 0.0;
   dshape(0,1) = 0.0;
}


P0QuadFiniteElement::P0QuadFiniteElement()
   : NodalFiniteElement(2, Geometry::SQUARE, 1, 0, FunctionSpace::Qk)
{
   Nodes.IntPoint(0).x = 0.5;
   Nodes.IntPoint(0).y = 0.5;
}

void P0QuadFiniteElement::CalcShape(const IntegrationPoint &ip,
                                    Vector &shape) const
{
   shape(0) = 1.0;
}

void P0QuadFiniteElement::CalcDShape(const IntegrationPoint &ip,
                                     DenseMatrix &dshape) const
{
   dshape(0,0) = 0.0;
   dshape(0,1) = 0.0;
}


Linear3DFiniteElement::Linear3DFiniteElement()
   : NodalFiniteElement(3, Geometry::TETRAHEDRON, 4, 1)
{
   Nodes.IntPoint(0).x = 0.0;
   Nodes.IntPoint(0).y = 0.0;
   Nodes.IntPoint(0).z = 0.0;
   Nodes.IntPoint(1).x = 1.0;
   Nodes.IntPoint(1).y = 0.0;
   Nodes.IntPoint(1).z = 0.0;
   Nodes.IntPoint(2).x = 0.0;
   Nodes.IntPoint(2).y = 1.0;
   Nodes.IntPoint(2).z = 0.0;
   Nodes.IntPoint(3).x = 0.0;
   Nodes.IntPoint(3).y = 0.0;
   Nodes.IntPoint(3).z = 1.0;
}

void Linear3DFiniteElement::CalcShape(const IntegrationPoint &ip,
                                      Vector &shape) const
{
   shape(0) = 1. - ip.x - ip.y - ip.z;
   shape(1) = ip.x;
   shape(2) = ip.y;
   shape(3) = ip.z;
}

void Linear3DFiniteElement::CalcDShape(const IntegrationPoint &ip,
                                       DenseMatrix &dshape) const
{
   if (dshape.Height() == 4)
   {
      double *A = &dshape(0,0);
      A[0] = -1.; A[4] = -1.; A[8]  = -1.;
      A[1] =  1.; A[5] =  0.; A[9]  =  0.;
      A[2] =  0.; A[6] =  1.; A[10] =  0.;
      A[3] =  0.; A[7] =  0.; A[11] =  1.;
   }
   else
   {
      dshape(0,0) = -1.; dshape(0,1) = -1.; dshape(0,2) = -1.;
      dshape(1,0) =  1.; dshape(1,1) =  0.; dshape(1,2) =  0.;
      dshape(2,0) =  0.; dshape(2,1) =  1.; dshape(2,2) =  0.;
      dshape(3,0) =  0.; dshape(3,1) =  0.; dshape(3,2) =  1.;
   }
}

void Linear3DFiniteElement::GetFaceDofs (int face, int **dofs, int *ndofs)
const
{
   static int face_dofs[4][3] = {{1, 2, 3}, {0, 2, 3}, {0, 1, 3}, {0, 1, 2}};

   *ndofs = 3;
   *dofs  = face_dofs[face];
}


Quadratic3DFiniteElement::Quadratic3DFiniteElement()
   : NodalFiniteElement(3, Geometry::TETRAHEDRON, 10, 2)
{
   Nodes.IntPoint(0).x = 0.0;
   Nodes.IntPoint(0).y = 0.0;
   Nodes.IntPoint(0).z = 0.0;
   Nodes.IntPoint(1).x = 1.0;
   Nodes.IntPoint(1).y = 0.0;
   Nodes.IntPoint(1).z = 0.0;
   Nodes.IntPoint(2).x = 0.0;
   Nodes.IntPoint(2).y = 1.0;
   Nodes.IntPoint(2).z = 0.0;
   Nodes.IntPoint(3).x = 0.0;
   Nodes.IntPoint(3).y = 0.0;
   Nodes.IntPoint(3).z = 1.0;
   Nodes.IntPoint(4).x = 0.5;
   Nodes.IntPoint(4).y = 0.0;
   Nodes.IntPoint(4).z = 0.0;
   Nodes.IntPoint(5).x = 0.0;
   Nodes.IntPoint(5).y = 0.5;
   Nodes.IntPoint(5).z = 0.0;
   Nodes.IntPoint(6).x = 0.0;
   Nodes.IntPoint(6).y = 0.0;
   Nodes.IntPoint(6).z = 0.5;
   Nodes.IntPoint(7).x = 0.5;
   Nodes.IntPoint(7).y = 0.5;
   Nodes.IntPoint(7).z = 0.0;
   Nodes.IntPoint(8).x = 0.5;
   Nodes.IntPoint(8).y = 0.0;
   Nodes.IntPoint(8).z = 0.5;
   Nodes.IntPoint(9).x = 0.0;
   Nodes.IntPoint(9).y = 0.5;
   Nodes.IntPoint(9).z = 0.5;
}

void Quadratic3DFiniteElement::CalcShape(const IntegrationPoint &ip,
                                         Vector &shape) const
{
   double L0, L1, L2, L3;

   L0 = 1. - ip.x - ip.y - ip.z;
   L1 = ip.x;
   L2 = ip.y;
   L3 = ip.z;

   shape(0) = L0 * ( 2.0 * L0 - 1.0 );
   shape(1) = L1 * ( 2.0 * L1 - 1.0 );
   shape(2) = L2 * ( 2.0 * L2 - 1.0 );
   shape(3) = L3 * ( 2.0 * L3 - 1.0 );
   shape(4) = 4.0 * L0 * L1;
   shape(5) = 4.0 * L0 * L2;
   shape(6) = 4.0 * L0 * L3;
   shape(7) = 4.0 * L1 * L2;
   shape(8) = 4.0 * L1 * L3;
   shape(9) = 4.0 * L2 * L3;
}

void Quadratic3DFiniteElement::CalcDShape(const IntegrationPoint &ip,
                                          DenseMatrix &dshape) const
{
   double x, y, z, L0;

   x = ip.x;
   y = ip.y;
   z = ip.z;
   L0 = 1.0 - x - y - z;

   dshape(0,0) = dshape(0,1) = dshape(0,2) = 1.0 - 4.0 * L0;
   dshape(1,0) = -1.0 + 4.0 * x; dshape(1,1) = 0.0; dshape(1,2) = 0.0;
   dshape(2,0) = 0.0; dshape(2,1) = -1.0 + 4.0 * y; dshape(2,2) = 0.0;
   dshape(3,0) = dshape(3,1) = 0.0; dshape(3,2) = -1.0 + 4.0 * z;
   dshape(4,0) = 4.0 * (L0 - x); dshape(4,1) = dshape(4,2) = -4.0 * x;
   dshape(5,0) = dshape(5,2) = -4.0 * y; dshape(5,1) = 4.0 * (L0 - y);
   dshape(6,0) = dshape(6,1) = -4.0 * z; dshape(6,2) = 4.0 * (L0 - z);
   dshape(7,0) = 4.0 * y; dshape(7,1) = 4.0 * x; dshape(7,2) = 0.0;
   dshape(8,0) = 4.0 * z; dshape(8,1) = 0.0; dshape(8,2) = 4.0 * x;
   dshape(9,0) = 0.0; dshape(9,1) = 4.0 * z; dshape(9,2) = 4.0 * y;
}

TriLinear3DFiniteElement::TriLinear3DFiniteElement()
   : NodalFiniteElement(3, Geometry::CUBE, 8, 1, FunctionSpace::Qk)
{
   Nodes.IntPoint(0).x = 0.0;
   Nodes.IntPoint(0).y = 0.0;
   Nodes.IntPoint(0).z = 0.0;

   Nodes.IntPoint(1).x = 1.0;
   Nodes.IntPoint(1).y = 0.0;
   Nodes.IntPoint(1).z = 0.0;

   Nodes.IntPoint(2).x = 1.0;
   Nodes.IntPoint(2).y = 1.0;
   Nodes.IntPoint(2).z = 0.0;

   Nodes.IntPoint(3).x = 0.0;
   Nodes.IntPoint(3).y = 1.0;
   Nodes.IntPoint(3).z = 0.0;

   Nodes.IntPoint(4).x = 0.0;
   Nodes.IntPoint(4).y = 0.0;
   Nodes.IntPoint(4).z = 1.0;

   Nodes.IntPoint(5).x = 1.0;
   Nodes.IntPoint(5).y = 0.0;
   Nodes.IntPoint(5).z = 1.0;

   Nodes.IntPoint(6).x = 1.0;
   Nodes.IntPoint(6).y = 1.0;
   Nodes.IntPoint(6).z = 1.0;

   Nodes.IntPoint(7).x = 0.0;
   Nodes.IntPoint(7).y = 1.0;
   Nodes.IntPoint(7).z = 1.0;
}

void TriLinear3DFiniteElement::CalcShape(const IntegrationPoint &ip,
                                         Vector &shape) const
{
   double x = ip.x, y = ip.y, z = ip.z;
   double ox = 1.-x, oy = 1.-y, oz = 1.-z;

   shape(0) = ox * oy * oz;
   shape(1) =  x * oy * oz;
   shape(2) =  x *  y * oz;
   shape(3) = ox *  y * oz;
   shape(4) = ox * oy *  z;
   shape(5) =  x * oy *  z;
   shape(6) =  x *  y *  z;
   shape(7) = ox *  y *  z;
}

void TriLinear3DFiniteElement::CalcDShape(const IntegrationPoint &ip,
                                          DenseMatrix &dshape) const
{
   double x = ip.x, y = ip.y, z = ip.z;
   double ox = 1.-x, oy = 1.-y, oz = 1.-z;

   dshape(0,0) = - oy * oz;
   dshape(0,1) = - ox * oz;
   dshape(0,2) = - ox * oy;

   dshape(1,0) =   oy * oz;
   dshape(1,1) = -  x * oz;
   dshape(1,2) = -  x * oy;

   dshape(2,0) =    y * oz;
   dshape(2,1) =    x * oz;
   dshape(2,2) = -  x *  y;

   dshape(3,0) = -  y * oz;
   dshape(3,1) =   ox * oz;
   dshape(3,2) = - ox *  y;

   dshape(4,0) = - oy *  z;
   dshape(4,1) = - ox *  z;
   dshape(4,2) =   ox * oy;

   dshape(5,0) =   oy *  z;
   dshape(5,1) = -  x *  z;
   dshape(5,2) =    x * oy;

   dshape(6,0) =    y *  z;
   dshape(6,1) =    x *  z;
   dshape(6,2) =    x *  y;

   dshape(7,0) = -  y *  z;
   dshape(7,1) =   ox *  z;
   dshape(7,2) =   ox *  y;
}

P0SegmentFiniteElement::P0SegmentFiniteElement(int Ord)
   : NodalFiniteElement(1, Geometry::SEGMENT, 1, Ord)   // defaul Ord = 0
{
   Nodes.IntPoint(0).x = 0.5;
}

void P0SegmentFiniteElement::CalcShape(const IntegrationPoint &ip,
                                       Vector &shape) const
{
   shape(0) = 1.0;
}

void P0SegmentFiniteElement::CalcDShape(const IntegrationPoint &ip,
                                        DenseMatrix &dshape) const
{
   dshape(0,0) = 0.0;
}

CrouzeixRaviartFiniteElement::CrouzeixRaviartFiniteElement()
   : NodalFiniteElement(2, Geometry::TRIANGLE, 3, 1)
{
   Nodes.IntPoint(0).x = 0.5;
   Nodes.IntPoint(0).y = 0.0;
   Nodes.IntPoint(1).x = 0.5;
   Nodes.IntPoint(1).y = 0.5;
   Nodes.IntPoint(2).x = 0.0;
   Nodes.IntPoint(2).y = 0.5;
}

void CrouzeixRaviartFiniteElement::CalcShape(const IntegrationPoint &ip,
                                             Vector &shape) const
{
   shape(0) =  1.0 - 2.0 * ip.y;
   shape(1) = -1.0 + 2.0 * ( ip.x + ip.y );
   shape(2) =  1.0 - 2.0 * ip.x;
}

void CrouzeixRaviartFiniteElement::CalcDShape(const IntegrationPoint &ip,
                                              DenseMatrix &dshape) const
{
   dshape(0,0) =  0.0; dshape(0,1) = -2.0;
   dshape(1,0) =  2.0; dshape(1,1) =  2.0;
   dshape(2,0) = -2.0; dshape(2,1) =  0.0;
}

CrouzeixRaviartQuadFiniteElement::CrouzeixRaviartQuadFiniteElement()
// the FunctionSpace should be rotated (45 degrees) Q_1
// i.e. the span of { 1, x, y, x^2 - y^2 }
   : NodalFiniteElement(2, Geometry::SQUARE, 4, 2, FunctionSpace::Qk)
{
   Nodes.IntPoint(0).x = 0.5;
   Nodes.IntPoint(0).y = 0.0;
   Nodes.IntPoint(1).x = 1.0;
   Nodes.IntPoint(1).y = 0.5;
   Nodes.IntPoint(2).x = 0.5;
   Nodes.IntPoint(2).y = 1.0;
   Nodes.IntPoint(3).x = 0.0;
   Nodes.IntPoint(3).y = 0.5;
}

void CrouzeixRaviartQuadFiniteElement::CalcShape(const IntegrationPoint &ip,
                                                 Vector &shape) const
{
   const double l1 = ip.x+ip.y-0.5, l2 = 1.-l1, l3 = ip.x-ip.y+0.5, l4 = 1.-l3;

   shape(0) = l2 * l3;
   shape(1) = l1 * l3;
   shape(2) = l1 * l4;
   shape(3) = l2 * l4;
}

void CrouzeixRaviartQuadFiniteElement::CalcDShape(const IntegrationPoint &ip,
                                                  DenseMatrix &dshape) const
{
   const double x2 = 2.*ip.x, y2 = 2.*ip.y;

   dshape(0,0) =  1. - x2; dshape(0,1) = -2. + y2;
   dshape(1,0) =       x2; dshape(1,1) =  1. - y2;
   dshape(2,0) =  1. - x2; dshape(2,1) =       y2;
   dshape(3,0) = -2. + x2; dshape(3,1) =  1. - y2;
}


RT0TriangleFiniteElement::RT0TriangleFiniteElement()
   : VectorFiniteElement(2, Geometry::TRIANGLE, 3, 1, H_DIV)
{
   Nodes.IntPoint(0).x = 0.5;
   Nodes.IntPoint(0).y = 0.0;
   Nodes.IntPoint(1).x = 0.5;
   Nodes.IntPoint(1).y = 0.5;
   Nodes.IntPoint(2).x = 0.0;
   Nodes.IntPoint(2).y = 0.5;
}

void RT0TriangleFiniteElement::CalcVShape(const IntegrationPoint &ip,
                                          DenseMatrix &shape) const
{
   double x = ip.x, y = ip.y;

   shape(0,0) = x;
   shape(0,1) = y - 1.;
   shape(1,0) = x;
   shape(1,1) = y;
   shape(2,0) = x - 1.;
   shape(2,1) = y;
}

void RT0TriangleFiniteElement::CalcDivShape(const IntegrationPoint &ip,
                                            Vector &divshape) const
{
   divshape(0) = 2.;
   divshape(1) = 2.;
   divshape(2) = 2.;
}

const double RT0TriangleFiniteElement::nk[3][2] =
{ {0, -1}, {1, 1}, {-1, 0} };

void RT0TriangleFiniteElement::GetLocalInterpolation (
   ElementTransformation &Trans, DenseMatrix &I) const
{
   int k, j;
#ifdef MFEM_THREAD_SAFE
   DenseMatrix vshape(Dof, Dim);
   DenseMatrix Jinv(Dim);
#endif

#ifdef MFEM_DEBUG
   for (k = 0; k < 3; k++)
   {
      CalcVShape (Nodes.IntPoint(k), vshape);
      for (j = 0; j < 3; j++)
      {
         double d = vshape(j,0)*nk[k][0]+vshape(j,1)*nk[k][1];
         if (j == k) { d -= 1.0; }
         if (fabs(d) > 1.0e-12)
         {
            mfem::err << "RT0TriangleFiniteElement::GetLocalInterpolation (...)\n"
                      " k = " << k << ", j = " << j << ", d = " << d << endl;
            mfem_error();
         }
      }
   }
#endif

   IntegrationPoint ip;
   ip.x = ip.y = 0.0;
   Trans.SetIntPoint (&ip);
   // Trans must be linear
   // set Jinv = |J| J^{-t} = adj(J)^t
   CalcAdjugateTranspose (Trans.Jacobian(), Jinv);
   double vk[2];
   Vector xk (vk, 2);

   for (k = 0; k < 3; k++)
   {
      Trans.Transform (Nodes.IntPoint (k), xk);
      ip.x = vk[0]; ip.y = vk[1];
      CalcVShape (ip, vshape);
      //  vk = |J| J^{-t} nk
      vk[0] = Jinv(0,0)*nk[k][0]+Jinv(0,1)*nk[k][1];
      vk[1] = Jinv(1,0)*nk[k][0]+Jinv(1,1)*nk[k][1];
      for (j = 0; j < 3; j++)
         if (fabs (I(k,j) = vshape(j,0)*vk[0]+vshape(j,1)*vk[1]) < 1.0e-12)
         {
            I(k,j) = 0.0;
         }
   }
}

void RT0TriangleFiniteElement::Project (
   VectorCoefficient &vc, ElementTransformation &Trans,
   Vector &dofs) const
{
   double vk[2];
   Vector xk (vk, 2);
#ifdef MFEM_THREAD_SAFE
   DenseMatrix Jinv(Dim);
#endif

   for (int k = 0; k < 3; k++)
   {
      Trans.SetIntPoint (&Nodes.IntPoint (k));
      // set Jinv = |J| J^{-t} = adj(J)^t
      CalcAdjugateTranspose (Trans.Jacobian(), Jinv);

      vc.Eval (xk, Trans, Nodes.IntPoint (k));
      //  xk^t |J| J^{-t} nk
      dofs(k) = (vk[0] * ( Jinv(0,0)*nk[k][0]+Jinv(0,1)*nk[k][1] ) +
                 vk[1] * ( Jinv(1,0)*nk[k][0]+Jinv(1,1)*nk[k][1] ));
   }
}

RT0QuadFiniteElement::RT0QuadFiniteElement()
   : VectorFiniteElement(2, Geometry::SQUARE, 4, 1, H_DIV, FunctionSpace::Qk)
{
   Nodes.IntPoint(0).x = 0.5;
   Nodes.IntPoint(0).y = 0.0;
   Nodes.IntPoint(1).x = 1.0;
   Nodes.IntPoint(1).y = 0.5;
   Nodes.IntPoint(2).x = 0.5;
   Nodes.IntPoint(2).y = 1.0;
   Nodes.IntPoint(3).x = 0.0;
   Nodes.IntPoint(3).y = 0.5;
}

void RT0QuadFiniteElement::CalcVShape(const IntegrationPoint &ip,
                                      DenseMatrix &shape) const
{
   double x = ip.x, y = ip.y;

   shape(0,0) = 0;
   shape(0,1) = y - 1.;
   shape(1,0) = x;
   shape(1,1) = 0;
   shape(2,0) = 0;
   shape(2,1) = y;
   shape(3,0) = x - 1.;
   shape(3,1) = 0;
}

void RT0QuadFiniteElement::CalcDivShape(const IntegrationPoint &ip,
                                        Vector &divshape) const
{
   divshape(0) = 1.;
   divshape(1) = 1.;
   divshape(2) = 1.;
   divshape(3) = 1.;
}

const double RT0QuadFiniteElement::nk[4][2] =
{ {0, -1}, {1, 0}, {0, 1}, {-1, 0} };

void RT0QuadFiniteElement::GetLocalInterpolation (
   ElementTransformation &Trans, DenseMatrix &I) const
{
   int k, j;
#ifdef MFEM_THREAD_SAFE
   DenseMatrix vshape(Dof, Dim);
   DenseMatrix Jinv(Dim);
#endif

#ifdef MFEM_DEBUG
   for (k = 0; k < 4; k++)
   {
      CalcVShape (Nodes.IntPoint(k), vshape);
      for (j = 0; j < 4; j++)
      {
         double d = vshape(j,0)*nk[k][0]+vshape(j,1)*nk[k][1];
         if (j == k) { d -= 1.0; }
         if (fabs(d) > 1.0e-12)
         {
            mfem::err << "RT0QuadFiniteElement::GetLocalInterpolation (...)\n"
                      " k = " << k << ", j = " << j << ", d = " << d << endl;
            mfem_error();
         }
      }
   }
#endif

   IntegrationPoint ip;
   ip.x = ip.y = 0.0;
   Trans.SetIntPoint (&ip);
   // Trans must be linear (more to have embedding?)
   // set Jinv = |J| J^{-t} = adj(J)^t
   CalcAdjugateTranspose (Trans.Jacobian(), Jinv);
   double vk[2];
   Vector xk (vk, 2);

   for (k = 0; k < 4; k++)
   {
      Trans.Transform (Nodes.IntPoint (k), xk);
      ip.x = vk[0]; ip.y = vk[1];
      CalcVShape (ip, vshape);
      //  vk = |J| J^{-t} nk
      vk[0] = Jinv(0,0)*nk[k][0]+Jinv(0,1)*nk[k][1];
      vk[1] = Jinv(1,0)*nk[k][0]+Jinv(1,1)*nk[k][1];
      for (j = 0; j < 4; j++)
         if (fabs (I(k,j) = vshape(j,0)*vk[0]+vshape(j,1)*vk[1]) < 1.0e-12)
         {
            I(k,j) = 0.0;
         }
   }
}

void RT0QuadFiniteElement::Project (
   VectorCoefficient &vc, ElementTransformation &Trans,
   Vector &dofs) const
{
   double vk[2];
   Vector xk (vk, 2);
#ifdef MFEM_THREAD_SAFE
   DenseMatrix Jinv(Dim);
#endif

   for (int k = 0; k < 4; k++)
   {
      Trans.SetIntPoint (&Nodes.IntPoint (k));
      // set Jinv = |J| J^{-t} = adj(J)^t
      CalcAdjugateTranspose (Trans.Jacobian(), Jinv);

      vc.Eval (xk, Trans, Nodes.IntPoint (k));
      //  xk^t |J| J^{-t} nk
      dofs(k) = (vk[0] * ( Jinv(0,0)*nk[k][0]+Jinv(0,1)*nk[k][1] ) +
                 vk[1] * ( Jinv(1,0)*nk[k][0]+Jinv(1,1)*nk[k][1] ));
   }
}

RT1TriangleFiniteElement::RT1TriangleFiniteElement()
   : VectorFiniteElement(2, Geometry::TRIANGLE, 8, 2, H_DIV)
{
   Nodes.IntPoint(0).x = 0.33333333333333333333;
   Nodes.IntPoint(0).y = 0.0;
   Nodes.IntPoint(1).x = 0.66666666666666666667;
   Nodes.IntPoint(1).y = 0.0;
   Nodes.IntPoint(2).x = 0.66666666666666666667;
   Nodes.IntPoint(2).y = 0.33333333333333333333;
   Nodes.IntPoint(3).x = 0.33333333333333333333;
   Nodes.IntPoint(3).y = 0.66666666666666666667;
   Nodes.IntPoint(4).x = 0.0;
   Nodes.IntPoint(4).y = 0.66666666666666666667;
   Nodes.IntPoint(5).x = 0.0;
   Nodes.IntPoint(5).y = 0.33333333333333333333;
   Nodes.IntPoint(6).x = 0.33333333333333333333;
   Nodes.IntPoint(6).y = 0.33333333333333333333;
   Nodes.IntPoint(7).x = 0.33333333333333333333;
   Nodes.IntPoint(7).y = 0.33333333333333333333;
}

void RT1TriangleFiniteElement::CalcVShape(const IntegrationPoint &ip,
                                          DenseMatrix &shape) const
{
   double x = ip.x, y = ip.y;

   shape(0,0) = -2 * x * (-1 + x + 2 * y);
   shape(0,1) = -2 * (-1 + y) * (-1 + x + 2 * y);
   shape(1,0) =  2 * x * (x - y);
   shape(1,1) =  2 * (x - y) * (-1 + y);
   shape(2,0) =  2 * x * (-1 + 2 * x + y);
   shape(2,1) =  2 * y * (-1 + 2 * x + y);
   shape(3,0) =  2 * x * (-1 + x + 2 * y);
   shape(3,1) =  2 * y * (-1 + x + 2 * y);
   shape(4,0) = -2 * (-1 + x) * (x - y);
   shape(4,1) =  2 * y * (-x + y);
   shape(5,0) = -2 * (-1 + x) * (-1 + 2 * x + y);
   shape(5,1) = -2 * y * (-1 + 2 * x + y);
   shape(6,0) = -3 * x * (-2 + 2 * x + y);
   shape(6,1) = -3 * y * (-1 + 2 * x + y);
   shape(7,0) = -3 * x * (-1 + x + 2 * y);
   shape(7,1) = -3 * y * (-2 + x + 2 * y);
}

void RT1TriangleFiniteElement::CalcDivShape(const IntegrationPoint &ip,
                                            Vector &divshape) const
{
   double x = ip.x, y = ip.y;

   divshape(0) = -2 * (-4 + 3 * x + 6 * y);
   divshape(1) =  2 + 6 * x - 6 * y;
   divshape(2) = -4 + 12 * x + 6 * y;
   divshape(3) = -4 + 6 * x + 12 * y;
   divshape(4) =  2 - 6 * x + 6 * y;
   divshape(5) = -2 * (-4 + 6 * x + 3 * y);
   divshape(6) = -9 * (-1 + 2 * x + y);
   divshape(7) = -9 * (-1 + x + 2 * y);
}

const double RT1TriangleFiniteElement::nk[8][2] =
{
   { 0,-1}, { 0,-1},
   { 1, 1}, { 1, 1},
   {-1, 0}, {-1, 0},
   { 1, 0}, { 0, 1}
};

void RT1TriangleFiniteElement::GetLocalInterpolation (
   ElementTransformation &Trans, DenseMatrix &I) const
{
   int k, j;
#ifdef MFEM_THREAD_SAFE
   DenseMatrix vshape(Dof, Dim);
   DenseMatrix Jinv(Dim);
#endif

#ifdef MFEM_DEBUG
   for (k = 0; k < 8; k++)
   {
      CalcVShape (Nodes.IntPoint(k), vshape);
      for (j = 0; j < 8; j++)
      {
         double d = vshape(j,0)*nk[k][0]+vshape(j,1)*nk[k][1];
         if (j == k) { d -= 1.0; }
         if (fabs(d) > 1.0e-12)
         {
            mfem::err << "RT1QuadFiniteElement::GetLocalInterpolation (...)\n"
                      " k = " << k << ", j = " << j << ", d = " << d << endl;
            mfem_error();
         }
      }
   }
#endif

   IntegrationPoint ip;
   ip.x = ip.y = 0.0;
   Trans.SetIntPoint (&ip);
   // Trans must be linear (more to have embedding?)
   // set Jinv = |J| J^{-t} = adj(J)^t
   CalcAdjugateTranspose (Trans.Jacobian(), Jinv);
   double vk[2];
   Vector xk (vk, 2);

   for (k = 0; k < 8; k++)
   {
      Trans.Transform (Nodes.IntPoint (k), xk);
      ip.x = vk[0]; ip.y = vk[1];
      CalcVShape (ip, vshape);
      //  vk = |J| J^{-t} nk
      vk[0] = Jinv(0,0)*nk[k][0]+Jinv(0,1)*nk[k][1];
      vk[1] = Jinv(1,0)*nk[k][0]+Jinv(1,1)*nk[k][1];
      for (j = 0; j < 8; j++)
         if (fabs (I(k,j) = vshape(j,0)*vk[0]+vshape(j,1)*vk[1]) < 1.0e-12)
         {
            I(k,j) = 0.0;
         }
   }
}

void RT1TriangleFiniteElement::Project (
   VectorCoefficient &vc, ElementTransformation &Trans, Vector &dofs) const
{
   double vk[2];
   Vector xk (vk, 2);
#ifdef MFEM_THREAD_SAFE
   DenseMatrix Jinv(Dim);
#endif

   for (int k = 0; k < 8; k++)
   {
      Trans.SetIntPoint (&Nodes.IntPoint (k));
      // set Jinv = |J| J^{-t} = adj(J)^t
      CalcAdjugateTranspose (Trans.Jacobian(), Jinv);

      vc.Eval (xk, Trans, Nodes.IntPoint (k));
      //  xk^t |J| J^{-t} nk
      dofs(k) = (vk[0] * ( Jinv(0,0)*nk[k][0]+Jinv(0,1)*nk[k][1] ) +
                 vk[1] * ( Jinv(1,0)*nk[k][0]+Jinv(1,1)*nk[k][1] ));
      dofs(k) *= 0.5;
   }
}

RT1QuadFiniteElement::RT1QuadFiniteElement()
   : VectorFiniteElement(2, Geometry::SQUARE, 12, 2, H_DIV, FunctionSpace::Qk)
{
   // y = 0
   Nodes.IntPoint(0).x  = 1./3.;
   Nodes.IntPoint(0).y  = 0.0;
   Nodes.IntPoint(1).x  = 2./3.;
   Nodes.IntPoint(1).y  = 0.0;
   // x = 1
   Nodes.IntPoint(2).x  = 1.0;
   Nodes.IntPoint(2).y  = 1./3.;
   Nodes.IntPoint(3).x  = 1.0;
   Nodes.IntPoint(3).y  = 2./3.;
   // y = 1
   Nodes.IntPoint(4).x  = 2./3.;
   Nodes.IntPoint(4).y  = 1.0;
   Nodes.IntPoint(5).x  = 1./3.;
   Nodes.IntPoint(5).y  = 1.0;
   // x = 0
   Nodes.IntPoint(6).x  = 0.0;
   Nodes.IntPoint(6).y  = 2./3.;
   Nodes.IntPoint(7).x  = 0.0;
   Nodes.IntPoint(7).y  = 1./3.;
   // x = 0.5 (interior)
   Nodes.IntPoint(8).x  = 0.5;
   Nodes.IntPoint(8).y  = 1./3.;
   Nodes.IntPoint(9).x  = 0.5;
   Nodes.IntPoint(9).y  = 2./3.;
   // y = 0.5 (interior)
   Nodes.IntPoint(10).x = 1./3.;
   Nodes.IntPoint(10).y = 0.5;
   Nodes.IntPoint(11).x = 2./3.;
   Nodes.IntPoint(11).y = 0.5;
}

void RT1QuadFiniteElement::CalcVShape(const IntegrationPoint &ip,
                                      DenseMatrix &shape) const
{
   double x = ip.x, y = ip.y;

   // y = 0
   shape(0,0)  = 0;
   shape(0,1)  = -( 1. - 3.*y + 2.*y*y)*( 2. - 3.*x);
   shape(1,0)  = 0;
   shape(1,1)  = -( 1. - 3.*y + 2.*y*y)*(-1. + 3.*x);
   // x = 1
   shape(2,0)  = (-x + 2.*x*x)*( 2. - 3.*y);
   shape(2,1)  = 0;
   shape(3,0)  = (-x + 2.*x*x)*(-1. + 3.*y);
   shape(3,1)  = 0;
   // y = 1
   shape(4,0)  = 0;
   shape(4,1)  = (-y + 2.*y*y)*(-1. + 3.*x);
   shape(5,0)  = 0;
   shape(5,1)  = (-y + 2.*y*y)*( 2. - 3.*x);
   // x = 0
   shape(6,0)  = -(1. - 3.*x + 2.*x*x)*(-1. + 3.*y);
   shape(6,1)  = 0;
   shape(7,0)  = -(1. - 3.*x + 2.*x*x)*( 2. - 3.*y);
   shape(7,1)  = 0;
   // x = 0.5 (interior)
   shape(8,0)  = (4.*x - 4.*x*x)*( 2. - 3.*y);
   shape(8,1)  = 0;
   shape(9,0)  = (4.*x - 4.*x*x)*(-1. + 3.*y);
   shape(9,1)  = 0;
   // y = 0.5 (interior)
   shape(10,0) = 0;
   shape(10,1) = (4.*y - 4.*y*y)*( 2. - 3.*x);
   shape(11,0) = 0;
   shape(11,1) = (4.*y - 4.*y*y)*(-1. + 3.*x);
}

void RT1QuadFiniteElement::CalcDivShape(const IntegrationPoint &ip,
                                        Vector &divshape) const
{
   double x = ip.x, y = ip.y;

   divshape(0)  = -(-3. + 4.*y)*( 2. - 3.*x);
   divshape(1)  = -(-3. + 4.*y)*(-1. + 3.*x);
   divshape(2)  = (-1. + 4.*x)*( 2. - 3.*y);
   divshape(3)  = (-1. + 4.*x)*(-1. + 3.*y);
   divshape(4)  = (-1. + 4.*y)*(-1. + 3.*x);
   divshape(5)  = (-1. + 4.*y)*( 2. - 3.*x);
   divshape(6)  = -(-3. + 4.*x)*(-1. + 3.*y);
   divshape(7)  = -(-3. + 4.*x)*( 2. - 3.*y);
   divshape(8)  = ( 4. - 8.*x)*( 2. - 3.*y);
   divshape(9)  = ( 4. - 8.*x)*(-1. + 3.*y);
   divshape(10) = ( 4. - 8.*y)*( 2. - 3.*x);
   divshape(11) = ( 4. - 8.*y)*(-1. + 3.*x);
}

const double RT1QuadFiniteElement::nk[12][2] =
{
   // y = 0
   {0,-1}, {0,-1},
   // X = 1
   {1, 0}, {1, 0},
   // y = 1
   {0, 1}, {0, 1},
   // x = 0
   {-1,0}, {-1,0},
   // x = 0.5 (interior)
   {1, 0}, {1, 0},
   // y = 0.5 (interior)
   {0, 1}, {0, 1}
};

void RT1QuadFiniteElement::GetLocalInterpolation (
   ElementTransformation &Trans, DenseMatrix &I) const
{
   int k, j;
#ifdef MFEM_THREAD_SAFE
   DenseMatrix vshape(Dof, Dim);
   DenseMatrix Jinv(Dim);
#endif

#ifdef MFEM_DEBUG
   for (k = 0; k < 12; k++)
   {
      CalcVShape (Nodes.IntPoint(k), vshape);
      for (j = 0; j < 12; j++)
      {
         double d = vshape(j,0)*nk[k][0]+vshape(j,1)*nk[k][1];
         if (j == k) { d -= 1.0; }
         if (fabs(d) > 1.0e-12)
         {
            mfem::err << "RT1QuadFiniteElement::GetLocalInterpolation (...)\n"
                      " k = " << k << ", j = " << j << ", d = " << d << endl;
            mfem_error();
         }
      }
   }
#endif

   IntegrationPoint ip;
   ip.x = ip.y = 0.0;
   Trans.SetIntPoint (&ip);
   // Trans must be linear (more to have embedding?)
   // set Jinv = |J| J^{-t} = adj(J)^t
   CalcAdjugateTranspose (Trans.Jacobian(), Jinv);
   double vk[2];
   Vector xk (vk, 2);

   for (k = 0; k < 12; k++)
   {
      Trans.Transform (Nodes.IntPoint (k), xk);
      ip.x = vk[0]; ip.y = vk[1];
      CalcVShape (ip, vshape);
      //  vk = |J| J^{-t} nk
      vk[0] = Jinv(0,0)*nk[k][0]+Jinv(0,1)*nk[k][1];
      vk[1] = Jinv(1,0)*nk[k][0]+Jinv(1,1)*nk[k][1];
      for (j = 0; j < 12; j++)
         if (fabs (I(k,j) = vshape(j,0)*vk[0]+vshape(j,1)*vk[1]) < 1.0e-12)
         {
            I(k,j) = 0.0;
         }
   }
}

void RT1QuadFiniteElement::Project (
   VectorCoefficient &vc, ElementTransformation &Trans, Vector &dofs) const
{
   double vk[2];
   Vector xk (vk, 2);
#ifdef MFEM_THREAD_SAFE
   DenseMatrix Jinv(Dim);
#endif

   for (int k = 0; k < 12; k++)
   {
      Trans.SetIntPoint (&Nodes.IntPoint (k));
      // set Jinv = |J| J^{-t} = adj(J)^t
      CalcAdjugateTranspose (Trans.Jacobian(), Jinv);

      vc.Eval (xk, Trans, Nodes.IntPoint (k));
      //  xk^t |J| J^{-t} nk
      dofs(k) = (vk[0] * ( Jinv(0,0)*nk[k][0]+Jinv(0,1)*nk[k][1] ) +
                 vk[1] * ( Jinv(1,0)*nk[k][0]+Jinv(1,1)*nk[k][1] ));
   }
}

const double RT2TriangleFiniteElement::M[15][15] =
{
   {
      0, -5.3237900077244501311, 5.3237900077244501311, 16.647580015448900262,
      0, 24.442740046346700787, -16.647580015448900262, -12.,
      -19.118950038622250656, -47.237900077244501311, 0, -34.414110069520051180,
      12., 30.590320061795601049, 15.295160030897800524
   },
   {
      0, 1.5, -1.5, -15., 0, 2.625, 15., 15., -4.125, 30., 0, -14.625, -15.,
      -15., 10.5
   },
   {
      0, -0.67620999227554986889, 0.67620999227554986889, 7.3524199845510997378,
      0, -3.4427400463467007866, -7.3524199845510997378, -12.,
      4.1189500386222506555, -0.76209992275549868892, 0, 7.4141100695200511800,
      12., -6.5903200617956010489, -3.2951600308978005244
   },
   {
      0, 0, 1.5, 0, 0, 1.5, -11.471370023173350393, 0, 2.4713700231733503933,
      -11.471370023173350393, 0, 2.4713700231733503933, 15.295160030897800524,
      0, -3.2951600308978005244
   },
   {
      0, 0, 4.875, 0, 0, 4.875, -16.875, 0, -16.875, -16.875, 0, -16.875, 10.5,
      36., 10.5
   },
   {
      0, 0, 1.5, 0, 0, 1.5, 2.4713700231733503933, 0, -11.471370023173350393,
      2.4713700231733503933, 0, -11.471370023173350393, -3.2951600308978005244,
      0, 15.295160030897800524
   },
   {
      -0.67620999227554986889, 0, -3.4427400463467007866, 0,
      7.3524199845510997378, 0.67620999227554986889, 7.4141100695200511800, 0,
      -0.76209992275549868892, 4.1189500386222506555, -12.,
      -7.3524199845510997378, -3.2951600308978005244, -6.5903200617956010489,
      12.
   },
   {
      1.5, 0, 2.625, 0, -15., -1.5, -14.625, 0, 30., -4.125, 15., 15., 10.5,
      -15., -15.
   },
   {
      -5.3237900077244501311, 0, 24.442740046346700787, 0, 16.647580015448900262,
      5.3237900077244501311, -34.414110069520051180, 0, -47.237900077244501311,
      -19.118950038622250656, -12., -16.647580015448900262, 15.295160030897800524,
      30.590320061795601049, 12.
   },
   { 0, 0, 18., 0, 0, 6., -42., 0, -30., -26., 0, -14., 24., 32., 8.},
   { 0, 0, 6., 0, 0, 18., -14., 0, -26., -30., 0, -42., 8., 32., 24.},
   { 0, 0, -6., 0, 0, -4., 30., 0, 4., 22., 0, 4., -24., -16., 0},
   { 0, 0, -4., 0, 0, -8., 20., 0, 8., 36., 0, 8., -16., -32., 0},
   { 0, 0, -8., 0, 0, -4., 8., 0, 36., 8., 0, 20., 0, -32., -16.},
   { 0, 0, -4., 0, 0, -6., 4., 0, 22., 4., 0, 30., 0, -16., -24.}
};

RT2TriangleFiniteElement::RT2TriangleFiniteElement()
   : VectorFiniteElement(2, Geometry::TRIANGLE, 15, 3, H_DIV)
{
   const double p = 0.11270166537925831148;

   Nodes.IntPoint(0).x = p;
   Nodes.IntPoint(0).y = 0.0;
   Nodes.IntPoint(1).x = 0.5;
   Nodes.IntPoint(1).y = 0.0;
   Nodes.IntPoint(2).x = 1.-p;
   Nodes.IntPoint(2).y = 0.0;
   Nodes.IntPoint(3).x = 1.-p;
   Nodes.IntPoint(3).y = p;
   Nodes.IntPoint(4).x = 0.5;
   Nodes.IntPoint(4).y = 0.5;
   Nodes.IntPoint(5).x = p;
   Nodes.IntPoint(5).y = 1.-p;
   Nodes.IntPoint(6).x = 0.0;
   Nodes.IntPoint(6).y = 1.-p;
   Nodes.IntPoint(7).x = 0.0;
   Nodes.IntPoint(7).y = 0.5;
   Nodes.IntPoint(8).x = 0.0;
   Nodes.IntPoint(8).y = p;
   Nodes.IntPoint(9).x  = 0.25;
   Nodes.IntPoint(9).y  = 0.25;
   Nodes.IntPoint(10).x = 0.25;
   Nodes.IntPoint(10).y = 0.25;
   Nodes.IntPoint(11).x = 0.5;
   Nodes.IntPoint(11).y = 0.25;
   Nodes.IntPoint(12).x = 0.5;
   Nodes.IntPoint(12).y = 0.25;
   Nodes.IntPoint(13).x = 0.25;
   Nodes.IntPoint(13).y = 0.5;
   Nodes.IntPoint(14).x = 0.25;
   Nodes.IntPoint(14).y = 0.5;
}

void RT2TriangleFiniteElement::CalcVShape(const IntegrationPoint &ip,
                                          DenseMatrix &shape) const
{
   double x = ip.x, y = ip.y;

   double Bx[15] = {1., 0., x, 0., y, 0., x*x, 0., x*y, 0., y*y, 0., x*x*x,
                    x*x*y, x*y*y
                   };
   double By[15] = {0., 1., 0., x, 0., y, 0., x*x, 0., x*y, 0., y*y,
                    x*x*y, x*y*y, y*y*y
                   };

   for (int i = 0; i < 15; i++)
   {
      double cx = 0.0, cy = 0.0;
      for (int j = 0; j < 15; j++)
      {
         cx += M[i][j] * Bx[j];
         cy += M[i][j] * By[j];
      }
      shape(i,0) = cx;
      shape(i,1) = cy;
   }
}

void RT2TriangleFiniteElement::CalcDivShape(const IntegrationPoint &ip,
                                            Vector &divshape) const
{
   double x = ip.x, y = ip.y;

   double DivB[15] = {0., 0., 1., 0., 0., 1., 2.*x, 0., y, x, 0., 2.*y,
                      4.*x*x, 4.*x*y, 4.*y*y
                     };

   for (int i = 0; i < 15; i++)
   {
      double div = 0.0;
      for (int j = 0; j < 15; j++)
      {
         div += M[i][j] * DivB[j];
      }
      divshape(i) = div;
   }
}

const double RT2QuadFiniteElement::pt[4] = {0.,1./3.,2./3.,1.};

const double RT2QuadFiniteElement::dpt[3] = {0.25,0.5,0.75};

RT2QuadFiniteElement::RT2QuadFiniteElement()
   : VectorFiniteElement(2, Geometry::SQUARE, 24, 3, H_DIV, FunctionSpace::Qk)
{
   // y = 0 (pt[0])
   Nodes.IntPoint(0).x  = dpt[0];  Nodes.IntPoint(0).y  =  pt[0];
   Nodes.IntPoint(1).x  = dpt[1];  Nodes.IntPoint(1).y  =  pt[0];
   Nodes.IntPoint(2).x  = dpt[2];  Nodes.IntPoint(2).y  =  pt[0];
   // x = 1 (pt[3])
   Nodes.IntPoint(3).x  =  pt[3];  Nodes.IntPoint(3).y  = dpt[0];
   Nodes.IntPoint(4).x  =  pt[3];  Nodes.IntPoint(4).y  = dpt[1];
   Nodes.IntPoint(5).x  =  pt[3];  Nodes.IntPoint(5).y  = dpt[2];
   // y = 1 (pt[3])
   Nodes.IntPoint(6).x  = dpt[2];  Nodes.IntPoint(6).y  =  pt[3];
   Nodes.IntPoint(7).x  = dpt[1];  Nodes.IntPoint(7).y  =  pt[3];
   Nodes.IntPoint(8).x  = dpt[0];  Nodes.IntPoint(8).y  =  pt[3];
   // x = 0 (pt[0])
   Nodes.IntPoint(9).x  =  pt[0];  Nodes.IntPoint(9).y  = dpt[2];
   Nodes.IntPoint(10).x =  pt[0];  Nodes.IntPoint(10).y = dpt[1];
   Nodes.IntPoint(11).x =  pt[0];  Nodes.IntPoint(11).y = dpt[0];
   // x = pt[1] (interior)
   Nodes.IntPoint(12).x =  pt[1];  Nodes.IntPoint(12).y = dpt[0];
   Nodes.IntPoint(13).x =  pt[1];  Nodes.IntPoint(13).y = dpt[1];
   Nodes.IntPoint(14).x =  pt[1];  Nodes.IntPoint(14).y = dpt[2];
   // x = pt[2] (interior)
   Nodes.IntPoint(15).x =  pt[2];  Nodes.IntPoint(15).y = dpt[0];
   Nodes.IntPoint(16).x =  pt[2];  Nodes.IntPoint(16).y = dpt[1];
   Nodes.IntPoint(17).x =  pt[2];  Nodes.IntPoint(17).y = dpt[2];
   // y = pt[1] (interior)
   Nodes.IntPoint(18).x = dpt[0];  Nodes.IntPoint(18).y =  pt[1];
   Nodes.IntPoint(19).x = dpt[1];  Nodes.IntPoint(19).y =  pt[1];
   Nodes.IntPoint(20).x = dpt[2];  Nodes.IntPoint(20).y =  pt[1];
   // y = pt[2] (interior)
   Nodes.IntPoint(21).x = dpt[0];  Nodes.IntPoint(21).y =  pt[2];
   Nodes.IntPoint(22).x = dpt[1];  Nodes.IntPoint(22).y =  pt[2];
   Nodes.IntPoint(23).x = dpt[2];  Nodes.IntPoint(23).y =  pt[2];
}

void RT2QuadFiniteElement::CalcVShape(const IntegrationPoint &ip,
                                      DenseMatrix &shape) const
{
   double x = ip.x, y = ip.y;

   double ax0 =  pt[0] - x;
   double ax1 =  pt[1] - x;
   double ax2 =  pt[2] - x;
   double ax3 =  pt[3] - x;

   double by0 = dpt[0] - y;
   double by1 = dpt[1] - y;
   double by2 = dpt[2] - y;

   double ay0 =  pt[0] - y;
   double ay1 =  pt[1] - y;
   double ay2 =  pt[2] - y;
   double ay3 =  pt[3] - y;

   double bx0 = dpt[0] - x;
   double bx1 = dpt[1] - x;
   double bx2 = dpt[2] - x;

   double A01 =  pt[0] -  pt[1];
   double A02 =  pt[0] -  pt[2];
   double A12 =  pt[1] -  pt[2];
   double A03 =  pt[0] -  pt[3];
   double A13 =  pt[1] -  pt[3];
   double A23 =  pt[2] -  pt[3];

   double B01 = dpt[0] - dpt[1];
   double B02 = dpt[0] - dpt[2];
   double B12 = dpt[1] - dpt[2];

   double tx0 =  (bx1*bx2)/(B01*B02);
   double tx1 = -(bx0*bx2)/(B01*B12);
   double tx2 =  (bx0*bx1)/(B02*B12);

   double ty0 =  (by1*by2)/(B01*B02);
   double ty1 = -(by0*by2)/(B01*B12);
   double ty2 =  (by0*by1)/(B02*B12);

   // y = 0 (p[0])
   shape(0,  0) =  0;
   shape(0,  1) =  (ay1*ay2*ay3)/(A01*A02*A03)*tx0;
   shape(1,  0) =  0;
   shape(1,  1) =  (ay1*ay2*ay3)/(A01*A02*A03)*tx1;
   shape(2,  0) =  0;
   shape(2,  1) =  (ay1*ay2*ay3)/(A01*A02*A03)*tx2;
   // x = 1 (p[3])
   shape(3,  0) =  (ax0*ax1*ax2)/(A03*A13*A23)*ty0;
   shape(3,  1) =  0;
   shape(4,  0) =  (ax0*ax1*ax2)/(A03*A13*A23)*ty1;
   shape(4,  1) =  0;
   shape(5,  0) =  (ax0*ax1*ax2)/(A03*A13*A23)*ty2;
   shape(5,  1) =  0;
   // y = 1 (p[3])
   shape(6,  0) =  0;
   shape(6,  1) =  (ay0*ay1*ay2)/(A03*A13*A23)*tx2;
   shape(7,  0) =  0;
   shape(7,  1) =  (ay0*ay1*ay2)/(A03*A13*A23)*tx1;
   shape(8,  0) =  0;
   shape(8,  1) =  (ay0*ay1*ay2)/(A03*A13*A23)*tx0;
   // x = 0 (p[0])
   shape(9,  0) =  (ax1*ax2*ax3)/(A01*A02*A03)*ty2;
   shape(9,  1) =  0;
   shape(10, 0) =  (ax1*ax2*ax3)/(A01*A02*A03)*ty1;
   shape(10, 1) =  0;
   shape(11, 0) =  (ax1*ax2*ax3)/(A01*A02*A03)*ty0;
   shape(11, 1) =  0;
   // x = p[1] (interior)
   shape(12, 0) =  (ax0*ax2*ax3)/(A01*A12*A13)*ty0;
   shape(12, 1) =  0;
   shape(13, 0) =  (ax0*ax2*ax3)/(A01*A12*A13)*ty1;
   shape(13, 1) =  0;
   shape(14, 0) =  (ax0*ax2*ax3)/(A01*A12*A13)*ty2;
   shape(14, 1) =  0;
   // x = p[2] (interior)
   shape(15, 0) = -(ax0*ax1*ax3)/(A02*A12*A23)*ty0;
   shape(15, 1) =  0;
   shape(16, 0) = -(ax0*ax1*ax3)/(A02*A12*A23)*ty1;
   shape(16, 1) =  0;
   shape(17, 0) = -(ax0*ax1*ax3)/(A02*A12*A23)*ty2;
   shape(17, 1) =  0;
   // y = p[1] (interior)
   shape(18, 0) =  0;
   shape(18, 1) =  (ay0*ay2*ay3)/(A01*A12*A13)*tx0;
   shape(19, 0) =  0;
   shape(19, 1) =  (ay0*ay2*ay3)/(A01*A12*A13)*tx1;
   shape(20, 0) =  0;
   shape(20, 1) =  (ay0*ay2*ay3)/(A01*A12*A13)*tx2;
   // y = p[2] (interior)
   shape(21, 0) =  0;
   shape(21, 1) = -(ay0*ay1*ay3)/(A02*A12*A23)*tx0;
   shape(22, 0) =  0;
   shape(22, 1) = -(ay0*ay1*ay3)/(A02*A12*A23)*tx1;
   shape(23, 0) =  0;
   shape(23, 1) = -(ay0*ay1*ay3)/(A02*A12*A23)*tx2;
}

void RT2QuadFiniteElement::CalcDivShape(const IntegrationPoint &ip,
                                        Vector &divshape) const
{
   double x = ip.x, y = ip.y;

   double a01 =  pt[0]*pt[1];
   double a02 =  pt[0]*pt[2];
   double a12 =  pt[1]*pt[2];
   double a03 =  pt[0]*pt[3];
   double a13 =  pt[1]*pt[3];
   double a23 =  pt[2]*pt[3];

   double bx0 = dpt[0] - x;
   double bx1 = dpt[1] - x;
   double bx2 = dpt[2] - x;

   double by0 = dpt[0] - y;
   double by1 = dpt[1] - y;
   double by2 = dpt[2] - y;

   double A01 =  pt[0] -  pt[1];
   double A02 =  pt[0] -  pt[2];
   double A12 =  pt[1] -  pt[2];
   double A03 =  pt[0] -  pt[3];
   double A13 =  pt[1] -  pt[3];
   double A23 =  pt[2] -  pt[3];

   double A012 = pt[0] + pt[1] + pt[2];
   double A013 = pt[0] + pt[1] + pt[3];
   double A023 = pt[0] + pt[2] + pt[3];
   double A123 = pt[1] + pt[2] + pt[3];

   double B01 = dpt[0] - dpt[1];
   double B02 = dpt[0] - dpt[2];
   double B12 = dpt[1] - dpt[2];

   double tx0 =  (bx1*bx2)/(B01*B02);
   double tx1 = -(bx0*bx2)/(B01*B12);
   double tx2 =  (bx0*bx1)/(B02*B12);

   double ty0 =  (by1*by2)/(B01*B02);
   double ty1 = -(by0*by2)/(B01*B12);
   double ty2 =  (by0*by1)/(B02*B12);

   // y = 0 (p[0])
   divshape(0)  = -(a12 + a13 + a23 - 2.*A123*y + 3.*y*y)/(A01*A02*A03)*tx0;
   divshape(1)  = -(a12 + a13 + a23 - 2.*A123*y + 3.*y*y)/(A01*A02*A03)*tx1;
   divshape(2)  = -(a12 + a13 + a23 - 2.*A123*y + 3.*y*y)/(A01*A02*A03)*tx2;
   // x = 1 (p[3])
   divshape(3)  = -(a01 + a02 + a12 - 2.*A012*x + 3.*x*x)/(A03*A13*A23)*ty0;
   divshape(4)  = -(a01 + a02 + a12 - 2.*A012*x + 3.*x*x)/(A03*A13*A23)*ty1;
   divshape(5)  = -(a01 + a02 + a12 - 2.*A012*x + 3.*x*x)/(A03*A13*A23)*ty2;
   // y = 1 (p[3])
   divshape(6)  = -(a01 + a02 + a12 - 2.*A012*y + 3.*y*y)/(A03*A13*A23)*tx2;
   divshape(7)  = -(a01 + a02 + a12 - 2.*A012*y + 3.*y*y)/(A03*A13*A23)*tx1;
   divshape(8)  = -(a01 + a02 + a12 - 2.*A012*y + 3.*y*y)/(A03*A13*A23)*tx0;
   // x = 0 (p[0])
   divshape(9)  = -(a12 + a13 + a23 - 2.*A123*x + 3.*x*x)/(A01*A02*A03)*ty2;
   divshape(10) = -(a12 + a13 + a23 - 2.*A123*x + 3.*x*x)/(A01*A02*A03)*ty1;
   divshape(11) = -(a12 + a13 + a23 - 2.*A123*x + 3.*x*x)/(A01*A02*A03)*ty0;
   // x = p[1] (interior)
   divshape(12) = -(a02 + a03 + a23 - 2.*A023*x + 3.*x*x)/(A01*A12*A13)*ty0;
   divshape(13) = -(a02 + a03 + a23 - 2.*A023*x + 3.*x*x)/(A01*A12*A13)*ty1;
   divshape(14) = -(a02 + a03 + a23 - 2.*A023*x + 3.*x*x)/(A01*A12*A13)*ty2;
   // x = p[2] (interior)
   divshape(15) =  (a01 + a03 + a13 - 2.*A013*x + 3.*x*x)/(A02*A12*A23)*ty0;
   divshape(16) =  (a01 + a03 + a13 - 2.*A013*x + 3.*x*x)/(A02*A12*A23)*ty1;
   divshape(17) =  (a01 + a03 + a13 - 2.*A013*x + 3.*x*x)/(A02*A12*A23)*ty2;
   // y = p[1] (interior)
   divshape(18) = -(a02 + a03 + a23 - 2.*A023*y + 3.*y*y)/(A01*A12*A13)*tx0;
   divshape(19) = -(a02 + a03 + a23 - 2.*A023*y + 3.*y*y)/(A01*A12*A13)*tx1;
   divshape(20) = -(a02 + a03 + a23 - 2.*A023*y + 3.*y*y)/(A01*A12*A13)*tx2;
   // y = p[2] (interior)
   divshape(21) =  (a01 + a03 + a13 - 2.*A013*y + 3.*y*y)/(A02*A12*A23)*tx0;
   divshape(22) =  (a01 + a03 + a13 - 2.*A013*y + 3.*y*y)/(A02*A12*A23)*tx1;
   divshape(23) =  (a01 + a03 + a13 - 2.*A013*y + 3.*y*y)/(A02*A12*A23)*tx2;
}

const double RT2QuadFiniteElement::nk[24][2] =
{
   // y = 0
   {0,-1}, {0,-1}, {0,-1},
   // x = 1
   {1, 0}, {1, 0}, {1, 0},
   // y = 1
   {0, 1}, {0, 1}, {0, 1},
   // x = 0
   {-1,0}, {-1,0}, {-1,0},
   // x = p[1] (interior)
   {1, 0}, {1, 0}, {1, 0},
   // x = p[2] (interior)
   {1, 0}, {1, 0}, {1, 0},
   // y = p[1] (interior)
   {0, 1}, {0, 1}, {0, 1},
   // y = p[1] (interior)
   {0, 1}, {0, 1}, {0, 1}
};

void RT2QuadFiniteElement::GetLocalInterpolation (
   ElementTransformation &Trans, DenseMatrix &I) const
{
   int k, j;
#ifdef MFEM_THREAD_SAFE
   DenseMatrix vshape(Dof, Dim);
   DenseMatrix Jinv(Dim);
#endif

#ifdef MFEM_DEBUG
   for (k = 0; k < 24; k++)
   {
      CalcVShape (Nodes.IntPoint(k), vshape);
      for (j = 0; j < 24; j++)
      {
         double d = vshape(j,0)*nk[k][0]+vshape(j,1)*nk[k][1];
         if (j == k) { d -= 1.0; }
         if (fabs(d) > 1.0e-12)
         {
            mfem::err << "RT2QuadFiniteElement::GetLocalInterpolation (...)\n"
                      " k = " << k << ", j = " << j << ", d = " << d << endl;
            mfem_error();
         }
      }
   }
#endif

   IntegrationPoint ip;
   ip.x = ip.y = 0.0;
   Trans.SetIntPoint (&ip);
   // Trans must be linear (more to have embedding?)
   // set Jinv = |J| J^{-t} = adj(J)^t
   CalcAdjugateTranspose (Trans.Jacobian(), Jinv);
   double vk[2];
   Vector xk (vk, 2);

   for (k = 0; k < 24; k++)
   {
      Trans.Transform (Nodes.IntPoint (k), xk);
      ip.x = vk[0]; ip.y = vk[1];
      CalcVShape (ip, vshape);
      //  vk = |J| J^{-t} nk
      vk[0] = Jinv(0,0)*nk[k][0]+Jinv(0,1)*nk[k][1];
      vk[1] = Jinv(1,0)*nk[k][0]+Jinv(1,1)*nk[k][1];
      for (j = 0; j < 24; j++)
         if (fabs (I(k,j) = vshape(j,0)*vk[0]+vshape(j,1)*vk[1]) < 1.0e-12)
         {
            I(k,j) = 0.0;
         }
   }
}

void RT2QuadFiniteElement::Project (
   VectorCoefficient &vc, ElementTransformation &Trans, Vector &dofs) const
{
   double vk[2];
   Vector xk (vk, 2);
#ifdef MFEM_THREAD_SAFE
   DenseMatrix Jinv(Dim);
#endif

   for (int k = 0; k < 24; k++)
   {
      Trans.SetIntPoint (&Nodes.IntPoint (k));
      // set Jinv = |J| J^{-t} = adj(J)^t
      CalcAdjugateTranspose (Trans.Jacobian(), Jinv);

      vc.Eval (xk, Trans, Nodes.IntPoint (k));
      //  xk^t |J| J^{-t} nk
      dofs(k) = (vk[0] * ( Jinv(0,0)*nk[k][0]+Jinv(0,1)*nk[k][1] ) +
                 vk[1] * ( Jinv(1,0)*nk[k][0]+Jinv(1,1)*nk[k][1] ));
   }
}

P1SegmentFiniteElement::P1SegmentFiniteElement()
   : NodalFiniteElement(1, Geometry::SEGMENT, 2, 1)
{
   Nodes.IntPoint(0).x = 0.33333333333333333333;
   Nodes.IntPoint(1).x = 0.66666666666666666667;
}

void P1SegmentFiniteElement::CalcShape(const IntegrationPoint &ip,
                                       Vector &shape) const
{
   double x = ip.x;

   shape(0) = 2. - 3. * x;
   shape(1) = 3. * x - 1.;
}

void P1SegmentFiniteElement::CalcDShape(const IntegrationPoint &ip,
                                        DenseMatrix &dshape) const
{
   dshape(0,0) = -3.;
   dshape(1,0) =  3.;
}


P2SegmentFiniteElement::P2SegmentFiniteElement()
   : NodalFiniteElement(1, Geometry::SEGMENT, 3, 2)
{
   const double p = 0.11270166537925831148;

   Nodes.IntPoint(0).x = p;
   Nodes.IntPoint(1).x = 0.5;
   Nodes.IntPoint(2).x = 1.-p;
}

void P2SegmentFiniteElement::CalcShape(const IntegrationPoint &ip,
                                       Vector &shape) const
{
   const double p = 0.11270166537925831148;
   const double w = 1./((1-2*p)*(1-2*p));
   double x = ip.x;

   shape(0) = (2*x-1)*(x-1+p)*w;
   shape(1) = 4*(x-1+p)*(p-x)*w;
   shape(2) = (2*x-1)*(x-p)*w;
}

void P2SegmentFiniteElement::CalcDShape(const IntegrationPoint &ip,
                                        DenseMatrix &dshape) const
{
   const double p = 0.11270166537925831148;
   const double w = 1./((1-2*p)*(1-2*p));
   double x = ip.x;

   dshape(0,0) = (-3+4*x+2*p)*w;
   dshape(1,0) = (4-8*x)*w;
   dshape(2,0) = (-1+4*x-2*p)*w;
}


Lagrange1DFiniteElement::Lagrange1DFiniteElement(int degree)
   : NodalFiniteElement(1, Geometry::SEGMENT, degree+1, degree)
{
   int i, m = degree;

   Nodes.IntPoint(0).x = 0.0;
   Nodes.IntPoint(1).x = 1.0;
   for (i = 1; i < m; i++)
   {
      Nodes.IntPoint(i+1).x = double(i) / m;
   }

   rwk.SetSize(degree+1);
#ifndef MFEM_THREAD_SAFE
   rxxk.SetSize(degree+1);
#endif

   rwk(0) = 1.0;
   for (i = 1; i <= m; i++)
   {
      rwk(i) = rwk(i-1) * ( (double)(m) / (double)(i) );
   }
   for (i = 0; i < m/2+1; i++)
   {
      rwk(m-i) = ( rwk(i) *= rwk(m-i) );
   }
   for (i = m-1; i >= 0; i -= 2)
   {
      rwk(i) = -rwk(i);
   }
}

void Lagrange1DFiniteElement::CalcShape(const IntegrationPoint &ip,
                                        Vector &shape) const
{
   double w, wk, x = ip.x;
   int i, k, m = GetOrder();

#ifdef MFEM_THREAD_SAFE
   Vector rxxk(m+1);
#endif

   k = (int) floor ( m * x + 0.5 );
   k = k > m ? m : k < 0 ? 0 : k; // clamp k to [0,m]

   wk = 1.0;
   for (i = 0; i <= m; i++)
      if (i != k)
      {
         wk *= ( rxxk(i) = x - (double)(i) / m );
      }
   w = wk * ( rxxk(k) = x - (double)(k) / m );

   if (k != 0)
   {
      shape(0) = w * rwk(0) / rxxk(0);
   }
   else
   {
      shape(0) = wk * rwk(0);
   }
   if (k != m)
   {
      shape(1) = w * rwk(m) / rxxk(m);
   }
   else
   {
      shape(1) = wk * rwk(k);
   }
   for (i = 1; i < m; i++)
      if (i != k)
      {
         shape(i+1) = w * rwk(i) / rxxk(i);
      }
      else
      {
         shape(k+1) = wk * rwk(k);
      }
}

void Lagrange1DFiniteElement::CalcDShape(const IntegrationPoint &ip,
                                         DenseMatrix &dshape) const
{
   double s, srx, w, wk, x = ip.x;
   int i, k, m = GetOrder();

#ifdef MFEM_THREAD_SAFE
   Vector rxxk(m+1);
#endif

   k = (int) floor ( m * x + 0.5 );
   k = k > m ? m : k < 0 ? 0 : k; // clamp k to [0,m]

   wk = 1.0;
   for (i = 0; i <= m; i++)
      if (i != k)
      {
         wk *= ( rxxk(i) = x - (double)(i) / m );
      }
   w = wk * ( rxxk(k) = x - (double)(k) / m );

   for (i = 0; i <= m; i++)
   {
      rxxk(i) = 1.0 / rxxk(i);
   }
   srx = 0.0;
   for (i = 0; i <= m; i++)
      if (i != k)
      {
         srx += rxxk(i);
      }
   s = w * srx + wk;

   if (k != 0)
   {
      dshape(0,0) = (s - w * rxxk(0)) * rwk(0) * rxxk(0);
   }
   else
   {
      dshape(0,0) = wk * srx * rwk(0);
   }
   if (k != m)
   {
      dshape(1,0) = (s - w * rxxk(m)) * rwk(m) * rxxk(m);
   }
   else
   {
      dshape(1,0) = wk * srx * rwk(k);
   }
   for (i = 1; i < m; i++)
      if (i != k)
      {
         dshape(i+1,0) = (s - w * rxxk(i)) * rwk(i) * rxxk(i);
      }
      else
      {
         dshape(k+1,0) = wk * srx * rwk(k);
      }
}


P1TetNonConfFiniteElement::P1TetNonConfFiniteElement()
   : NodalFiniteElement(3, Geometry::TETRAHEDRON, 4, 1)
{
   Nodes.IntPoint(0).x = 0.33333333333333333333;
   Nodes.IntPoint(0).y = 0.33333333333333333333;
   Nodes.IntPoint(0).z = 0.33333333333333333333;

   Nodes.IntPoint(1).x = 0.0;
   Nodes.IntPoint(1).y = 0.33333333333333333333;
   Nodes.IntPoint(1).z = 0.33333333333333333333;

   Nodes.IntPoint(2).x = 0.33333333333333333333;
   Nodes.IntPoint(2).y = 0.0;
   Nodes.IntPoint(2).z = 0.33333333333333333333;

   Nodes.IntPoint(3).x = 0.33333333333333333333;
   Nodes.IntPoint(3).y = 0.33333333333333333333;
   Nodes.IntPoint(3).z = 0.0;

}

void P1TetNonConfFiniteElement::CalcShape(const IntegrationPoint &ip,
                                          Vector &shape) const
{
   double L0, L1, L2, L3;

   L1 = ip.x;  L2 = ip.y;  L3 = ip.z;  L0 = 1.0 - L1 - L2 - L3;
   shape(0) = 1.0 - 3.0 * L0;
   shape(1) = 1.0 - 3.0 * L1;
   shape(2) = 1.0 - 3.0 * L2;
   shape(3) = 1.0 - 3.0 * L3;
}

void P1TetNonConfFiniteElement::CalcDShape(const IntegrationPoint &ip,
                                           DenseMatrix &dshape) const
{
   dshape(0,0) =  3.0; dshape(0,1) =  3.0; dshape(0,2) =  3.0;
   dshape(1,0) = -3.0; dshape(1,1) =  0.0; dshape(1,2) =  0.0;
   dshape(2,0) =  0.0; dshape(2,1) = -3.0; dshape(2,2) =  0.0;
   dshape(3,0) =  0.0; dshape(3,1) =  0.0; dshape(3,2) = -3.0;
}


P0TetFiniteElement::P0TetFiniteElement()
   : NodalFiniteElement(3, Geometry::TETRAHEDRON, 1, 0)
{
   Nodes.IntPoint(0).x = 0.25;
   Nodes.IntPoint(0).y = 0.25;
   Nodes.IntPoint(0).z = 0.25;
}

void P0TetFiniteElement::CalcShape(const IntegrationPoint &ip,
                                   Vector &shape) const
{
   shape(0) = 1.0;
}

void P0TetFiniteElement::CalcDShape(const IntegrationPoint &ip,
                                    DenseMatrix &dshape) const
{
   dshape(0,0) =  0.0; dshape(0,1) =  0.0; dshape(0,2) = 0.0;
}


P0HexFiniteElement::P0HexFiniteElement()
   : NodalFiniteElement(3, Geometry::CUBE, 1, 0, FunctionSpace::Qk)
{
   Nodes.IntPoint(0).x = 0.5;
   Nodes.IntPoint(0).y = 0.5;
   Nodes.IntPoint(0).z = 0.5;
}

void P0HexFiniteElement::CalcShape(const IntegrationPoint &ip,
                                   Vector &shape) const
{
   shape(0) = 1.0;
}

void P0HexFiniteElement::CalcDShape(const IntegrationPoint &ip,
                                    DenseMatrix &dshape) const
{
   dshape(0,0) =  0.0; dshape(0,1) =  0.0; dshape(0,2) = 0.0;
}


LagrangeHexFiniteElement::LagrangeHexFiniteElement (int degree)
   : NodalFiniteElement(3, Geometry::CUBE, (degree+1)*(degree+1)*(degree+1),
                        degree, FunctionSpace::Qk)
{
   if (degree == 2)
   {
      I = new int[Dof];
      J = new int[Dof];
      K = new int[Dof];
      // nodes
      I[ 0] = 0; J[ 0] = 0; K[ 0] = 0;
      I[ 1] = 1; J[ 1] = 0; K[ 1] = 0;
      I[ 2] = 1; J[ 2] = 1; K[ 2] = 0;
      I[ 3] = 0; J[ 3] = 1; K[ 3] = 0;
      I[ 4] = 0; J[ 4] = 0; K[ 4] = 1;
      I[ 5] = 1; J[ 5] = 0; K[ 5] = 1;
      I[ 6] = 1; J[ 6] = 1; K[ 6] = 1;
      I[ 7] = 0; J[ 7] = 1; K[ 7] = 1;
      // edges
      I[ 8] = 2; J[ 8] = 0; K[ 8] = 0;
      I[ 9] = 1; J[ 9] = 2; K[ 9] = 0;
      I[10] = 2; J[10] = 1; K[10] = 0;
      I[11] = 0; J[11] = 2; K[11] = 0;
      I[12] = 2; J[12] = 0; K[12] = 1;
      I[13] = 1; J[13] = 2; K[13] = 1;
      I[14] = 2; J[14] = 1; K[14] = 1;
      I[15] = 0; J[15] = 2; K[15] = 1;
      I[16] = 0; J[16] = 0; K[16] = 2;
      I[17] = 1; J[17] = 0; K[17] = 2;
      I[18] = 1; J[18] = 1; K[18] = 2;
      I[19] = 0; J[19] = 1; K[19] = 2;
      // faces
      I[20] = 2; J[20] = 2; K[20] = 0;
      I[21] = 2; J[21] = 0; K[21] = 2;
      I[22] = 1; J[22] = 2; K[22] = 2;
      I[23] = 2; J[23] = 1; K[23] = 2;
      I[24] = 0; J[24] = 2; K[24] = 2;
      I[25] = 2; J[25] = 2; K[25] = 1;
      // element
      I[26] = 2; J[26] = 2; K[26] = 2;
   }
   else if (degree == 3)
   {
      I = new int[Dof];
      J = new int[Dof];
      K = new int[Dof];
      // nodes
      I[ 0] = 0; J[ 0] = 0; K[ 0] = 0;
      I[ 1] = 1; J[ 1] = 0; K[ 1] = 0;
      I[ 2] = 1; J[ 2] = 1; K[ 2] = 0;
      I[ 3] = 0; J[ 3] = 1; K[ 3] = 0;
      I[ 4] = 0; J[ 4] = 0; K[ 4] = 1;
      I[ 5] = 1; J[ 5] = 0; K[ 5] = 1;
      I[ 6] = 1; J[ 6] = 1; K[ 6] = 1;
      I[ 7] = 0; J[ 7] = 1; K[ 7] = 1;
      // edges
      I[ 8] = 2; J[ 8] = 0; K[ 8] = 0;
      I[ 9] = 3; J[ 9] = 0; K[ 9] = 0;
      I[10] = 1; J[10] = 2; K[10] = 0;
      I[11] = 1; J[11] = 3; K[11] = 0;
      I[12] = 2; J[12] = 1; K[12] = 0;
      I[13] = 3; J[13] = 1; K[13] = 0;
      I[14] = 0; J[14] = 2; K[14] = 0;
      I[15] = 0; J[15] = 3; K[15] = 0;
      I[16] = 2; J[16] = 0; K[16] = 1;
      I[17] = 3; J[17] = 0; K[17] = 1;
      I[18] = 1; J[18] = 2; K[18] = 1;
      I[19] = 1; J[19] = 3; K[19] = 1;
      I[20] = 2; J[20] = 1; K[20] = 1;
      I[21] = 3; J[21] = 1; K[21] = 1;
      I[22] = 0; J[22] = 2; K[22] = 1;
      I[23] = 0; J[23] = 3; K[23] = 1;
      I[24] = 0; J[24] = 0; K[24] = 2;
      I[25] = 0; J[25] = 0; K[25] = 3;
      I[26] = 1; J[26] = 0; K[26] = 2;
      I[27] = 1; J[27] = 0; K[27] = 3;
      I[28] = 1; J[28] = 1; K[28] = 2;
      I[29] = 1; J[29] = 1; K[29] = 3;
      I[30] = 0; J[30] = 1; K[30] = 2;
      I[31] = 0; J[31] = 1; K[31] = 3;
      // faces
      I[32] = 2; J[32] = 3; K[32] = 0;
      I[33] = 3; J[33] = 3; K[33] = 0;
      I[34] = 2; J[34] = 2; K[34] = 0;
      I[35] = 3; J[35] = 2; K[35] = 0;
      I[36] = 2; J[36] = 0; K[36] = 2;
      I[37] = 3; J[37] = 0; K[37] = 2;
      I[38] = 2; J[38] = 0; K[38] = 3;
      I[39] = 3; J[39] = 0; K[39] = 3;
      I[40] = 1; J[40] = 2; K[40] = 2;
      I[41] = 1; J[41] = 3; K[41] = 2;
      I[42] = 1; J[42] = 2; K[42] = 3;
      I[43] = 1; J[43] = 3; K[43] = 3;
      I[44] = 3; J[44] = 1; K[44] = 2;
      I[45] = 2; J[45] = 1; K[45] = 2;
      I[46] = 3; J[46] = 1; K[46] = 3;
      I[47] = 2; J[47] = 1; K[47] = 3;
      I[48] = 0; J[48] = 3; K[48] = 2;
      I[49] = 0; J[49] = 2; K[49] = 2;
      I[50] = 0; J[50] = 3; K[50] = 3;
      I[51] = 0; J[51] = 2; K[51] = 3;
      I[52] = 2; J[52] = 2; K[52] = 1;
      I[53] = 3; J[53] = 2; K[53] = 1;
      I[54] = 2; J[54] = 3; K[54] = 1;
      I[55] = 3; J[55] = 3; K[55] = 1;
      // element
      I[56] = 2; J[56] = 2; K[56] = 2;
      I[57] = 3; J[57] = 2; K[57] = 2;
      I[58] = 3; J[58] = 3; K[58] = 2;
      I[59] = 2; J[59] = 3; K[59] = 2;
      I[60] = 2; J[60] = 2; K[60] = 3;
      I[61] = 3; J[61] = 2; K[61] = 3;
      I[62] = 3; J[62] = 3; K[62] = 3;
      I[63] = 2; J[63] = 3; K[63] = 3;
   }
   else
   {
      mfem_error ("LagrangeHexFiniteElement::LagrangeHexFiniteElement");
   }

   fe1d = new Lagrange1DFiniteElement(degree);
   dof1d = fe1d -> GetDof();

#ifndef MFEM_THREAD_SAFE
   shape1dx.SetSize(dof1d);
   shape1dy.SetSize(dof1d);
   shape1dz.SetSize(dof1d);

   dshape1dx.SetSize(dof1d,1);
   dshape1dy.SetSize(dof1d,1);
   dshape1dz.SetSize(dof1d,1);
#endif

   for (int n = 0; n < Dof; n++)
   {
      Nodes.IntPoint(n).x = fe1d -> GetNodes().IntPoint(I[n]).x;
      Nodes.IntPoint(n).y = fe1d -> GetNodes().IntPoint(J[n]).x;
      Nodes.IntPoint(n).z = fe1d -> GetNodes().IntPoint(K[n]).x;
   }
}

void LagrangeHexFiniteElement::CalcShape(const IntegrationPoint &ip,
                                         Vector &shape) const
{
   IntegrationPoint ipy, ipz;
   ipy.x = ip.y;
   ipz.x = ip.z;

#ifdef MFEM_THREAD_SAFE
   Vector shape1dx(dof1d), shape1dy(dof1d), shape1dz(dof1d);
#endif

   fe1d -> CalcShape(ip,  shape1dx);
   fe1d -> CalcShape(ipy, shape1dy);
   fe1d -> CalcShape(ipz, shape1dz);

   for (int n = 0; n < Dof; n++)
   {
      shape(n) = shape1dx(I[n]) *  shape1dy(J[n]) * shape1dz(K[n]);
   }
}

void LagrangeHexFiniteElement::CalcDShape(const IntegrationPoint &ip,
                                          DenseMatrix &dshape) const
{
   IntegrationPoint ipy, ipz;
   ipy.x = ip.y;
   ipz.x = ip.z;

#ifdef MFEM_THREAD_SAFE
   Vector shape1dx(dof1d), shape1dy(dof1d), shape1dz(dof1d);
   DenseMatrix dshape1dx(dof1d,1), dshape1dy(dof1d,1), dshape1dz(dof1d,1);
#endif

   fe1d -> CalcShape(ip,  shape1dx);
   fe1d -> CalcShape(ipy, shape1dy);
   fe1d -> CalcShape(ipz, shape1dz);

   fe1d -> CalcDShape(ip,  dshape1dx);
   fe1d -> CalcDShape(ipy, dshape1dy);
   fe1d -> CalcDShape(ipz, dshape1dz);

   for (int n = 0; n < Dof; n++)
   {
      dshape(n,0) = dshape1dx(I[n],0) * shape1dy(J[n])    * shape1dz(K[n]);
      dshape(n,1) = shape1dx(I[n])    * dshape1dy(J[n],0) * shape1dz(K[n]);
      dshape(n,2) = shape1dx(I[n])    * shape1dy(J[n])    * dshape1dz(K[n],0);
   }
}

LagrangeHexFiniteElement::~LagrangeHexFiniteElement ()
{
   delete fe1d;

   delete [] I;
   delete [] J;
   delete [] K;
}


RefinedLinear1DFiniteElement::RefinedLinear1DFiniteElement()
   : NodalFiniteElement(1, Geometry::SEGMENT, 3, 4)
{
   Nodes.IntPoint(0).x = 0.0;
   Nodes.IntPoint(1).x = 1.0;
   Nodes.IntPoint(2).x = 0.5;
}

void RefinedLinear1DFiniteElement::CalcShape(const IntegrationPoint &ip,
                                             Vector &shape) const
{
   double x = ip.x;

   if (x <= 0.5)
   {
      shape(0) = 1.0 - 2.0 * x;
      shape(1) = 0.0;
      shape(2) = 2.0 * x;
   }
   else
   {
      shape(0) = 0.0;
      shape(1) = 2.0 * x - 1.0;
      shape(2) = 2.0 - 2.0 * x;
   }
}

void RefinedLinear1DFiniteElement::CalcDShape(const IntegrationPoint &ip,
                                              DenseMatrix &dshape) const
{
   double x = ip.x;

   if (x <= 0.5)
   {
      dshape(0,0) = - 2.0;
      dshape(1,0) =   0.0;
      dshape(2,0) =   2.0;
   }
   else
   {
      dshape(0,0) =   0.0;
      dshape(1,0) =   2.0;
      dshape(2,0) = - 2.0;
   }
}

RefinedLinear2DFiniteElement::RefinedLinear2DFiniteElement()
   : NodalFiniteElement(2, Geometry::TRIANGLE, 6, 5)
{
   Nodes.IntPoint(0).x = 0.0;
   Nodes.IntPoint(0).y = 0.0;
   Nodes.IntPoint(1).x = 1.0;
   Nodes.IntPoint(1).y = 0.0;
   Nodes.IntPoint(2).x = 0.0;
   Nodes.IntPoint(2).y = 1.0;
   Nodes.IntPoint(3).x = 0.5;
   Nodes.IntPoint(3).y = 0.0;
   Nodes.IntPoint(4).x = 0.5;
   Nodes.IntPoint(4).y = 0.5;
   Nodes.IntPoint(5).x = 0.0;
   Nodes.IntPoint(5).y = 0.5;
}

void RefinedLinear2DFiniteElement::CalcShape(const IntegrationPoint &ip,
                                             Vector &shape) const
{
   int i;

   double L0, L1, L2;
   L0 = 2.0 * ( 1. - ip.x - ip.y );
   L1 = 2.0 * ( ip.x );
   L2 = 2.0 * ( ip.y );

   // The reference triangle is split in 4 triangles as follows:
   //
   // T0 - 0,3,5
   // T1 - 1,3,4
   // T2 - 2,4,5
   // T3 - 3,4,5

   for (i = 0; i < 6; i++)
   {
      shape(i) = 0.0;
   }

   if (L0 >= 1.0)   // T0
   {
      shape(0) = L0 - 1.0;
      shape(3) =       L1;
      shape(5) =       L2;
   }
   else if (L1 >= 1.0)   // T1
   {
      shape(3) =       L0;
      shape(1) = L1 - 1.0;
      shape(4) =       L2;
   }
   else if (L2 >= 1.0)   // T2
   {
      shape(5) =       L0;
      shape(4) =       L1;
      shape(2) = L2 - 1.0;
   }
   else   // T3
   {
      shape(3) = 1.0 - L2;
      shape(4) = 1.0 - L0;
      shape(5) = 1.0 - L1;
   }
}

void RefinedLinear2DFiniteElement::CalcDShape(const IntegrationPoint &ip,
                                              DenseMatrix &dshape) const
{
   int i,j;

   double L0, L1, L2;
   L0 = 2.0 * ( 1. - ip.x - ip.y );
   L1 = 2.0 * ( ip.x );
   L2 = 2.0 * ( ip.y );

   double DL0[2], DL1[2], DL2[2];
   DL0[0] = -2.0; DL0[1] = -2.0;
   DL1[0] =  2.0; DL1[1] =  0.0;
   DL2[0] =  0.0; DL2[1] =  2.0;

   for (i = 0; i < 6; i++)
      for (j = 0; j < 2; j++)
      {
         dshape(i,j) = 0.0;
      }

   if (L0 >= 1.0)   // T0
   {
      for (j = 0; j < 2; j++)
      {
         dshape(0,j) = DL0[j];
         dshape(3,j) = DL1[j];
         dshape(5,j) = DL2[j];
      }
   }
   else if (L1 >= 1.0)   // T1
   {
      for (j = 0; j < 2; j++)
      {
         dshape(3,j) = DL0[j];
         dshape(1,j) = DL1[j];
         dshape(4,j) = DL2[j];
      }
   }
   else if (L2 >= 1.0)   // T2
   {
      for (j = 0; j < 2; j++)
      {
         dshape(5,j) = DL0[j];
         dshape(4,j) = DL1[j];
         dshape(2,j) = DL2[j];
      }
   }
   else   // T3
   {
      for (j = 0; j < 2; j++)
      {
         dshape(3,j) = - DL2[j];
         dshape(4,j) = - DL0[j];
         dshape(5,j) = - DL1[j];
      }
   }
}

RefinedLinear3DFiniteElement::RefinedLinear3DFiniteElement()
   : NodalFiniteElement(3, Geometry::TETRAHEDRON, 10, 4)
{
   Nodes.IntPoint(0).x = 0.0;
   Nodes.IntPoint(0).y = 0.0;
   Nodes.IntPoint(0).z = 0.0;
   Nodes.IntPoint(1).x = 1.0;
   Nodes.IntPoint(1).y = 0.0;
   Nodes.IntPoint(1).z = 0.0;
   Nodes.IntPoint(2).x = 0.0;
   Nodes.IntPoint(2).y = 1.0;
   Nodes.IntPoint(2).z = 0.0;
   Nodes.IntPoint(3).x = 0.0;
   Nodes.IntPoint(3).y = 0.0;
   Nodes.IntPoint(3).z = 1.0;
   Nodes.IntPoint(4).x = 0.5;
   Nodes.IntPoint(4).y = 0.0;
   Nodes.IntPoint(4).z = 0.0;
   Nodes.IntPoint(5).x = 0.0;
   Nodes.IntPoint(5).y = 0.5;
   Nodes.IntPoint(5).z = 0.0;
   Nodes.IntPoint(6).x = 0.0;
   Nodes.IntPoint(6).y = 0.0;
   Nodes.IntPoint(6).z = 0.5;
   Nodes.IntPoint(7).x = 0.5;
   Nodes.IntPoint(7).y = 0.5;
   Nodes.IntPoint(7).z = 0.0;
   Nodes.IntPoint(8).x = 0.5;
   Nodes.IntPoint(8).y = 0.0;
   Nodes.IntPoint(8).z = 0.5;
   Nodes.IntPoint(9).x = 0.0;
   Nodes.IntPoint(9).y = 0.5;
   Nodes.IntPoint(9).z = 0.5;
}

void RefinedLinear3DFiniteElement::CalcShape(const IntegrationPoint &ip,
                                             Vector &shape) const
{
   int i;

   double L0, L1, L2, L3, L4, L5;
   L0 = 2.0 * ( 1. - ip.x - ip.y - ip.z );
   L1 = 2.0 * ( ip.x );
   L2 = 2.0 * ( ip.y );
   L3 = 2.0 * ( ip.z );
   L4 = 2.0 * ( ip.x + ip.y );
   L5 = 2.0 * ( ip.y + ip.z );

   // The reference tetrahedron is split in 8 tetrahedra as follows:
   //
   // T0 - 0,4,5,6
   // T1 - 1,4,7,8
   // T2 - 2,5,7,9
   // T3 - 3,6,8,9
   // T4 - 4,5,6,8
   // T5 - 4,5,7,8
   // T6 - 5,6,8,9
   // T7 - 5,7,8,9

   for (i = 0; i < 10; i++)
   {
      shape(i) = 0.0;
   }

   if (L0 >= 1.0)   // T0
   {
      shape(0) = L0 - 1.0;
      shape(4) =       L1;
      shape(5) =       L2;
      shape(6) =       L3;
   }
   else if (L1 >= 1.0)   // T1
   {
      shape(4) =       L0;
      shape(1) = L1 - 1.0;
      shape(7) =       L2;
      shape(8) =       L3;
   }
   else if (L2 >= 1.0)   // T2
   {
      shape(5) =       L0;
      shape(7) =       L1;
      shape(2) = L2 - 1.0;
      shape(9) =       L3;
   }
   else if (L3 >= 1.0)   // T3
   {
      shape(6) =       L0;
      shape(8) =       L1;
      shape(9) =       L2;
      shape(3) = L3 - 1.0;
   }
   else if ((L4 <= 1.0) && (L5 <= 1.0))   // T4
   {
      shape(4) = 1.0 - L5;
      shape(5) =       L2;
      shape(6) = 1.0 - L4;
      shape(8) = 1.0 - L0;
   }
   else if ((L4 >= 1.0) && (L5 <= 1.0))   // T5
   {
      shape(4) = 1.0 - L5;
      shape(5) = 1.0 - L1;
      shape(7) = L4 - 1.0;
      shape(8) =       L3;
   }
   else if ((L4 <= 1.0) && (L5 >= 1.0))   // T6
   {
      shape(5) = 1.0 - L3;
      shape(6) = 1.0 - L4;
      shape(8) =       L1;
      shape(9) = L5 - 1.0;
   }
   else if ((L4 >= 1.0) && (L5 >= 1.0))   // T7
   {
      shape(5) =       L0;
      shape(7) = L4 - 1.0;
      shape(8) = 1.0 - L2;
      shape(9) = L5 - 1.0;
   }
}

void RefinedLinear3DFiniteElement::CalcDShape(const IntegrationPoint &ip,
                                              DenseMatrix &dshape) const
{
   int i,j;

   double L0, L1, L2, L3, L4, L5;
   L0 = 2.0 * ( 1. - ip.x - ip.y - ip.z );
   L1 = 2.0 * ( ip.x );
   L2 = 2.0 * ( ip.y );
   L3 = 2.0 * ( ip.z );
   L4 = 2.0 * ( ip.x + ip.y );
   L5 = 2.0 * ( ip.y + ip.z );

   double DL0[3], DL1[3], DL2[3], DL3[3], DL4[3], DL5[3];
   DL0[0] = -2.0; DL0[1] = -2.0; DL0[2] = -2.0;
   DL1[0] =  2.0; DL1[1] =  0.0; DL1[2] =  0.0;
   DL2[0] =  0.0; DL2[1] =  2.0; DL2[2] =  0.0;
   DL3[0] =  0.0; DL3[1] =  0.0; DL3[2] =  2.0;
   DL4[0] =  2.0; DL4[1] =  2.0; DL4[2] =  0.0;
   DL5[0] =  0.0; DL5[1] =  2.0; DL5[2] =  2.0;

   for (i = 0; i < 10; i++)
      for (j = 0; j < 3; j++)
      {
         dshape(i,j) = 0.0;
      }

   if (L0 >= 1.0)   // T0
   {
      for (j = 0; j < 3; j++)
      {
         dshape(0,j) = DL0[j];
         dshape(4,j) = DL1[j];
         dshape(5,j) = DL2[j];
         dshape(6,j) = DL3[j];
      }
   }
   else if (L1 >= 1.0)   // T1
   {
      for (j = 0; j < 3; j++)
      {
         dshape(4,j) = DL0[j];
         dshape(1,j) = DL1[j];
         dshape(7,j) = DL2[j];
         dshape(8,j) = DL3[j];
      }
   }
   else if (L2 >= 1.0)   // T2
   {
      for (j = 0; j < 3; j++)
      {
         dshape(5,j) = DL0[j];
         dshape(7,j) = DL1[j];
         dshape(2,j) = DL2[j];
         dshape(9,j) = DL3[j];
      }
   }
   else if (L3 >= 1.0)   // T3
   {
      for (j = 0; j < 3; j++)
      {
         dshape(6,j) = DL0[j];
         dshape(8,j) = DL1[j];
         dshape(9,j) = DL2[j];
         dshape(3,j) = DL3[j];
      }
   }
   else if ((L4 <= 1.0) && (L5 <= 1.0))   // T4
   {
      for (j = 0; j < 3; j++)
      {
         dshape(4,j) = - DL5[j];
         dshape(5,j) =   DL2[j];
         dshape(6,j) = - DL4[j];
         dshape(8,j) = - DL0[j];
      }
   }
   else if ((L4 >= 1.0) && (L5 <= 1.0))   // T5
   {
      for (j = 0; j < 3; j++)
      {
         dshape(4,j) = - DL5[j];
         dshape(5,j) = - DL1[j];
         dshape(7,j) =   DL4[j];
         dshape(8,j) =   DL3[j];
      }
   }
   else if ((L4 <= 1.0) && (L5 >= 1.0))   // T6
   {
      for (j = 0; j < 3; j++)
      {
         dshape(5,j) = - DL3[j];
         dshape(6,j) = - DL4[j];
         dshape(8,j) =   DL1[j];
         dshape(9,j) =   DL5[j];
      }
   }
   else if ((L4 >= 1.0) && (L5 >= 1.0))   // T7
   {
      for (j = 0; j < 3; j++)
      {
         dshape(5,j) =   DL0[j];
         dshape(7,j) =   DL4[j];
         dshape(8,j) = - DL2[j];
         dshape(9,j) =   DL5[j];
      }
   }
}


RefinedBiLinear2DFiniteElement::RefinedBiLinear2DFiniteElement()
   : NodalFiniteElement(2, Geometry::SQUARE, 9, 1, FunctionSpace::rQk)
{
   Nodes.IntPoint(0).x = 0.0;
   Nodes.IntPoint(0).y = 0.0;
   Nodes.IntPoint(1).x = 1.0;
   Nodes.IntPoint(1).y = 0.0;
   Nodes.IntPoint(2).x = 1.0;
   Nodes.IntPoint(2).y = 1.0;
   Nodes.IntPoint(3).x = 0.0;
   Nodes.IntPoint(3).y = 1.0;
   Nodes.IntPoint(4).x = 0.5;
   Nodes.IntPoint(4).y = 0.0;
   Nodes.IntPoint(5).x = 1.0;
   Nodes.IntPoint(5).y = 0.5;
   Nodes.IntPoint(6).x = 0.5;
   Nodes.IntPoint(6).y = 1.0;
   Nodes.IntPoint(7).x = 0.0;
   Nodes.IntPoint(7).y = 0.5;
   Nodes.IntPoint(8).x = 0.5;
   Nodes.IntPoint(8).y = 0.5;
}

void RefinedBiLinear2DFiniteElement::CalcShape(const IntegrationPoint &ip,
                                               Vector &shape) const
{
   int i;
   double x = ip.x, y = ip.y;
   double Lx, Ly;
   Lx = 2.0 * ( 1. - x );
   Ly = 2.0 * ( 1. - y );

   // The reference square is split in 4 squares as follows:
   //
   // T0 - 0,4,7,8
   // T1 - 1,4,5,8
   // T2 - 2,5,6,8
   // T3 - 3,6,7,8

   for (i = 0; i < 9; i++)
   {
      shape(i) = 0.0;
   }

   if ((x <= 0.5) && (y <= 0.5))   // T0
   {
      shape(0) = (Lx - 1.0) * (Ly - 1.0);
      shape(4) = (2.0 - Lx) * (Ly - 1.0);
      shape(8) = (2.0 - Lx) * (2.0 - Ly);
      shape(7) = (Lx - 1.0) * (2.0 - Ly);
   }
   else if ((x >= 0.5) && (y <= 0.5))   // T1
   {
      shape(4) =        Lx  * (Ly - 1.0);
      shape(1) = (1.0 - Lx) * (Ly - 1.0);
      shape(5) = (1.0 - Lx) * (2.0 - Ly);
      shape(8) =        Lx  * (2.0 - Ly);
   }
   else if ((x >= 0.5) && (y >= 0.5))   // T2
   {
      shape(8) =        Lx  *        Ly ;
      shape(5) = (1.0 - Lx) *        Ly ;
      shape(2) = (1.0 - Lx) * (1.0 - Ly);
      shape(6) =        Lx  * (1.0 - Ly);
   }
   else if ((x <= 0.5) && (y >= 0.5))   // T3
   {
      shape(7) = (Lx - 1.0) *        Ly ;
      shape(8) = (2.0 - Lx) *        Ly ;
      shape(6) = (2.0 - Lx) * (1.0 - Ly);
      shape(3) = (Lx - 1.0) * (1.0 - Ly);
   }
}

void RefinedBiLinear2DFiniteElement::CalcDShape(const IntegrationPoint &ip,
                                                DenseMatrix &dshape) const
{
   int i,j;
   double x = ip.x, y = ip.y;
   double Lx, Ly;
   Lx = 2.0 * ( 1. - x );
   Ly = 2.0 * ( 1. - y );

   for (i = 0; i < 9; i++)
      for (j = 0; j < 2; j++)
      {
         dshape(i,j) = 0.0;
      }

   if ((x <= 0.5) && (y <= 0.5))   // T0
   {
      dshape(0,0) =  2.0 * (1.0 - Ly);
      dshape(0,1) =  2.0 * (1.0 - Lx);

      dshape(4,0) =  2.0 * (Ly - 1.0);
      dshape(4,1) = -2.0 * (2.0 - Lx);

      dshape(8,0) =  2.0 * (2.0 - Ly);
      dshape(8,1) =  2.0 * (2.0 - Lx);

      dshape(7,0) = -2.0 * (2.0 - Ly);
      dshape(7,0) =  2.0 * (Lx - 1.0);
   }
   else if ((x >= 0.5) && (y <= 0.5))   // T1
   {
      dshape(4,0) = -2.0 * (Ly - 1.0);
      dshape(4,1) = -2.0 * Lx;

      dshape(1,0) =  2.0 * (Ly - 1.0);
      dshape(1,1) = -2.0 * (1.0 - Lx);

      dshape(5,0) =  2.0 * (2.0 - Ly);
      dshape(5,1) =  2.0 * (1.0 - Lx);

      dshape(8,0) = -2.0 * (2.0 - Ly);
      dshape(8,1) =  2.0 * Lx;
   }
   else if ((x >= 0.5) && (y >= 0.5))   // T2
   {
      dshape(8,0) = -2.0 * Ly;
      dshape(8,1) = -2.0 * Lx;

      dshape(5,0) =  2.0 * Ly;
      dshape(5,1) = -2.0 * (1.0 - Lx);

      dshape(2,0) =  2.0 * (1.0 - Ly);
      dshape(2,1) =  2.0 * (1.0 - Lx);

      dshape(6,0) = -2.0 * (1.0 - Ly);
      dshape(6,1) =  2.0 * Lx;
   }
   else if ((x <= 0.5) && (y >= 0.5))   // T3
   {
      dshape(7,0) = -2.0 * Ly;
      dshape(7,1) = -2.0 * (Lx - 1.0);

      dshape(8,0) =  2.0 * Ly ;
      dshape(8,1) = -2.0 * (2.0 - Lx);

      dshape(6,0) = 2.0 * (1.0 - Ly);
      dshape(6,1) = 2.0 * (2.0 - Lx);

      dshape(3,0) = -2.0 * (1.0 - Ly);
      dshape(3,1) =  2.0 * (Lx - 1.0);
   }
}

RefinedTriLinear3DFiniteElement::RefinedTriLinear3DFiniteElement()
   : NodalFiniteElement(3, Geometry::CUBE, 27, 2, FunctionSpace::rQk)
{
   double I[27];
   double J[27];
   double K[27];
   // nodes
   I[ 0] = 0.0; J[ 0] = 0.0; K[ 0] = 0.0;
   I[ 1] = 1.0; J[ 1] = 0.0; K[ 1] = 0.0;
   I[ 2] = 1.0; J[ 2] = 1.0; K[ 2] = 0.0;
   I[ 3] = 0.0; J[ 3] = 1.0; K[ 3] = 0.0;
   I[ 4] = 0.0; J[ 4] = 0.0; K[ 4] = 1.0;
   I[ 5] = 1.0; J[ 5] = 0.0; K[ 5] = 1.0;
   I[ 6] = 1.0; J[ 6] = 1.0; K[ 6] = 1.0;
   I[ 7] = 0.0; J[ 7] = 1.0; K[ 7] = 1.0;
   // edges
   I[ 8] = 0.5; J[ 8] = 0.0; K[ 8] = 0.0;
   I[ 9] = 1.0; J[ 9] = 0.5; K[ 9] = 0.0;
   I[10] = 0.5; J[10] = 1.0; K[10] = 0.0;
   I[11] = 0.0; J[11] = 0.5; K[11] = 0.0;
   I[12] = 0.5; J[12] = 0.0; K[12] = 1.0;
   I[13] = 1.0; J[13] = 0.5; K[13] = 1.0;
   I[14] = 0.5; J[14] = 1.0; K[14] = 1.0;
   I[15] = 0.0; J[15] = 0.5; K[15] = 1.0;
   I[16] = 0.0; J[16] = 0.0; K[16] = 0.5;
   I[17] = 1.0; J[17] = 0.0; K[17] = 0.5;
   I[18] = 1.0; J[18] = 1.0; K[18] = 0.5;
   I[19] = 0.0; J[19] = 1.0; K[19] = 0.5;
   // faces
   I[20] = 0.5; J[20] = 0.5; K[20] = 0.0;
   I[21] = 0.5; J[21] = 0.0; K[21] = 0.5;
   I[22] = 1.0; J[22] = 0.5; K[22] = 0.5;
   I[23] = 0.5; J[23] = 1.0; K[23] = 0.5;
   I[24] = 0.0; J[24] = 0.5; K[24] = 0.5;
   I[25] = 0.5; J[25] = 0.5; K[25] = 1.0;
   // element
   I[26] = 0.5; J[26] = 0.5; K[26] = 0.5;

   for (int n = 0; n < 27; n++)
   {
      Nodes.IntPoint(n).x = I[n];
      Nodes.IntPoint(n).y = J[n];
      Nodes.IntPoint(n).z = K[n];
   }
}

void RefinedTriLinear3DFiniteElement::CalcShape(const IntegrationPoint &ip,
                                                Vector &shape) const
{
   int i, N[8];
   double Lx, Ly, Lz;
   double x = ip.x, y = ip.y, z = ip.z;

   for (i = 0; i < 27; i++)
   {
      shape(i) = 0.0;
   }

   if ((x <= 0.5) && (y <= 0.5) && (z <= 0.5))   // T0
   {
      Lx = 1.0 - 2.0 * x;
      Ly = 1.0 - 2.0 * y;
      Lz = 1.0 - 2.0 * z;

      N[0] =  0;
      N[1] =  8;
      N[2] = 20;
      N[3] = 11;
      N[4] = 16;
      N[5] = 21;
      N[6] = 26;
      N[7] = 24;
   }
   else if ((x >= 0.5) && (y <= 0.5) && (z <= 0.5))   // T1
   {
      Lx = 2.0 - 2.0 * x;
      Ly = 1.0 - 2.0 * y;
      Lz = 1.0 - 2.0 * z;

      N[0] =  8;
      N[1] =  1;
      N[2] =  9;
      N[3] = 20;
      N[4] = 21;
      N[5] = 17;
      N[6] = 22;
      N[7] = 26;
   }
   else if ((x <= 0.5) && (y >= 0.5) && (z <= 0.5))   // T2
   {
      Lx = 2.0 - 2.0 * x;
      Ly = 2.0 - 2.0 * y;
      Lz = 1.0 - 2.0 * z;

      N[0] = 20;
      N[1] =  9;
      N[2] =  2;
      N[3] = 10;
      N[4] = 26;
      N[5] = 22;
      N[6] = 18;
      N[7] = 23;
   }
   else if ((x >= 0.5) && (y >= 0.5) && (z <= 0.5))   // T3
   {
      Lx = 1.0 - 2.0 * x;
      Ly = 2.0 - 2.0 * y;
      Lz = 1.0 - 2.0 * z;

      N[0] = 11;
      N[1] = 20;
      N[2] = 10;
      N[3] =  3;
      N[4] = 24;
      N[5] = 26;
      N[6] = 23;
      N[7] = 19;
   }
   else if ((x <= 0.5) && (y <= 0.5) && (z >= 0.5))   // T4
   {
      Lx = 1.0 - 2.0 * x;
      Ly = 1.0 - 2.0 * y;
      Lz = 2.0 - 2.0 * z;

      N[0] = 16;
      N[1] = 21;
      N[2] = 26;
      N[3] = 24;
      N[4] =  4;
      N[5] = 12;
      N[6] = 25;
      N[7] = 15;
   }
   else if ((x >= 0.5) && (y <= 0.5) && (z >= 0.5))   // T5
   {
      Lx = 2.0 - 2.0 * x;
      Ly = 1.0 - 2.0 * y;
      Lz = 2.0 - 2.0 * z;

      N[0] = 21;
      N[1] = 17;
      N[2] = 22;
      N[3] = 26;
      N[4] = 12;
      N[5] =  5;
      N[6] = 13;
      N[7] = 25;
   }
   else if ((x <= 0.5) && (y >= 0.5) && (z >= 0.5))   // T6
   {
      Lx = 2.0 - 2.0 * x;
      Ly = 2.0 - 2.0 * y;
      Lz = 2.0 - 2.0 * z;

      N[0] = 26;
      N[1] = 22;
      N[2] = 18;
      N[3] = 23;
      N[4] = 25;
      N[5] = 13;
      N[6] =  6;
      N[7] = 14;
   }
   else   // T7
   {
      Lx = 1.0 - 2.0 * x;
      Ly = 2.0 - 2.0 * y;
      Lz = 2.0 - 2.0 * z;

      N[0] = 24;
      N[1] = 26;
      N[2] = 23;
      N[3] = 19;
      N[4] = 15;
      N[5] = 25;
      N[6] = 14;
      N[7] =  7;
   }

   shape(N[0]) = Lx       * Ly       * Lz;
   shape(N[1]) = (1 - Lx) * Ly       * Lz;
   shape(N[2]) = (1 - Lx) * (1 - Ly) * Lz;
   shape(N[3]) = Lx       * (1 - Ly) * Lz;
   shape(N[4]) = Lx       * Ly       * (1 - Lz);
   shape(N[5]) = (1 - Lx) * Ly       * (1 - Lz);
   shape(N[6]) = (1 - Lx) * (1 - Ly) * (1 - Lz);
   shape(N[7]) = Lx       * (1 - Ly) * (1 - Lz);
}

void RefinedTriLinear3DFiniteElement::CalcDShape(const IntegrationPoint &ip,
                                                 DenseMatrix &dshape) const
{
   int i, j, N[8];
   double Lx, Ly, Lz;
   double x = ip.x, y = ip.y, z = ip.z;

   for (i = 0; i < 27; i++)
      for (j = 0; j < 3; j++)
      {
         dshape(i,j) = 0.0;
      }

   if ((x <= 0.5) && (y <= 0.5) && (z <= 0.5))   // T0
   {
      Lx = 1.0 - 2.0 * x;
      Ly = 1.0 - 2.0 * y;
      Lz = 1.0 - 2.0 * z;

      N[0] =  0;
      N[1] =  8;
      N[2] = 20;
      N[3] = 11;
      N[4] = 16;
      N[5] = 21;
      N[6] = 26;
      N[7] = 24;
   }
   else if ((x >= 0.5) && (y <= 0.5) && (z <= 0.5))   // T1
   {
      Lx = 2.0 - 2.0 * x;
      Ly = 1.0 - 2.0 * y;
      Lz = 1.0 - 2.0 * z;

      N[0] =  8;
      N[1] =  1;
      N[2] =  9;
      N[3] = 20;
      N[4] = 21;
      N[5] = 17;
      N[6] = 22;
      N[7] = 26;
   }
   else if ((x <= 0.5) && (y >= 0.5) && (z <= 0.5))   // T2
   {
      Lx = 2.0 - 2.0 * x;
      Ly = 2.0 - 2.0 * y;
      Lz = 1.0 - 2.0 * z;

      N[0] = 20;
      N[1] =  9;
      N[2] =  2;
      N[3] = 10;
      N[4] = 26;
      N[5] = 22;
      N[6] = 18;
      N[7] = 23;
   }
   else if ((x >= 0.5) && (y >= 0.5) && (z <= 0.5))   // T3
   {
      Lx = 1.0 - 2.0 * x;
      Ly = 2.0 - 2.0 * y;
      Lz = 1.0 - 2.0 * z;

      N[0] = 11;
      N[1] = 20;
      N[2] = 10;
      N[3] =  3;
      N[4] = 24;
      N[5] = 26;
      N[6] = 23;
      N[7] = 19;
   }
   else if ((x <= 0.5) && (y <= 0.5) && (z >= 0.5))   // T4
   {
      Lx = 1.0 - 2.0 * x;
      Ly = 1.0 - 2.0 * y;
      Lz = 2.0 - 2.0 * z;

      N[0] = 16;
      N[1] = 21;
      N[2] = 26;
      N[3] = 24;
      N[4] =  4;
      N[5] = 12;
      N[6] = 25;
      N[7] = 15;
   }
   else if ((x >= 0.5) && (y <= 0.5) && (z >= 0.5))   // T5
   {
      Lx = 2.0 - 2.0 * x;
      Ly = 1.0 - 2.0 * y;
      Lz = 2.0 - 2.0 * z;

      N[0] = 21;
      N[1] = 17;
      N[2] = 22;
      N[3] = 26;
      N[4] = 12;
      N[5] =  5;
      N[6] = 13;
      N[7] = 25;
   }
   else if ((x <= 0.5) && (y >= 0.5) && (z >= 0.5))   // T6
   {
      Lx = 2.0 - 2.0 * x;
      Ly = 2.0 - 2.0 * y;
      Lz = 2.0 - 2.0 * z;

      N[0] = 26;
      N[1] = 22;
      N[2] = 18;
      N[3] = 23;
      N[4] = 25;
      N[5] = 13;
      N[6] =  6;
      N[7] = 14;
   }
   else   // T7
   {
      Lx = 1.0 - 2.0 * x;
      Ly = 2.0 - 2.0 * y;
      Lz = 2.0 - 2.0 * z;

      N[0] = 24;
      N[1] = 26;
      N[2] = 23;
      N[3] = 19;
      N[4] = 15;
      N[5] = 25;
      N[6] = 14;
      N[7] =  7;
   }

   dshape(N[0],0) = -2.0 * Ly       * Lz      ;
   dshape(N[0],1) = -2.0 * Lx       * Lz      ;
   dshape(N[0],2) = -2.0 * Lx       * Ly      ;

   dshape(N[1],0) =  2.0 * Ly       * Lz      ;
   dshape(N[1],1) = -2.0 * (1 - Lx) * Lz      ;
   dshape(N[1],2) = -2.0 * (1 - Lx) * Ly      ;

   dshape(N[2],0) =  2.0 * (1 - Ly) * Lz      ;
   dshape(N[2],1) =  2.0 * (1 - Lx) * Lz      ;
   dshape(N[2],2) = -2.0 * (1 - Lx) * (1 - Ly);

   dshape(N[3],0) = -2.0 * (1 - Ly) * Lz      ;
   dshape(N[3],1) =  2.0 * Lx       * Lz      ;
   dshape(N[3],2) = -2.0 * Lx       * (1 - Ly);

   dshape(N[4],0) = -2.0 * Ly       * (1 - Lz);
   dshape(N[4],1) = -2.0 * Lx       * (1 - Lz);
   dshape(N[4],2) =  2.0 * Lx       * Ly      ;

   dshape(N[5],0) =  2.0 * Ly       * (1 - Lz);
   dshape(N[5],1) = -2.0 * (1 - Lx) * (1 - Lz);
   dshape(N[5],2) =  2.0 * (1 - Lx) * Ly      ;

   dshape(N[6],0) =  2.0 * (1 - Ly) * (1 - Lz);
   dshape(N[6],1) =  2.0 * (1 - Lx) * (1 - Lz);
   dshape(N[6],2) =  2.0 * (1 - Lx) * (1 - Ly);

   dshape(N[7],0) = -2.0 * (1 - Ly) * (1 - Lz);
   dshape(N[7],1) =  2.0 * Lx       * (1 - Lz);
   dshape(N[7],2) =  2.0 * Lx       * (1 - Ly);
}


Nedelec1HexFiniteElement::Nedelec1HexFiniteElement()
   : VectorFiniteElement(3, Geometry::CUBE, 12, 1, H_CURL, FunctionSpace::Qk)
{
   // not real nodes ...
   Nodes.IntPoint(0).x = 0.5;
   Nodes.IntPoint(0).y = 0.0;
   Nodes.IntPoint(0).z = 0.0;

   Nodes.IntPoint(1).x = 1.0;
   Nodes.IntPoint(1).y = 0.5;
   Nodes.IntPoint(1).z = 0.0;

   Nodes.IntPoint(2).x = 0.5;
   Nodes.IntPoint(2).y = 1.0;
   Nodes.IntPoint(2).z = 0.0;

   Nodes.IntPoint(3).x = 0.0;
   Nodes.IntPoint(3).y = 0.5;
   Nodes.IntPoint(3).z = 0.0;

   Nodes.IntPoint(4).x = 0.5;
   Nodes.IntPoint(4).y = 0.0;
   Nodes.IntPoint(4).z = 1.0;

   Nodes.IntPoint(5).x = 1.0;
   Nodes.IntPoint(5).y = 0.5;
   Nodes.IntPoint(5).z = 1.0;

   Nodes.IntPoint(6).x = 0.5;
   Nodes.IntPoint(6).y = 1.0;
   Nodes.IntPoint(6).z = 1.0;

   Nodes.IntPoint(7).x = 0.0;
   Nodes.IntPoint(7).y = 0.5;
   Nodes.IntPoint(7).z = 1.0;

   Nodes.IntPoint(8).x = 0.0;
   Nodes.IntPoint(8).y = 0.0;
   Nodes.IntPoint(8).z = 0.5;

   Nodes.IntPoint(9).x = 1.0;
   Nodes.IntPoint(9).y = 0.0;
   Nodes.IntPoint(9).z = 0.5;

   Nodes.IntPoint(10).x= 1.0;
   Nodes.IntPoint(10).y= 1.0;
   Nodes.IntPoint(10).z= 0.5;

   Nodes.IntPoint(11).x= 0.0;
   Nodes.IntPoint(11).y= 1.0;
   Nodes.IntPoint(11).z= 0.5;
}

void Nedelec1HexFiniteElement::CalcVShape(const IntegrationPoint &ip,
                                          DenseMatrix &shape) const
{
   double x = ip.x, y = ip.y, z = ip.z;

   shape(0,0) = (1. - y) * (1. - z);
   shape(0,1) = 0.;
   shape(0,2) = 0.;

   shape(2,0) = y * (1. - z);
   shape(2,1) = 0.;
   shape(2,2) = 0.;

   shape(4,0) = z * (1. - y);
   shape(4,1) = 0.;
   shape(4,2) = 0.;

   shape(6,0) = y * z;
   shape(6,1) = 0.;
   shape(6,2) = 0.;

   shape(1,0) = 0.;
   shape(1,1) = x * (1. - z);
   shape(1,2) = 0.;

   shape(3,0) = 0.;
   shape(3,1) = (1. - x) * (1. - z);
   shape(3,2) = 0.;

   shape(5,0) = 0.;
   shape(5,1) = x * z;
   shape(5,2) = 0.;

   shape(7,0) = 0.;
   shape(7,1) = (1. - x) * z;
   shape(7,2) = 0.;

   shape(8,0) = 0.;
   shape(8,1) = 0.;
   shape(8,2) = (1. - x) * (1. - y);

   shape(9,0) = 0.;
   shape(9,1) = 0.;
   shape(9,2) = x * (1. - y);

   shape(10,0) = 0.;
   shape(10,1) = 0.;
   shape(10,2) = x * y;

   shape(11,0) = 0.;
   shape(11,1) = 0.;
   shape(11,2) = y * (1. - x);

}

void Nedelec1HexFiniteElement::CalcCurlShape(const IntegrationPoint &ip,
                                             DenseMatrix &curl_shape)
const
{
   double x = ip.x, y = ip.y, z = ip.z;

   curl_shape(0,0) = 0.;
   curl_shape(0,1) = y - 1.;
   curl_shape(0,2) = 1. - z;

   curl_shape(2,0) = 0.;
   curl_shape(2,1) = -y;
   curl_shape(2,2) = z - 1.;

   curl_shape(4,0) = 0;
   curl_shape(4,1) = 1. - y;
   curl_shape(4,2) = z;

   curl_shape(6,0) = 0.;
   curl_shape(6,1) = y;
   curl_shape(6,2) = -z;

   curl_shape(1,0) = x;
   curl_shape(1,1) = 0.;
   curl_shape(1,2) = 1. - z;

   curl_shape(3,0) = 1. - x;
   curl_shape(3,1) = 0.;
   curl_shape(3,2) = z - 1.;

   curl_shape(5,0) = -x;
   curl_shape(5,1) = 0.;
   curl_shape(5,2) = z;

   curl_shape(7,0) = x - 1.;
   curl_shape(7,1) = 0.;
   curl_shape(7,2) = -z;

   curl_shape(8,0) = x - 1.;
   curl_shape(8,1) = 1. - y;
   curl_shape(8,2) = 0.;

   curl_shape(9,0) = -x;
   curl_shape(9,1) = y - 1.;
   curl_shape(9,2) = 0;

   curl_shape(10,0) = x;
   curl_shape(10,1) = -y;
   curl_shape(10,2) = 0.;

   curl_shape(11,0) = 1. - x;
   curl_shape(11,1) = y;
   curl_shape(11,2) = 0.;
}

const double Nedelec1HexFiniteElement::tk[12][3] =
{
   {1,0,0}, {0,1,0}, {1,0,0}, {0,1,0},
   {1,0,0}, {0,1,0}, {1,0,0}, {0,1,0},
   {0,0,1}, {0,0,1}, {0,0,1}, {0,0,1}
};

void Nedelec1HexFiniteElement::GetLocalInterpolation (
   ElementTransformation &Trans, DenseMatrix &I) const
{
   int k, j;
#ifdef MFEM_THREAD_SAFE
   DenseMatrix vshape(Dof, Dim);
#endif

#ifdef MFEM_DEBUG
   for (k = 0; k < 12; k++)
   {
      CalcVShape (Nodes.IntPoint(k), vshape);
      for (j = 0; j < 12; j++)
      {
         double d = ( vshape(j,0)*tk[k][0] + vshape(j,1)*tk[k][1] +
                      vshape(j,2)*tk[k][2] );
         if (j == k) { d -= 1.0; }
         if (fabs(d) > 1.0e-12)
         {
            mfem::err << "Nedelec1HexFiniteElement::GetLocalInterpolation (...)\n"
                      " k = " << k << ", j = " << j << ", d = " << d << endl;
            mfem_error();
         }
      }
   }
#endif

   IntegrationPoint ip;
   ip.x = ip.y = ip.z = 0.0;
   Trans.SetIntPoint (&ip);
   // Trans must be linear (more to have embedding?)
   const DenseMatrix &J = Trans.Jacobian();
   double vk[3];
   Vector xk (vk, 3);

   for (k = 0; k < 12; k++)
   {
      Trans.Transform (Nodes.IntPoint (k), xk);
      ip.x = vk[0]; ip.y = vk[1]; ip.z = vk[2];
      CalcVShape (ip, vshape);
      //  vk = J tk
      vk[0] = J(0,0)*tk[k][0]+J(0,1)*tk[k][1]+J(0,2)*tk[k][2];
      vk[1] = J(1,0)*tk[k][0]+J(1,1)*tk[k][1]+J(1,2)*tk[k][2];
      vk[2] = J(2,0)*tk[k][0]+J(2,1)*tk[k][1]+J(2,2)*tk[k][2];
      for (j = 0; j < 12; j++)
         if (fabs (I(k,j) = (vshape(j,0)*vk[0]+vshape(j,1)*vk[1]+
                             vshape(j,2)*vk[2])) < 1.0e-12)
         {
            I(k,j) = 0.0;
         }
   }
}

void Nedelec1HexFiniteElement::Project (
   VectorCoefficient &vc, ElementTransformation &Trans,
   Vector &dofs) const
{
   double vk[3];
   Vector xk (vk, 3);

   for (int k = 0; k < 12; k++)
   {
      Trans.SetIntPoint (&Nodes.IntPoint (k));
      const DenseMatrix &J = Trans.Jacobian();

      vc.Eval (xk, Trans, Nodes.IntPoint (k));
      //  xk^t J tk
      dofs(k) =
         vk[0] * ( J(0,0)*tk[k][0]+J(0,1)*tk[k][1]+J(0,2)*tk[k][2] ) +
         vk[1] * ( J(1,0)*tk[k][0]+J(1,1)*tk[k][1]+J(1,2)*tk[k][2] ) +
         vk[2] * ( J(2,0)*tk[k][0]+J(2,1)*tk[k][1]+J(2,2)*tk[k][2] );
   }
}


Nedelec1TetFiniteElement::Nedelec1TetFiniteElement()
   : VectorFiniteElement(3, Geometry::TETRAHEDRON, 6, 1, H_CURL)
{
   // not real nodes ...
   Nodes.IntPoint(0).x = 0.5;
   Nodes.IntPoint(0).y = 0.0;
   Nodes.IntPoint(0).z = 0.0;

   Nodes.IntPoint(1).x = 0.0;
   Nodes.IntPoint(1).y = 0.5;
   Nodes.IntPoint(1).z = 0.0;

   Nodes.IntPoint(2).x = 0.0;
   Nodes.IntPoint(2).y = 0.0;
   Nodes.IntPoint(2).z = 0.5;

   Nodes.IntPoint(3).x = 0.5;
   Nodes.IntPoint(3).y = 0.5;
   Nodes.IntPoint(3).z = 0.0;

   Nodes.IntPoint(4).x = 0.5;
   Nodes.IntPoint(4).y = 0.0;
   Nodes.IntPoint(4).z = 0.5;

   Nodes.IntPoint(5).x = 0.0;
   Nodes.IntPoint(5).y = 0.5;
   Nodes.IntPoint(5).z = 0.5;
}

void Nedelec1TetFiniteElement::CalcVShape(const IntegrationPoint &ip,
                                          DenseMatrix &shape) const
{
   double x = ip.x, y = ip.y, z = ip.z;

   shape(0,0) = 1. - y - z;
   shape(0,1) = x;
   shape(0,2) = x;

   shape(1,0) = y;
   shape(1,1) = 1. - x - z;
   shape(1,2) = y;

   shape(2,0) = z;
   shape(2,1) = z;
   shape(2,2) = 1. - x - y;

   shape(3,0) = -y;
   shape(3,1) = x;
   shape(3,2) = 0.;

   shape(4,0) = -z;
   shape(4,1) = 0.;
   shape(4,2) = x;

   shape(5,0) = 0.;
   shape(5,1) = -z;
   shape(5,2) = y;
}

void Nedelec1TetFiniteElement::CalcCurlShape(const IntegrationPoint &ip,
                                             DenseMatrix &curl_shape)
const
{
   curl_shape(0,0) =  0.;
   curl_shape(0,1) = -2.;
   curl_shape(0,2) =  2.;

   curl_shape(1,0) =  2.;
   curl_shape(1,1) =  0.;
   curl_shape(1,2) = -2.;

   curl_shape(2,0) = -2.;
   curl_shape(2,1) =  2.;
   curl_shape(2,2) =  0.;

   curl_shape(3,0) = 0.;
   curl_shape(3,1) = 0.;
   curl_shape(3,2) = 2.;

   curl_shape(4,0) =  0.;
   curl_shape(4,1) = -2.;
   curl_shape(4,2) =  0.;

   curl_shape(5,0) = 2.;
   curl_shape(5,1) = 0.;
   curl_shape(5,2) = 0.;
}

const double Nedelec1TetFiniteElement::tk[6][3] =
{{1,0,0}, {0,1,0}, {0,0,1}, {-1,1,0}, {-1,0,1}, {0,-1,1}};

void Nedelec1TetFiniteElement::GetLocalInterpolation (
   ElementTransformation &Trans, DenseMatrix &I) const
{
   int k, j;
#ifdef MFEM_THREAD_SAFE
   DenseMatrix vshape(Dof, Dim);
#endif

#ifdef MFEM_DEBUG
   for (k = 0; k < 6; k++)
   {
      CalcVShape (Nodes.IntPoint(k), vshape);
      for (j = 0; j < 6; j++)
      {
         double d = ( vshape(j,0)*tk[k][0] + vshape(j,1)*tk[k][1] +
                      vshape(j,2)*tk[k][2] );
         if (j == k) { d -= 1.0; }
         if (fabs(d) > 1.0e-12)
         {
            mfem::err << "Nedelec1TetFiniteElement::GetLocalInterpolation (...)\n"
                      " k = " << k << ", j = " << j << ", d = " << d << endl;
            mfem_error();
         }
      }
   }
#endif

   IntegrationPoint ip;
   ip.x = ip.y = ip.z = 0.0;
   Trans.SetIntPoint (&ip);
   // Trans must be linear
   const DenseMatrix &J = Trans.Jacobian();
   double vk[3];
   Vector xk (vk, 3);

   for (k = 0; k < 6; k++)
   {
      Trans.Transform (Nodes.IntPoint (k), xk);
      ip.x = vk[0]; ip.y = vk[1]; ip.z = vk[2];
      CalcVShape (ip, vshape);
      //  vk = J tk
      vk[0] = J(0,0)*tk[k][0]+J(0,1)*tk[k][1]+J(0,2)*tk[k][2];
      vk[1] = J(1,0)*tk[k][0]+J(1,1)*tk[k][1]+J(1,2)*tk[k][2];
      vk[2] = J(2,0)*tk[k][0]+J(2,1)*tk[k][1]+J(2,2)*tk[k][2];
      for (j = 0; j < 6; j++)
         if (fabs (I(k,j) = (vshape(j,0)*vk[0]+vshape(j,1)*vk[1]+
                             vshape(j,2)*vk[2])) < 1.0e-12)
         {
            I(k,j) = 0.0;
         }
   }
}

void Nedelec1TetFiniteElement::Project (
   VectorCoefficient &vc, ElementTransformation &Trans,
   Vector &dofs) const
{
   double vk[3];
   Vector xk (vk, 3);

   for (int k = 0; k < 6; k++)
   {
      Trans.SetIntPoint (&Nodes.IntPoint (k));
      const DenseMatrix &J = Trans.Jacobian();

      vc.Eval (xk, Trans, Nodes.IntPoint (k));
      //  xk^t J tk
      dofs(k) =
         vk[0] * ( J(0,0)*tk[k][0]+J(0,1)*tk[k][1]+J(0,2)*tk[k][2] ) +
         vk[1] * ( J(1,0)*tk[k][0]+J(1,1)*tk[k][1]+J(1,2)*tk[k][2] ) +
         vk[2] * ( J(2,0)*tk[k][0]+J(2,1)*tk[k][1]+J(2,2)*tk[k][2] );
   }
}

RT0HexFiniteElement::RT0HexFiniteElement()
   : VectorFiniteElement(3, Geometry::CUBE, 6, 1, H_DIV, FunctionSpace::Qk)
{
   // not real nodes ...
   // z = 0, y = 0, x = 1, y = 1, x = 0, z = 1
   Nodes.IntPoint(0).x = 0.5;
   Nodes.IntPoint(0).y = 0.5;
   Nodes.IntPoint(0).z = 0.0;

   Nodes.IntPoint(1).x = 0.5;
   Nodes.IntPoint(1).y = 0.0;
   Nodes.IntPoint(1).z = 0.5;

   Nodes.IntPoint(2).x = 1.0;
   Nodes.IntPoint(2).y = 0.5;
   Nodes.IntPoint(2).z = 0.5;

   Nodes.IntPoint(3).x = 0.5;
   Nodes.IntPoint(3).y = 1.0;
   Nodes.IntPoint(3).z = 0.5;

   Nodes.IntPoint(4).x = 0.0;
   Nodes.IntPoint(4).y = 0.5;
   Nodes.IntPoint(4).z = 0.5;

   Nodes.IntPoint(5).x = 0.5;
   Nodes.IntPoint(5).y = 0.5;
   Nodes.IntPoint(5).z = 1.0;
}

void RT0HexFiniteElement::CalcVShape(const IntegrationPoint &ip,
                                     DenseMatrix &shape) const
{
   double x = ip.x, y = ip.y, z = ip.z;
   // z = 0
   shape(0,0) = 0.;
   shape(0,1) = 0.;
   shape(0,2) = z - 1.;
   // y = 0
   shape(1,0) = 0.;
   shape(1,1) = y - 1.;
   shape(1,2) = 0.;
   // x = 1
   shape(2,0) = x;
   shape(2,1) = 0.;
   shape(2,2) = 0.;
   // y = 1
   shape(3,0) = 0.;
   shape(3,1) = y;
   shape(3,2) = 0.;
   // x = 0
   shape(4,0) = x - 1.;
   shape(4,1) = 0.;
   shape(4,2) = 0.;
   // z = 1
   shape(5,0) = 0.;
   shape(5,1) = 0.;
   shape(5,2) = z;
}

void RT0HexFiniteElement::CalcDivShape(const IntegrationPoint &ip,
                                       Vector &divshape) const
{
   divshape(0) = 1.;
   divshape(1) = 1.;
   divshape(2) = 1.;
   divshape(3) = 1.;
   divshape(4) = 1.;
   divshape(5) = 1.;
}

const double RT0HexFiniteElement::nk[6][3] =
{{0,0,-1}, {0,-1,0}, {1,0,0}, {0,1,0}, {-1,0,0}, {0,0,1}};

void RT0HexFiniteElement::GetLocalInterpolation (
   ElementTransformation &Trans, DenseMatrix &I) const
{
   int k, j;
#ifdef MFEM_THREAD_SAFE
   DenseMatrix vshape(Dof, Dim);
   DenseMatrix Jinv(Dim);
#endif

#ifdef MFEM_DEBUG
   for (k = 0; k < 6; k++)
   {
      CalcVShape (Nodes.IntPoint(k), vshape);
      for (j = 0; j < 6; j++)
      {
         double d = ( vshape(j,0)*nk[k][0] + vshape(j,1)*nk[k][1] +
                      vshape(j,2)*nk[k][2] );
         if (j == k) { d -= 1.0; }
         if (fabs(d) > 1.0e-12)
         {
            mfem::err << "RT0HexFiniteElement::GetLocalInterpolation (...)\n"
                      " k = " << k << ", j = " << j << ", d = " << d << endl;
            mfem_error();
         }
      }
   }
#endif

   IntegrationPoint ip;
   ip.x = ip.y = ip.z = 0.0;
   Trans.SetIntPoint (&ip);
   // Trans must be linear
   // set Jinv = |J| J^{-t} = adj(J)^t
   CalcAdjugateTranspose (Trans.Jacobian(), Jinv);
   double vk[3];
   Vector xk (vk, 3);

   for (k = 0; k < 6; k++)
   {
      Trans.Transform (Nodes.IntPoint (k), xk);
      ip.x = vk[0]; ip.y = vk[1]; ip.z = vk[2];
      CalcVShape (ip, vshape);
      //  vk = |J| J^{-t} nk
      vk[0] = Jinv(0,0)*nk[k][0]+Jinv(0,1)*nk[k][1]+Jinv(0,2)*nk[k][2];
      vk[1] = Jinv(1,0)*nk[k][0]+Jinv(1,1)*nk[k][1]+Jinv(1,2)*nk[k][2];
      vk[2] = Jinv(2,0)*nk[k][0]+Jinv(2,1)*nk[k][1]+Jinv(2,2)*nk[k][2];
      for (j = 0; j < 6; j++)
         if (fabs (I(k,j) = (vshape(j,0)*vk[0]+vshape(j,1)*vk[1]+
                             vshape(j,2)*vk[2])) < 1.0e-12)
         {
            I(k,j) = 0.0;
         }
   }
}

void RT0HexFiniteElement::Project (
   VectorCoefficient &vc, ElementTransformation &Trans,
   Vector &dofs) const
{
   double vk[3];
   Vector xk (vk, 3);
#ifdef MFEM_THREAD_SAFE
   DenseMatrix Jinv(Dim);
#endif

   for (int k = 0; k < 6; k++)
   {
      Trans.SetIntPoint (&Nodes.IntPoint (k));
      // set Jinv = |J| J^{-t} = adj(J)^t
      CalcAdjugateTranspose (Trans.Jacobian(), Jinv);

      vc.Eval (xk, Trans, Nodes.IntPoint (k));
      //  xk^t |J| J^{-t} nk
      dofs(k) =
         vk[0] * ( Jinv(0,0)*nk[k][0]+Jinv(0,1)*nk[k][1]+Jinv(0,2)*nk[k][2] ) +
         vk[1] * ( Jinv(1,0)*nk[k][0]+Jinv(1,1)*nk[k][1]+Jinv(1,2)*nk[k][2] ) +
         vk[2] * ( Jinv(2,0)*nk[k][0]+Jinv(2,1)*nk[k][1]+Jinv(2,2)*nk[k][2] );
   }
}

RT1HexFiniteElement::RT1HexFiniteElement()
   : VectorFiniteElement(3, Geometry::CUBE, 36, 2, H_DIV, FunctionSpace::Qk)
{
   // z = 0
   Nodes.IntPoint(2).x  = 1./3.;
   Nodes.IntPoint(2).y  = 1./3.;
   Nodes.IntPoint(2).z  = 0.0;
   Nodes.IntPoint(3).x  = 2./3.;
   Nodes.IntPoint(3).y  = 1./3.;
   Nodes.IntPoint(3).z  = 0.0;
   Nodes.IntPoint(0).x  = 1./3.;
   Nodes.IntPoint(0).y  = 2./3.;
   Nodes.IntPoint(0).z  = 0.0;
   Nodes.IntPoint(1).x  = 2./3.;
   Nodes.IntPoint(1).y  = 2./3.;
   Nodes.IntPoint(1).z  = 0.0;
   // y = 0
   Nodes.IntPoint(4).x  = 1./3.;
   Nodes.IntPoint(4).y  = 0.0;
   Nodes.IntPoint(4).z  = 1./3.;
   Nodes.IntPoint(5).x  = 2./3.;
   Nodes.IntPoint(5).y  = 0.0;
   Nodes.IntPoint(5).z  = 1./3.;
   Nodes.IntPoint(6).x  = 1./3.;
   Nodes.IntPoint(6).y  = 0.0;
   Nodes.IntPoint(6).z  = 2./3.;
   Nodes.IntPoint(7).x  = 2./3.;
   Nodes.IntPoint(7).y  = 0.0;
   Nodes.IntPoint(7).z  = 2./3.;
   // x = 1
   Nodes.IntPoint(8).x  = 1.0;
   Nodes.IntPoint(8).y  = 1./3.;
   Nodes.IntPoint(8).z  = 1./3.;
   Nodes.IntPoint(9).x  = 1.0;
   Nodes.IntPoint(9).y  = 2./3.;
   Nodes.IntPoint(9).z  = 1./3.;
   Nodes.IntPoint(10).x = 1.0;
   Nodes.IntPoint(10).y = 1./3.;
   Nodes.IntPoint(10).z = 2./3.;
   Nodes.IntPoint(11).x = 1.0;
   Nodes.IntPoint(11).y = 2./3.;
   Nodes.IntPoint(11).z = 2./3.;
   // y = 1
   Nodes.IntPoint(13).x = 1./3.;
   Nodes.IntPoint(13).y = 1.0;
   Nodes.IntPoint(13).z = 1./3.;
   Nodes.IntPoint(12).x = 2./3.;
   Nodes.IntPoint(12).y = 1.0;
   Nodes.IntPoint(12).z = 1./3.;
   Nodes.IntPoint(15).x = 1./3.;
   Nodes.IntPoint(15).y = 1.0;
   Nodes.IntPoint(15).z = 2./3.;
   Nodes.IntPoint(14).x = 2./3.;
   Nodes.IntPoint(14).y = 1.0;
   Nodes.IntPoint(14).z = 2./3.;
   // x = 0
   Nodes.IntPoint(17).x = 0.0;
   Nodes.IntPoint(17).y = 1./3.;
   Nodes.IntPoint(17).z = 1./3.;
   Nodes.IntPoint(16).x = 0.0;
   Nodes.IntPoint(16).y = 2./3.;
   Nodes.IntPoint(16).z = 1./3.;
   Nodes.IntPoint(19).x = 0.0;
   Nodes.IntPoint(19).y = 1./3.;
   Nodes.IntPoint(19).z = 2./3.;
   Nodes.IntPoint(18).x = 0.0;
   Nodes.IntPoint(18).y = 2./3.;
   Nodes.IntPoint(18).z = 2./3.;
   // z = 1
   Nodes.IntPoint(20).x = 1./3.;
   Nodes.IntPoint(20).y = 1./3.;
   Nodes.IntPoint(20).z = 1.0;
   Nodes.IntPoint(21).x = 2./3.;
   Nodes.IntPoint(21).y = 1./3.;
   Nodes.IntPoint(21).z = 1.0;
   Nodes.IntPoint(22).x = 1./3.;
   Nodes.IntPoint(22).y = 2./3.;
   Nodes.IntPoint(22).z = 1.0;
   Nodes.IntPoint(23).x = 2./3.;
   Nodes.IntPoint(23).y = 2./3.;
   Nodes.IntPoint(23).z = 1.0;
   // x = 0.5 (interior)
   Nodes.IntPoint(24).x = 0.5;
   Nodes.IntPoint(24).y = 1./3.;
   Nodes.IntPoint(24).z = 1./3.;
   Nodes.IntPoint(25).x = 0.5;
   Nodes.IntPoint(25).y = 1./3.;
   Nodes.IntPoint(25).z = 2./3.;
   Nodes.IntPoint(26).x = 0.5;
   Nodes.IntPoint(26).y = 2./3.;
   Nodes.IntPoint(26).z = 1./3.;
   Nodes.IntPoint(27).x = 0.5;
   Nodes.IntPoint(27).y = 2./3.;
   Nodes.IntPoint(27).z = 2./3.;
   // y = 0.5 (interior)
   Nodes.IntPoint(28).x = 1./3.;
   Nodes.IntPoint(28).y = 0.5;
   Nodes.IntPoint(28).z = 1./3.;
   Nodes.IntPoint(29).x = 1./3.;
   Nodes.IntPoint(29).y = 0.5;
   Nodes.IntPoint(29).z = 2./3.;
   Nodes.IntPoint(30).x = 2./3.;
   Nodes.IntPoint(30).y = 0.5;
   Nodes.IntPoint(30).z = 1./3.;
   Nodes.IntPoint(31).x = 2./3.;
   Nodes.IntPoint(31).y = 0.5;
   Nodes.IntPoint(31).z = 2./3.;
   // z = 0.5 (interior)
   Nodes.IntPoint(32).x = 1./3.;
   Nodes.IntPoint(32).y = 1./3.;
   Nodes.IntPoint(32).z = 0.5;
   Nodes.IntPoint(33).x = 1./3.;
   Nodes.IntPoint(33).y = 2./3.;
   Nodes.IntPoint(33).z = 0.5;
   Nodes.IntPoint(34).x = 2./3.;
   Nodes.IntPoint(34).y = 1./3.;
   Nodes.IntPoint(34).z = 0.5;
   Nodes.IntPoint(35).x = 2./3.;
   Nodes.IntPoint(35).y = 2./3.;
   Nodes.IntPoint(35).z = 0.5;
}

void RT1HexFiniteElement::CalcVShape(const IntegrationPoint &ip,
                                     DenseMatrix &shape) const
{
   double x = ip.x, y = ip.y, z = ip.z;
   // z = 0
   shape(2,0)  = 0.;
   shape(2,1)  = 0.;
   shape(2,2)  = -(1. - 3.*z + 2.*z*z)*( 2. - 3.*x)*( 2. - 3.*y);
   shape(3,0)  = 0.;
   shape(3,1)  = 0.;
   shape(3,2)  = -(1. - 3.*z + 2.*z*z)*(-1. + 3.*x)*( 2. - 3.*y);
   shape(0,0)  = 0.;
   shape(0,1)  = 0.;
   shape(0,2)  = -(1. - 3.*z + 2.*z*z)*( 2. - 3.*x)*(-1. + 3.*y);
   shape(1,0)  = 0.;
   shape(1,1)  = 0.;
   shape(1,2)  = -(1. - 3.*z + 2.*z*z)*(-1. + 3.*x)*(-1. + 3.*y);
   // y = 0
   shape(4,0)  = 0.;
   shape(4,1)  = -(1. - 3.*y + 2.*y*y)*( 2. - 3.*x)*( 2. - 3.*z);
   shape(4,2)  = 0.;
   shape(5,0)  = 0.;
   shape(5,1)  = -(1. - 3.*y + 2.*y*y)*(-1. + 3.*x)*( 2. - 3.*z);
   shape(5,2)  = 0.;
   shape(6,0)  = 0.;
   shape(6,1)  = -(1. - 3.*y + 2.*y*y)*( 2. - 3.*x)*(-1. + 3.*z);
   shape(6,2)  = 0.;
   shape(7,0)  = 0.;
   shape(7,1)  = -(1. - 3.*y + 2.*y*y)*(-1. + 3.*x)*(-1. + 3.*z);
   shape(7,2)  = 0.;
   // x = 1
   shape(8,0)  = (-x + 2.*x*x)*( 2. - 3.*y)*( 2. - 3.*z);
   shape(8,1)  = 0.;
   shape(8,2)  = 0.;
   shape(9,0)  = (-x + 2.*x*x)*(-1. + 3.*y)*( 2. - 3.*z);
   shape(9,1)  = 0.;
   shape(9,2)  = 0.;
   shape(10,0) = (-x + 2.*x*x)*( 2. - 3.*y)*(-1. + 3.*z);
   shape(10,1) = 0.;
   shape(10,2) = 0.;
   shape(11,0) = (-x + 2.*x*x)*(-1. + 3.*y)*(-1. + 3.*z);
   shape(11,1) = 0.;
   shape(11,2) = 0.;
   // y = 1
   shape(13,0) = 0.;
   shape(13,1) = (-y + 2.*y*y)*( 2. - 3.*x)*( 2. - 3.*z);
   shape(13,2) = 0.;
   shape(12,0) = 0.;
   shape(12,1) = (-y + 2.*y*y)*(-1. + 3.*x)*( 2. - 3.*z);
   shape(12,2) = 0.;
   shape(15,0) = 0.;
   shape(15,1) = (-y + 2.*y*y)*( 2. - 3.*x)*(-1. + 3.*z);
   shape(15,2) = 0.;
   shape(14,0) = 0.;
   shape(14,1) = (-y + 2.*y*y)*(-1. + 3.*x)*(-1. + 3.*z);
   shape(14,2) = 0.;
   // x = 0
   shape(17,0) = -(1. - 3.*x + 2.*x*x)*( 2. - 3.*y)*( 2. - 3.*z);
   shape(17,1) = 0.;
   shape(17,2) = 0.;
   shape(16,0) = -(1. - 3.*x + 2.*x*x)*(-1. + 3.*y)*( 2. - 3.*z);
   shape(16,1) = 0.;
   shape(16,2) = 0.;
   shape(19,0) = -(1. - 3.*x + 2.*x*x)*( 2. - 3.*y)*(-1. + 3.*z);
   shape(19,1) = 0.;
   shape(19,2) = 0.;
   shape(18,0) = -(1. - 3.*x + 2.*x*x)*(-1. + 3.*y)*(-1. + 3.*z);
   shape(18,1) = 0.;
   shape(18,2) = 0.;
   // z = 1
   shape(20,0) = 0.;
   shape(20,1) = 0.;
   shape(20,2) = (-z + 2.*z*z)*( 2. - 3.*x)*( 2. - 3.*y);
   shape(21,0) = 0.;
   shape(21,1) = 0.;
   shape(21,2) = (-z + 2.*z*z)*(-1. + 3.*x)*( 2. - 3.*y);
   shape(22,0) = 0.;
   shape(22,1) = 0.;
   shape(22,2) = (-z + 2.*z*z)*( 2. - 3.*x)*(-1. + 3.*y);
   shape(23,0) = 0.;
   shape(23,1) = 0.;
   shape(23,2) = (-z + 2.*z*z)*(-1. + 3.*x)*(-1. + 3.*y);
   // x = 0.5 (interior)
   shape(24,0) = (4.*x - 4.*x*x)*( 2. - 3.*y)*( 2. - 3.*z);
   shape(24,1) = 0.;
   shape(24,2) = 0.;
   shape(25,0) = (4.*x - 4.*x*x)*( 2. - 3.*y)*(-1. + 3.*z);
   shape(25,1) = 0.;
   shape(25,2) = 0.;
   shape(26,0) = (4.*x - 4.*x*x)*(-1. + 3.*y)*( 2. - 3.*z);
   shape(26,1) = 0.;
   shape(26,2) = 0.;
   shape(27,0) = (4.*x - 4.*x*x)*(-1. + 3.*y)*(-1. + 3.*z);
   shape(27,1) = 0.;
   shape(27,2) = 0.;
   // y = 0.5 (interior)
   shape(28,0) = 0.;
   shape(28,1) = (4.*y - 4.*y*y)*( 2. - 3.*x)*( 2. - 3.*z);
   shape(28,2) = 0.;
   shape(29,0) = 0.;
   shape(29,1) = (4.*y - 4.*y*y)*( 2. - 3.*x)*(-1. + 3.*z);
   shape(29,2) = 0.;
   shape(30,0) = 0.;
   shape(30,1) = (4.*y - 4.*y*y)*(-1. + 3.*x)*( 2. - 3.*z);
   shape(30,2) = 0.;
   shape(31,0) = 0.;
   shape(31,1) = (4.*y - 4.*y*y)*(-1. + 3.*x)*(-1. + 3.*z);
   shape(31,2) = 0.;
   // z = 0.5 (interior)
   shape(32,0) = 0.;
   shape(32,1) = 0.;
   shape(32,2) = (4.*z - 4.*z*z)*( 2. - 3.*x)*( 2. - 3.*y);
   shape(33,0) = 0.;
   shape(33,1) = 0.;
   shape(33,2) = (4.*z - 4.*z*z)*( 2. - 3.*x)*(-1. + 3.*y);
   shape(34,0) = 0.;
   shape(34,1) = 0.;
   shape(34,2) = (4.*z - 4.*z*z)*(-1. + 3.*x)*( 2. - 3.*y);
   shape(35,0) = 0.;
   shape(35,1) = 0.;
   shape(35,2) = (4.*z - 4.*z*z)*(-1. + 3.*x)*(-1. + 3.*y);
}

void RT1HexFiniteElement::CalcDivShape(const IntegrationPoint &ip,
                                       Vector &divshape) const
{
   double x = ip.x, y = ip.y, z = ip.z;
   // z = 0
   divshape(2)  = -(-3. + 4.*z)*( 2. - 3.*x)*( 2. - 3.*y);
   divshape(3)  = -(-3. + 4.*z)*(-1. + 3.*x)*( 2. - 3.*y);
   divshape(0)  = -(-3. + 4.*z)*( 2. - 3.*x)*(-1. + 3.*y);
   divshape(1)  = -(-3. + 4.*z)*(-1. + 3.*x)*(-1. + 3.*y);
   // y = 0
   divshape(4)  = -(-3. + 4.*y)*( 2. - 3.*x)*( 2. - 3.*z);
   divshape(5)  = -(-3. + 4.*y)*(-1. + 3.*x)*( 2. - 3.*z);
   divshape(6)  = -(-3. + 4.*y)*( 2. - 3.*x)*(-1. + 3.*z);
   divshape(7)  = -(-3. + 4.*y)*(-1. + 3.*x)*(-1. + 3.*z);
   // x = 1
   divshape(8)  = (-1. + 4.*x)*( 2. - 3.*y)*( 2. - 3.*z);
   divshape(9)  = (-1. + 4.*x)*(-1. + 3.*y)*( 2. - 3.*z);
   divshape(10) = (-1. + 4.*x)*( 2. - 3.*y)*(-1. + 3.*z);
   divshape(11) = (-1. + 4.*x)*(-1. + 3.*y)*(-1. + 3.*z);
   // y = 1
   divshape(13) = (-1. + 4.*y)*( 2. - 3.*x)*( 2. - 3.*z);
   divshape(12) = (-1. + 4.*y)*(-1. + 3.*x)*( 2. - 3.*z);
   divshape(15) = (-1. + 4.*y)*( 2. - 3.*x)*(-1. + 3.*z);
   divshape(14) = (-1. + 4.*y)*(-1. + 3.*x)*(-1. + 3.*z);
   // x = 0
   divshape(17) = -(-3. + 4.*x)*( 2. - 3.*y)*( 2. - 3.*z);
   divshape(16) = -(-3. + 4.*x)*(-1. + 3.*y)*( 2. - 3.*z);
   divshape(19) = -(-3. + 4.*x)*( 2. - 3.*y)*(-1. + 3.*z);
   divshape(18) = -(-3. + 4.*x)*(-1. + 3.*y)*(-1. + 3.*z);
   // z = 1
   divshape(20) = (-1. + 4.*z)*( 2. - 3.*x)*( 2. - 3.*y);
   divshape(21) = (-1. + 4.*z)*(-1. + 3.*x)*( 2. - 3.*y);
   divshape(22) = (-1. + 4.*z)*( 2. - 3.*x)*(-1. + 3.*y);
   divshape(23) = (-1. + 4.*z)*(-1. + 3.*x)*(-1. + 3.*y);
   // x = 0.5 (interior)
   divshape(24) = ( 4. - 8.*x)*( 2. - 3.*y)*( 2. - 3.*z);
   divshape(25) = ( 4. - 8.*x)*( 2. - 3.*y)*(-1. + 3.*z);
   divshape(26) = ( 4. - 8.*x)*(-1. + 3.*y)*( 2. - 3.*z);
   divshape(27) = ( 4. - 8.*x)*(-1. + 3.*y)*(-1. + 3.*z);
   // y = 0.5 (interior)
   divshape(28) = ( 4. - 8.*y)*( 2. - 3.*x)*( 2. - 3.*z);
   divshape(29) = ( 4. - 8.*y)*( 2. - 3.*x)*(-1. + 3.*z);
   divshape(30) = ( 4. - 8.*y)*(-1. + 3.*x)*( 2. - 3.*z);
   divshape(31) = ( 4. - 8.*y)*(-1. + 3.*x)*(-1. + 3.*z);
   // z = 0.5 (interior)
   divshape(32) = ( 4. - 8.*z)*( 2. - 3.*x)*( 2. - 3.*y);
   divshape(33) = ( 4. - 8.*z)*( 2. - 3.*x)*(-1. + 3.*y);
   divshape(34) = ( 4. - 8.*z)*(-1. + 3.*x)*( 2. - 3.*y);
   divshape(35) = ( 4. - 8.*z)*(-1. + 3.*x)*(-1. + 3.*y);
}

const double RT1HexFiniteElement::nk[36][3] =
{
   {0, 0,-1}, {0, 0,-1}, {0, 0,-1}, {0, 0,-1},
   {0,-1, 0}, {0,-1, 0}, {0,-1, 0}, {0,-1, 0},
   {1, 0, 0}, {1, 0, 0}, {1, 0, 0}, {1, 0, 0},
   {0, 1, 0}, {0, 1, 0}, {0, 1, 0}, {0, 1, 0},
   {-1,0, 0}, {-1,0, 0}, {-1,0, 0}, {-1,0, 0},
   {0, 0, 1}, {0, 0, 1}, {0, 0, 1}, {0, 0, 1},
   {1, 0, 0}, {1, 0, 0}, {1, 0, 0}, {1, 0, 0},
   {0, 1, 0}, {0, 1, 0}, {0, 1, 0}, {0, 1, 0},
   {0, 0, 1}, {0, 0, 1}, {0, 0, 1}, {0, 0, 1}
};

void RT1HexFiniteElement::GetLocalInterpolation (
   ElementTransformation &Trans, DenseMatrix &I) const
{
   int k, j;
#ifdef MFEM_THREAD_SAFE
   DenseMatrix vshape(Dof, Dim);
   DenseMatrix Jinv(Dim);
#endif

#ifdef MFEM_DEBUG
   for (k = 0; k < 36; k++)
   {
      CalcVShape (Nodes.IntPoint(k), vshape);
      for (j = 0; j < 36; j++)
      {
         double d = ( vshape(j,0)*nk[k][0] + vshape(j,1)*nk[k][1] +
                      vshape(j,2)*nk[k][2] );
         if (j == k) { d -= 1.0; }
         if (fabs(d) > 1.0e-12)
         {
            mfem::err << "RT0HexFiniteElement::GetLocalInterpolation (...)\n"
                      " k = " << k << ", j = " << j << ", d = " << d << endl;
            mfem_error();
         }
      }
   }
#endif

   IntegrationPoint ip;
   ip.x = ip.y = ip.z = 0.0;
   Trans.SetIntPoint (&ip);
   // Trans must be linear
   // set Jinv = |J| J^{-t} = adj(J)^t
   CalcAdjugateTranspose (Trans.Jacobian(), Jinv);
   double vk[3];
   Vector xk (vk, 3);

   for (k = 0; k < 36; k++)
   {
      Trans.Transform (Nodes.IntPoint (k), xk);
      ip.x = vk[0]; ip.y = vk[1]; ip.z = vk[2];
      CalcVShape (ip, vshape);
      //  vk = |J| J^{-t} nk
      vk[0] = Jinv(0,0)*nk[k][0]+Jinv(0,1)*nk[k][1]+Jinv(0,2)*nk[k][2];
      vk[1] = Jinv(1,0)*nk[k][0]+Jinv(1,1)*nk[k][1]+Jinv(1,2)*nk[k][2];
      vk[2] = Jinv(2,0)*nk[k][0]+Jinv(2,1)*nk[k][1]+Jinv(2,2)*nk[k][2];
      for (j = 0; j < 36; j++)
         if (fabs (I(k,j) = (vshape(j,0)*vk[0]+vshape(j,1)*vk[1]+
                             vshape(j,2)*vk[2])) < 1.0e-12)
         {
            I(k,j) = 0.0;
         }
   }
}

void RT1HexFiniteElement::Project (
   VectorCoefficient &vc, ElementTransformation &Trans,
   Vector &dofs) const
{
   double vk[3];
   Vector xk (vk, 3);
#ifdef MFEM_THREAD_SAFE
   DenseMatrix Jinv(Dim);
#endif

   for (int k = 0; k < 36; k++)
   {
      Trans.SetIntPoint (&Nodes.IntPoint (k));
      // set Jinv = |J| J^{-t} = adj(J)^t
      CalcAdjugateTranspose (Trans.Jacobian(), Jinv);

      vc.Eval (xk, Trans, Nodes.IntPoint (k));
      //  xk^t |J| J^{-t} nk
      dofs(k) =
         vk[0] * ( Jinv(0,0)*nk[k][0]+Jinv(0,1)*nk[k][1]+Jinv(0,2)*nk[k][2] ) +
         vk[1] * ( Jinv(1,0)*nk[k][0]+Jinv(1,1)*nk[k][1]+Jinv(1,2)*nk[k][2] ) +
         vk[2] * ( Jinv(2,0)*nk[k][0]+Jinv(2,1)*nk[k][1]+Jinv(2,2)*nk[k][2] );
   }
}

RT0TetFiniteElement::RT0TetFiniteElement()
   : VectorFiniteElement(3, Geometry::TETRAHEDRON, 4, 1, H_DIV)
{
   // not real nodes ...
   Nodes.IntPoint(0).x = 0.33333333333333333333;
   Nodes.IntPoint(0).y = 0.33333333333333333333;
   Nodes.IntPoint(0).z = 0.33333333333333333333;

   Nodes.IntPoint(1).x = 0.0;
   Nodes.IntPoint(1).y = 0.33333333333333333333;
   Nodes.IntPoint(1).z = 0.33333333333333333333;

   Nodes.IntPoint(2).x = 0.33333333333333333333;
   Nodes.IntPoint(2).y = 0.0;
   Nodes.IntPoint(2).z = 0.33333333333333333333;

   Nodes.IntPoint(3).x = 0.33333333333333333333;
   Nodes.IntPoint(3).y = 0.33333333333333333333;
   Nodes.IntPoint(3).z = 0.0;
}

void RT0TetFiniteElement::CalcVShape(const IntegrationPoint &ip,
                                     DenseMatrix &shape) const
{
   double x2 = 2.0*ip.x, y2 = 2.0*ip.y, z2 = 2.0*ip.z;

   shape(0,0) = x2;
   shape(0,1) = y2;
   shape(0,2) = z2;

   shape(1,0) = x2 - 2.0;
   shape(1,1) = y2;
   shape(1,2) = z2;

   shape(2,0) = x2;
   shape(2,1) = y2 - 2.0;
   shape(2,2) = z2;

   shape(3,0) = x2;
   shape(3,1) = y2;
   shape(3,2) = z2 - 2.0;
}

void RT0TetFiniteElement::CalcDivShape(const IntegrationPoint &ip,
                                       Vector &divshape) const
{
   divshape(0) = 6.0;
   divshape(1) = 6.0;
   divshape(2) = 6.0;
   divshape(3) = 6.0;
}

const double RT0TetFiniteElement::nk[4][3] =
{{.5,.5,.5}, {-.5,0,0}, {0,-.5,0}, {0,0,-.5}};

void RT0TetFiniteElement::GetLocalInterpolation (
   ElementTransformation &Trans, DenseMatrix &I) const
{
   int k, j;
#ifdef MFEM_THREAD_SAFE
   DenseMatrix vshape(Dof, Dim);
   DenseMatrix Jinv(Dim);
#endif

#ifdef MFEM_DEBUG
   for (k = 0; k < 4; k++)
   {
      CalcVShape (Nodes.IntPoint(k), vshape);
      for (j = 0; j < 4; j++)
      {
         double d = ( vshape(j,0)*nk[k][0] + vshape(j,1)*nk[k][1] +
                      vshape(j,2)*nk[k][2] );
         if (j == k) { d -= 1.0; }
         if (fabs(d) > 1.0e-12)
         {
            mfem::err << "RT0TetFiniteElement::GetLocalInterpolation (...)\n"
                      " k = " << k << ", j = " << j << ", d = " << d << endl;
            mfem_error();
         }
      }
   }
#endif

   IntegrationPoint ip;
   ip.x = ip.y = ip.z = 0.0;
   Trans.SetIntPoint (&ip);
   // Trans must be linear
   // set Jinv = |J| J^{-t} = adj(J)^t
   CalcAdjugateTranspose (Trans.Jacobian(), Jinv);
   double vk[3];
   Vector xk (vk, 3);

   for (k = 0; k < 4; k++)
   {
      Trans.Transform (Nodes.IntPoint (k), xk);
      ip.x = vk[0]; ip.y = vk[1]; ip.z = vk[2];
      CalcVShape (ip, vshape);
      //  vk = |J| J^{-t} nk
      vk[0] = Jinv(0,0)*nk[k][0]+Jinv(0,1)*nk[k][1]+Jinv(0,2)*nk[k][2];
      vk[1] = Jinv(1,0)*nk[k][0]+Jinv(1,1)*nk[k][1]+Jinv(1,2)*nk[k][2];
      vk[2] = Jinv(2,0)*nk[k][0]+Jinv(2,1)*nk[k][1]+Jinv(2,2)*nk[k][2];
      for (j = 0; j < 4; j++)
         if (fabs (I(k,j) = (vshape(j,0)*vk[0]+vshape(j,1)*vk[1]+
                             vshape(j,2)*vk[2])) < 1.0e-12)
         {
            I(k,j) = 0.0;
         }
   }
}

void RT0TetFiniteElement::Project (
   VectorCoefficient &vc, ElementTransformation &Trans,
   Vector &dofs) const
{
   double vk[3];
   Vector xk (vk, 3);
#ifdef MFEM_THREAD_SAFE
   DenseMatrix Jinv(Dim);
#endif

   for (int k = 0; k < 4; k++)
   {
      Trans.SetIntPoint (&Nodes.IntPoint (k));
      // set Jinv = |J| J^{-t} = adj(J)^t
      CalcAdjugateTranspose (Trans.Jacobian(), Jinv);

      vc.Eval (xk, Trans, Nodes.IntPoint (k));
      //  xk^t |J| J^{-t} nk
      dofs(k) =
         vk[0] * ( Jinv(0,0)*nk[k][0]+Jinv(0,1)*nk[k][1]+Jinv(0,2)*nk[k][2] ) +
         vk[1] * ( Jinv(1,0)*nk[k][0]+Jinv(1,1)*nk[k][1]+Jinv(1,2)*nk[k][2] ) +
         vk[2] * ( Jinv(2,0)*nk[k][0]+Jinv(2,1)*nk[k][1]+Jinv(2,2)*nk[k][2] );
   }
}

RotTriLinearHexFiniteElement::RotTriLinearHexFiniteElement()
   : NodalFiniteElement(3, Geometry::CUBE, 6, 2, FunctionSpace::Qk)
{
   Nodes.IntPoint(0).x = 0.5;
   Nodes.IntPoint(0).y = 0.5;
   Nodes.IntPoint(0).z = 0.0;

   Nodes.IntPoint(1).x = 0.5;
   Nodes.IntPoint(1).y = 0.0;
   Nodes.IntPoint(1).z = 0.5;

   Nodes.IntPoint(2).x = 1.0;
   Nodes.IntPoint(2).y = 0.5;
   Nodes.IntPoint(2).z = 0.5;

   Nodes.IntPoint(3).x = 0.5;
   Nodes.IntPoint(3).y = 1.0;
   Nodes.IntPoint(3).z = 0.5;

   Nodes.IntPoint(4).x = 0.0;
   Nodes.IntPoint(4).y = 0.5;
   Nodes.IntPoint(4).z = 0.5;

   Nodes.IntPoint(5).x = 0.5;
   Nodes.IntPoint(5).y = 0.5;
   Nodes.IntPoint(5).z = 1.0;
}

void RotTriLinearHexFiniteElement::CalcShape(const IntegrationPoint &ip,
                                             Vector &shape) const
{
   double x = 2. * ip.x - 1.;
   double y = 2. * ip.y - 1.;
   double z = 2. * ip.z - 1.;
   double f5 = x * x - y * y;
   double f6 = y * y - z * z;

   shape(0) = (1./6.) * (1. - 3. * z -      f5 - 2. * f6);
   shape(1) = (1./6.) * (1. - 3. * y -      f5 +      f6);
   shape(2) = (1./6.) * (1. + 3. * x + 2. * f5 +      f6);
   shape(3) = (1./6.) * (1. + 3. * y -      f5 +      f6);
   shape(4) = (1./6.) * (1. - 3. * x + 2. * f5 +      f6);
   shape(5) = (1./6.) * (1. + 3. * z -      f5 - 2. * f6);
}

void RotTriLinearHexFiniteElement::CalcDShape(const IntegrationPoint &ip,
                                              DenseMatrix &dshape) const
{
   const double a = 2./3.;

   double xt = a * (1. - 2. * ip.x);
   double yt = a * (1. - 2. * ip.y);
   double zt = a * (1. - 2. * ip.z);

   dshape(0,0) = xt;
   dshape(0,1) = yt;
   dshape(0,2) = -1. - 2. * zt;

   dshape(1,0) = xt;
   dshape(1,1) = -1. - 2. * yt;
   dshape(1,2) = zt;

   dshape(2,0) = 1. - 2. * xt;
   dshape(2,1) = yt;
   dshape(2,2) = zt;

   dshape(3,0) = xt;
   dshape(3,1) = 1. - 2. * yt;
   dshape(3,2) = zt;

   dshape(4,0) = -1. - 2. * xt;
   dshape(4,1) = yt;
   dshape(4,2) = zt;

   dshape(5,0) = xt;
   dshape(5,1) = yt;
   dshape(5,2) = 1. - 2. * zt;
}


Poly_1D::Basis::Basis(const int p, const double *nodes, EvalType etype)
   : etype(etype)
{
   switch (etype)
   {
      case ChangeOfBasis:
      {
         x.SetSize(p + 1);
         w.SetSize(p + 1);
         DenseMatrix A(p + 1);
         for (int i = 0; i <= p; i++)
         {
            CalcBasis(p, nodes[i], A.GetColumn(i));
         }
         Ai.Factor(A);
         // mfem::out << "Poly_1D::Basis(" << p << ",...) : "; Ai.TestInversion();
         break;
      }
      case Barycentric:
      {
         x.SetSize(p + 1);
         w.SetSize(p + 1);
         x = nodes;
         w = 1.0;
         for (int i = 0; i <= p; i++)
         {
            for (int j = 0; j < i; j++)
            {
               double xij = x(i) - x(j);
               w(i) *=  xij;
               w(j) *= -xij;
            }
         }
         for (int i = 0; i <= p; i++)
         {
            w(i) = 1.0/w(i);
         }

#ifdef MFEM_DEBUG
         // Make sure the nodes are increasing
         for (int i = 0; i < p; i++)
         {
            if (x(i) >= x(i+1))
            {
               mfem_error("Poly_1D::Basis::Basis : nodes are not increasing!");
            }
         }
#endif
         break;
      }
      case Positive:
         x.SetDataAndSize(NULL, p + 1); // use x to store (p + 1)
         break;

      default: break;
   }
}

void Poly_1D::Basis::Eval(const double y, Vector &u) const
{
   switch (etype)
   {
      case ChangeOfBasis:
      {
         CalcBasis(Ai.Width() - 1, y, x);
         Ai.Mult(x, u);
         break;
      }
      case Barycentric:
      {
         int i, k, p = x.Size() - 1;
         double l, lk;

         if (p == 0)
         {
            u(0) = 1.0;
            return;
         }

         lk = 1.0;
         for (k = 0; k < p; k++)
         {
            if (y >= (x(k) + x(k+1))/2)
            {
               lk *= y - x(k);
            }
            else
            {
               for (i = k+1; i <= p; i++)
               {
                  lk *= y - x(i);
               }
               break;
            }
         }
         l = lk * (y - x(k));

         for (i = 0; i < k; i++)
         {
            u(i) = l * w(i) / (y - x(i));
         }
         u(k) = lk * w(k);
         for (i++; i <= p; i++)
         {
            u(i) = l * w(i) / (y - x(i));
         }
         break;
      }
      case Positive:
         CalcBernstein(x.Size() - 1, y, u);
         break;

      default: break;
   }
}

void Poly_1D::Basis::Eval(const double y, Vector &u, Vector &d) const
{
   switch (etype)
   {
      case ChangeOfBasis:
      {
         CalcBasis(Ai.Width() - 1, y, x, w);
         Ai.Mult(x, u);
         Ai.Mult(w, d);
         break;
      }
      case Barycentric:
      {
         int i, k, p = x.Size() - 1;
         double l, lp, lk, sk, si;

         if (p == 0)
         {
            u(0) = 1.0;
            d(0) = 0.0;
            return;
         }

         lk = 1.0;
         for (k = 0; k < p; k++)
         {
            if (y >= (x(k) + x(k+1))/2)
            {
               lk *= y - x(k);
            }
            else
            {
               for (i = k+1; i <= p; i++)
               {
                  lk *= y - x(i);
               }
               break;
            }
         }
         l = lk * (y - x(k));

         sk = 0.0;
         for (i = 0; i < k; i++)
         {
            si = 1.0/(y - x(i));
            sk += si;
            u(i) = l * si * w(i);
         }
         u(k) = lk * w(k);
         for (i++; i <= p; i++)
         {
            si = 1.0/(y - x(i));
            sk += si;
            u(i) = l * si * w(i);
         }
         lp = l * sk + lk;

         for (i = 0; i < k; i++)
         {
            d(i) = (lp * w(i) - u(i))/(y - x(i));
         }
         d(k) = sk * u(k);
         for (i++; i <= p; i++)
         {
            d(i) = (lp * w(i) - u(i))/(y - x(i));
         }
         break;
      }
      case Positive:
         CalcBernstein(x.Size() - 1, y, u, d);
         break;

      default: break;
   }
}

const int *Poly_1D::Binom(const int p)
{
   if (binom.NumCols() <= p)
   {
      binom.SetSize(p + 1, p + 1);
      for (int i = 0; i <= p; i++)
      {
         binom(i,0) = binom(i,i) = 1;
         for (int j = 1; j < i; j++)
         {
            binom(i,j) = binom(i-1,j) + binom(i-1,j-1);
         }
      }
   }
   return binom[p];
}

void Poly_1D::ChebyshevPoints(const int p, double *x)
{
   for (int i = 0; i <= p; i++)
   {
      // x[i] = 0.5*(1. + cos(M_PI*(p - i + 0.5)/(p + 1)));
      double s = sin(M_PI_2*(i + 0.5)/(p + 1));
      x[i] = s*s;
   }
}

void Poly_1D::CalcMono(const int p, const double x, double *u)
{
   double xn;
   u[0] = xn = 1.;
   for (int n = 1; n <= p; n++)
   {
      u[n] = (xn *= x);
   }
}

void Poly_1D::CalcMono(const int p, const double x, double *u, double *d)
{
   double xn;
   u[0] = xn = 1.;
   d[0] = 0.;
   for (int n = 1; n <= p; n++)
   {
      d[n] = n * xn;
      u[n] = (xn *= x);
   }
}

void Poly_1D::CalcBinomTerms(const int p, const double x, const double y,
                             double *u)
{
   if (p == 0)
   {
      u[0] = 1.;
   }
   else
   {
      int i;
      const int *b = Binom(p);
      double z = x;

      for (i = 1; i < p; i++)
      {
         u[i] = b[i]*z;
         z *= x;
      }
      u[p] = z;
      z = y;
      for (i--; i > 0; i--)
      {
         u[i] *= z;
         z *= y;
      }
      u[0] = z;
   }
}

void Poly_1D::CalcBinomTerms(const int p, const double x, const double y,
                             double *u, double *d)
{
   if (p == 0)
   {
      u[0] = 1.;
      d[0] = 0.;
   }
   else
   {
      int i;
      const int *b = Binom(p);
      const double xpy = x + y, ptx = p*x;
      double z = 1.;

      for (i = 1; i < p; i++)
      {
         d[i] = b[i]*z*(i*xpy - ptx);
         z *= x;
         u[i] = b[i]*z;
      }
      d[p] = p*z;
      u[p] = z*x;
      z = 1.;
      for (i--; i > 0; i--)
      {
         d[i] *= z;
         z *= y;
         u[i] *= z;
      }
      d[0] = -p*z;
      u[0] = z*y;
   }
}

void Poly_1D::CalcDBinomTerms(const int p, const double x, const double y,
                              double *d)
{
   if (p == 0)
   {
      d[0] = 0.;
   }
   else
   {
      int i;
      const int *b = Binom(p);
      const double xpy = x + y, ptx = p*x;
      double z = 1.;

      for (i = 1; i < p; i++)
      {
         d[i] = b[i]*z*(i*xpy - ptx);
         z *= x;
      }
      d[p] = p*z;
      z = 1.;
      for (i--; i > 0; i--)
      {
         d[i] *= z;
         z *= y;
      }
      d[0] = -p*z;
   }
}

void Poly_1D::CalcLegendre(const int p, const double x, double *u)
{
   // use the recursive definition for [-1,1]:
   // (n+1)*P_{n+1}(z) = (2*n+1)*z*P_n(z)-n*P_{n-1}(z)
   double z;
   u[0] = 1.;
   if (p == 0) { return; }
   u[1] = z = 2.*x - 1.;
   for (int n = 1; n < p; n++)
   {
      u[n+1] = ((2*n + 1)*z*u[n] - n*u[n-1])/(n + 1);
   }
}

void Poly_1D::CalcLegendre(const int p, const double x, double *u, double *d)
{
   // use the recursive definition for [-1,1]:
   // (n+1)*P_{n+1}(z) = (2*n+1)*z*P_n(z)-n*P_{n-1}(z)
   // for the derivative use, z in [-1,1]:
   // P'_{n+1}(z) = (2*n+1)*P_n(z)+P'_{n-1}(z)
   double z;
   u[0] = 1.;
   d[0] = 0.;
   if (p == 0) { return; }
   u[1] = z = 2.*x - 1.;
   d[1] = 2.;
   for (int n = 1; n < p; n++)
   {
      u[n+1] = ((2*n + 1)*z*u[n] - n*u[n-1])/(n + 1);
      d[n+1] = (4*n + 2)*u[n] + d[n-1];
   }
}

void Poly_1D::CalcChebyshev(const int p, const double x, double *u)
{
   // recursive definition, z in [-1,1]
   // T_0(z) = 1,  T_1(z) = z
   // T_{n+1}(z) = 2*z*T_n(z) - T_{n-1}(z)
   double z;
   u[0] = 1.;
   if (p == 0) { return; }
   u[1] = z = 2.*x - 1.;
   for (int n = 1; n < p; n++)
   {
      u[n+1] = 2*z*u[n] - u[n-1];
   }
}

void Poly_1D::CalcChebyshev(const int p, const double x, double *u, double *d)
{
   // recursive definition, z in [-1,1]
   // T_0(z) = 1,  T_1(z) = z
   // T_{n+1}(z) = 2*z*T_n(z) - T_{n-1}(z)
   // T'_n(z) = n*U_{n-1}(z)
   // U_0(z) = 1  U_1(z) = 2*z
   // U_{n+1}(z) = 2*z*U_n(z) - U_{n-1}(z)
   // U_n(z) = z*U_{n-1}(z) + T_n(z) = z*T'_n(z)/n + T_n(z)
   // T'_{n+1}(z) = (n + 1)*(z*T'_n(z)/n + T_n(z))
   double z;
   u[0] = 1.;
   d[0] = 0.;
   if (p == 0) { return; }
   u[1] = z = 2.*x - 1.;
   d[1] = 2.;
   for (int n = 1; n < p; n++)
   {
      u[n+1] = 2*z*u[n] - u[n-1];
      d[n+1] = (n + 1)*(z*d[n]/n + 2*u[n]);
   }
}

const double *Poly_1D::GetPoints(const int p, const int btype)
{
   BasisType::Check(btype);
   const int qtype = BasisType::GetQuadrature1D(btype);

   if (qtype == Quadrature1D::Invalid) { return NULL; }

   if (points_container.find(btype) == points_container.end())
   {
      points_container[btype] = new Array<double*>;
   }
   Array<double*> &pts = *points_container[btype];
   if (pts.Size() <= p)
   {
      pts.SetSize(p + 1, NULL);
   }
   if (pts[p] == NULL)
   {
      pts[p] = new double[p + 1];
      quad_func.GivePolyPoints(p+1, pts[p], qtype);
   }
   return pts[p];
}

Poly_1D::Basis &Poly_1D::GetBasis(const int p, const int btype)
{
   BasisType::Check(btype);

   if ( bases_container.find(btype) == bases_container.end() )
   {
      // we haven't been asked for basis or points of this type yet
      bases_container[btype] = new Array<Basis*>;
   }
   Array<Basis*> &bases = *bases_container[btype];
   if (bases.Size() <= p)
   {
      bases.SetSize(p + 1, NULL);
   }
   if (bases[p] == NULL)
   {
      EvalType etype = (btype == BasisType::Positive) ? Positive : Barycentric;
      bases[p] = new Basis(p, GetPoints(p, btype), etype);
   }
   return *bases[p];
}

Poly_1D::~Poly_1D()
{
   for (PointsMap::iterator it = points_container.begin();
        it != points_container.end() ; ++it)
   {
      Array<double*>& pts = *it->second;
      for ( int i = 0 ; i < pts.Size() ; ++i )
      {
         delete [] pts[i];
      }
      delete it->second;
   }

   for (BasisMap::iterator it = bases_container.begin();
        it != bases_container.end() ; ++it)
   {
      Array<Basis*>& bases = *it->second;
      for ( int i = 0 ; i < bases.Size() ; ++i )
      {
         delete bases[i];
      }
      delete it->second;
   }
}

Poly_1D poly1d;
Array2D<int> Poly_1D::binom;


TensorBasisElement::TensorBasisElement(const int dims, const int p,
                                       const int btype, const DofMapType dmtype)
   : b_type(btype),
     basis1d(poly1d.GetBasis(p, b_type))
{
   if (dmtype == H1_DOF_MAP)
   {
      switch (dims)
      {
         case 1:
         {
            dof_map.SetSize(p + 1);
            dof_map[0] = 0;
            dof_map[p] = 1;
            for (int i = 1; i < p; i++)
            {
               dof_map[i] = i+1;
            }
            break;
         }
         case 2:
         {
            const int p1 = p + 1;
            dof_map.SetSize(p1*p1);

            // vertices
            dof_map[0 + 0*p1] = 0;
            dof_map[p + 0*p1] = 1;
            dof_map[p + p*p1] = 2;
            dof_map[0 + p*p1] = 3;

            // edges
            int o = 4;
            for (int i = 1; i < p; i++)
            {
               dof_map[i + 0*p1] = o++;
            }
            for (int i = 1; i < p; i++)
            {
               dof_map[p + i*p1] = o++;
            }
            for (int i = 1; i < p; i++)
            {
               dof_map[(p-i) + p*p1] = o++;
            }
            for (int i = 1; i < p; i++)
            {
               dof_map[0 + (p-i)*p1] = o++;
            }

            // interior
            for (int j = 1; j < p; j++)
            {
               for (int i = 1; i < p; i++)
               {
                  dof_map[i + j*p1] = o++;
               }
            }
            break;
         }
         case 3:
         {
            const int p1 = p + 1;
            dof_map.SetSize(p1*p1*p1);

            // vertices
            dof_map[0 + (0 + 0*p1)*p1] = 0;
            dof_map[p + (0 + 0*p1)*p1] = 1;
            dof_map[p + (p + 0*p1)*p1] = 2;
            dof_map[0 + (p + 0*p1)*p1] = 3;
            dof_map[0 + (0 + p*p1)*p1] = 4;
            dof_map[p + (0 + p*p1)*p1] = 5;
            dof_map[p + (p + p*p1)*p1] = 6;
            dof_map[0 + (p + p*p1)*p1] = 7;

            // edges (see Hexahedron::edges in mesh/hexahedron.cpp)
            int o = 8;
            for (int i = 1; i < p; i++)
            {
               dof_map[i + (0 + 0*p1)*p1] = o++;   // (0,1)
            }
            for (int i = 1; i < p; i++)
            {
               dof_map[p + (i + 0*p1)*p1] = o++;   // (1,2)
            }
            for (int i = 1; i < p; i++)
            {
               dof_map[i + (p + 0*p1)*p1] = o++;   // (3,2)
            }
            for (int i = 1; i < p; i++)
            {
               dof_map[0 + (i + 0*p1)*p1] = o++;   // (0,3)
            }
            for (int i = 1; i < p; i++)
            {
               dof_map[i + (0 + p*p1)*p1] = o++;   // (4,5)
            }
            for (int i = 1; i < p; i++)
            {
               dof_map[p + (i + p*p1)*p1] = o++;   // (5,6)
            }
            for (int i = 1; i < p; i++)
            {
               dof_map[i + (p + p*p1)*p1] = o++;   // (7,6)
            }
            for (int i = 1; i < p; i++)
            {
               dof_map[0 + (i + p*p1)*p1] = o++;   // (4,7)
            }
            for (int i = 1; i < p; i++)
            {
               dof_map[0 + (0 + i*p1)*p1] = o++;   // (0,4)
            }
            for (int i = 1; i < p; i++)
            {
               dof_map[p + (0 + i*p1)*p1] = o++;   // (1,5)
            }
            for (int i = 1; i < p; i++)
            {
               dof_map[p + (p + i*p1)*p1] = o++;   // (2,6)
            }
            for (int i = 1; i < p; i++)
            {
               dof_map[0 + (p + i*p1)*p1] = o++;   // (3,7)
            }

            // faces (see Mesh::GenerateFaces in mesh/mesh.cpp)
            for (int j = 1; j < p; j++)
            {
               for (int i = 1; i < p; i++)
               {
                  dof_map[i + ((p-j) + 0*p1)*p1] = o++;   // (3,2,1,0)
               }
            }
            for (int j = 1; j < p; j++)
            {
               for (int i = 1; i < p; i++)
               {
                  dof_map[i + (0 + j*p1)*p1] = o++;   // (0,1,5,4)
               }
            }
            for (int j = 1; j < p; j++)
            {
               for (int i = 1; i < p; i++)
               {
                  dof_map[p + (i + j*p1)*p1] = o++;   // (1,2,6,5)
               }
            }
            for (int j = 1; j < p; j++)
            {
               for (int i = 1; i < p; i++)
               {
                  dof_map[(p-i) + (p + j*p1)*p1] = o++;   // (2,3,7,6)
               }
            }
            for (int j = 1; j < p; j++)
            {
               for (int i = 1; i < p; i++)
               {
                  dof_map[0 + ((p-i) + j*p1)*p1] = o++;   // (3,0,4,7)
               }
            }
            for (int j = 1; j < p; j++)
            {
               for (int i = 1; i < p; i++)
               {
                  dof_map[i + (j + p*p1)*p1] = o++;   // (4,5,6,7)
               }
            }

            // interior
            for (int k = 1; k < p; k++)
            {
               for (int j = 1; j < p; j++)
               {
                  for (int i = 1; i < p; i++)
                  {
                     dof_map[i + (j + k*p1)*p1] = o++;
                  }
               }
            }
            break;
         }
         default:
            MFEM_ABORT("invalid dimension: " << dims);
            break;
      }
   }
   else if (dmtype == L2_DOF_MAP)
   {
      // leave dof_map empty, indicating that the dofs are ordered
      // lexicographically, i.e. the dof_map is identity
   }
   else
   {
      MFEM_ABORT("invalid DofMapType: " << dmtype);
   }
}


NodalTensorFiniteElement::NodalTensorFiniteElement(const int dims,
                                                   const int p,
                                                   const int btype,
                                                   const DofMapType dmtype)
   : NodalFiniteElement(dims, GetTensorProductGeometry(dims), Pow(p + 1, dims),
                        p, dims > 1 ? FunctionSpace::Qk : FunctionSpace::Pk),
     TensorBasisElement(dims, p, VerifyNodal(btype), dmtype) { }


PositiveTensorFiniteElement::PositiveTensorFiniteElement(
   const int dims, const int p, const DofMapType dmtype)
   : PositiveFiniteElement(dims, GetTensorProductGeometry(dims),
                           Pow(p + 1, dims), p,
                           dims > 1 ? FunctionSpace::Qk : FunctionSpace::Pk),
     TensorBasisElement(dims, p, BasisType::Positive, dmtype) { }


H1_SegmentElement::H1_SegmentElement(const int p, const int btype)
   : NodalTensorFiniteElement(1, p, VerifyClosed(btype), H1_DOF_MAP)
{
   const double *cp = poly1d.ClosedPoints(p, b_type);

#ifndef MFEM_THREAD_SAFE
   shape_x.SetSize(p+1);
   dshape_x.SetSize(p+1);
#endif

   Nodes.IntPoint(0).x = cp[0];
   Nodes.IntPoint(1).x = cp[p];
   for (int i = 1; i < p; i++)
   {
      Nodes.IntPoint(i+1).x = cp[i];
   }
}

void H1_SegmentElement::CalcShape(const IntegrationPoint &ip,
                                  Vector &shape) const
{
   const int p = Order;

#ifdef MFEM_THREAD_SAFE
   Vector shape_x(p+1);
#endif

   basis1d.Eval(ip.x, shape_x);

   shape(0) = shape_x(0);
   shape(1) = shape_x(p);
   for (int i = 1; i < p; i++)
   {
      shape(i+1) = shape_x(i);
   }
}

void H1_SegmentElement::CalcDShape(const IntegrationPoint &ip,
                                   DenseMatrix &dshape) const
{
   const int p = Order;

#ifdef MFEM_THREAD_SAFE
   Vector shape_x(p+1), dshape_x(p+1);
#endif

   basis1d.Eval(ip.x, shape_x, dshape_x);

   dshape(0,0) = dshape_x(0);
   dshape(1,0) = dshape_x(p);
   for (int i = 1; i < p; i++)
   {
      dshape(i+1,0) = dshape_x(i);
   }
}

void H1_SegmentElement::ProjectDelta(int vertex, Vector &dofs) const
{
   const int p = Order;
   const double *cp = poly1d.ClosedPoints(p, b_type);

   switch (vertex)
   {
      case 0:
         dofs(0) = poly1d.CalcDelta(p, (1.0 - cp[0]));
         dofs(1) = poly1d.CalcDelta(p, (1.0 - cp[p]));
         for (int i = 1; i < p; i++)
         {
            dofs(i+1) = poly1d.CalcDelta(p, (1.0 - cp[i]));
         }
         break;

      case 1:
         dofs(0) = poly1d.CalcDelta(p, cp[0]);
         dofs(1) = poly1d.CalcDelta(p, cp[p]);
         for (int i = 1; i < p; i++)
         {
            dofs(i+1) = poly1d.CalcDelta(p, cp[i]);
         }
         break;
   }
}


H1_QuadrilateralElement::H1_QuadrilateralElement(const int p, const int btype)
   : NodalTensorFiniteElement(2, p, VerifyClosed(btype), H1_DOF_MAP)
{
   const double *cp = poly1d.ClosedPoints(p, b_type);

#ifndef MFEM_THREAD_SAFE
   const int p1 = p + 1;

   shape_x.SetSize(p1);
   shape_y.SetSize(p1);
   dshape_x.SetSize(p1);
   dshape_y.SetSize(p1);
#endif

   int o = 0;
   for (int j = 0; j <= p; j++)
   {
      for (int i = 0; i <= p; i++)
      {
         Nodes.IntPoint(dof_map[o++]).Set2(cp[i], cp[j]);
      }
   }
}

void H1_QuadrilateralElement::CalcShape(const IntegrationPoint &ip,
                                        Vector &shape) const
{
   const int p = Order;

#ifdef MFEM_THREAD_SAFE
   Vector shape_x(p+1), shape_y(p+1);
#endif

   basis1d.Eval(ip.x, shape_x);
   basis1d.Eval(ip.y, shape_y);

   for (int o = 0, j = 0; j <= p; j++)
      for (int i = 0; i <= p; i++)
      {
         shape(dof_map[o++]) = shape_x(i)*shape_y(j);
      }
}

void H1_QuadrilateralElement::CalcDShape(const IntegrationPoint &ip,
                                         DenseMatrix &dshape) const
{
   const int p = Order;

#ifdef MFEM_THREAD_SAFE
   Vector shape_x(p+1), shape_y(p+1), dshape_x(p+1), dshape_y(p+1);
#endif

   basis1d.Eval(ip.x, shape_x, dshape_x);
   basis1d.Eval(ip.y, shape_y, dshape_y);

   for (int o = 0, j = 0; j <= p; j++)
   {
      for (int i = 0; i <= p; i++)
      {
         dshape(dof_map[o],0) = dshape_x(i)* shape_y(j);
         dshape(dof_map[o],1) =  shape_x(i)*dshape_y(j);  o++;
      }
   }
}

void H1_QuadrilateralElement::ProjectDelta(int vertex, Vector &dofs) const
{
   const int p = Order;
   const double *cp = poly1d.ClosedPoints(p, b_type);

#ifdef MFEM_THREAD_SAFE
   Vector shape_x(p+1), shape_y(p+1);
#endif

   for (int i = 0; i <= p; i++)
   {
      shape_x(i) = poly1d.CalcDelta(p, (1.0 - cp[i]));
      shape_y(i) = poly1d.CalcDelta(p, cp[i]);
   }

   switch (vertex)
   {
      case 0:
         for (int o = 0, j = 0; j <= p; j++)
            for (int i = 0; i <= p; i++)
            {
               dofs(dof_map[o++]) = shape_x(i)*shape_x(j);
            }
         break;
      case 1:
         for (int o = 0, j = 0; j <= p; j++)
            for (int i = 0; i <= p; i++)
            {
               dofs(dof_map[o++]) = shape_y(i)*shape_x(j);
            }
         break;
      case 2:
         for (int o = 0, j = 0; j <= p; j++)
            for (int i = 0; i <= p; i++)
            {
               dofs(dof_map[o++]) = shape_y(i)*shape_y(j);
            }
         break;
      case 3:
         for (int o = 0, j = 0; j <= p; j++)
            for (int i = 0; i <= p; i++)
            {
               dofs(dof_map[o++]) = shape_x(i)*shape_y(j);
            }
         break;
   }
}


H1_HexahedronElement::H1_HexahedronElement(const int p, const int btype)
   : NodalTensorFiniteElement(3, p, VerifyClosed(btype), H1_DOF_MAP)
{
   const double *cp = poly1d.ClosedPoints(p, b_type);

#ifndef MFEM_THREAD_SAFE
   const int p1 = p + 1;

   shape_x.SetSize(p1);
   shape_y.SetSize(p1);
   shape_z.SetSize(p1);
   dshape_x.SetSize(p1);
   dshape_y.SetSize(p1);
   dshape_z.SetSize(p1);
#endif

   int o = 0;
   for (int k = 0; k <= p; k++)
      for (int j = 0; j <= p; j++)
         for (int i = 0; i <= p; i++)
         {
            Nodes.IntPoint(dof_map[o++]).Set3(cp[i], cp[j], cp[k]);
         }
}

void H1_HexahedronElement::CalcShape(const IntegrationPoint &ip,
                                     Vector &shape) const
{
   const int p = Order;

#ifdef MFEM_THREAD_SAFE
   Vector shape_x(p+1), shape_y(p+1), shape_z(p+1);
#endif

   basis1d.Eval(ip.x, shape_x);
   basis1d.Eval(ip.y, shape_y);
   basis1d.Eval(ip.z, shape_z);

   for (int o = 0, k = 0; k <= p; k++)
      for (int j = 0; j <= p; j++)
         for (int i = 0; i <= p; i++)
         {
            shape(dof_map[o++]) = shape_x(i)*shape_y(j)*shape_z(k);
         }
}

void H1_HexahedronElement::CalcDShape(const IntegrationPoint &ip,
                                      DenseMatrix &dshape) const
{
   const int p = Order;

#ifdef MFEM_THREAD_SAFE
   Vector shape_x(p+1),  shape_y(p+1),  shape_z(p+1);
   Vector dshape_x(p+1), dshape_y(p+1), dshape_z(p+1);
#endif

   basis1d.Eval(ip.x, shape_x, dshape_x);
   basis1d.Eval(ip.y, shape_y, dshape_y);
   basis1d.Eval(ip.z, shape_z, dshape_z);

   for (int o = 0, k = 0; k <= p; k++)
      for (int j = 0; j <= p; j++)
         for (int i = 0; i <= p; i++)
         {
            dshape(dof_map[o],0) = dshape_x(i)* shape_y(j)* shape_z(k);
            dshape(dof_map[o],1) =  shape_x(i)*dshape_y(j)* shape_z(k);
            dshape(dof_map[o],2) =  shape_x(i)* shape_y(j)*dshape_z(k);  o++;
         }
}

void H1_HexahedronElement::ProjectDelta(int vertex, Vector &dofs) const
{
   const int p = Order;
   const double *cp = poly1d.ClosedPoints(p,b_type);

#ifdef MFEM_THREAD_SAFE
   Vector shape_x(p+1), shape_y(p+1);
#endif

   for (int i = 0; i <= p; i++)
   {
      shape_x(i) = poly1d.CalcDelta(p, (1.0 - cp[i]));
      shape_y(i) = poly1d.CalcDelta(p, cp[i]);
   }

   switch (vertex)
   {
      case 0:
         for (int o = 0, k = 0; k <= p; k++)
            for (int j = 0; j <= p; j++)
               for (int i = 0; i <= p; i++)
               {
                  dofs(dof_map[o++]) = shape_x(i)*shape_x(j)*shape_x(k);
               }
         break;
      case 1:
         for (int o = 0, k = 0; k <= p; k++)
            for (int j = 0; j <= p; j++)
               for (int i = 0; i <= p; i++)
               {
                  dofs(dof_map[o++]) = shape_y(i)*shape_x(j)*shape_x(k);
               }
         break;
      case 2:
         for (int o = 0, k = 0; k <= p; k++)
            for (int j = 0; j <= p; j++)
               for (int i = 0; i <= p; i++)
               {
                  dofs(dof_map[o++]) = shape_y(i)*shape_y(j)*shape_x(k);
               }
         break;
      case 3:
         for (int o = 0, k = 0; k <= p; k++)
            for (int j = 0; j <= p; j++)
               for (int i = 0; i <= p; i++)
               {
                  dofs(dof_map[o++]) = shape_x(i)*shape_y(j)*shape_x(k);
               }
         break;
      case 4:
         for (int o = 0, k = 0; k <= p; k++)
            for (int j = 0; j <= p; j++)
               for (int i = 0; i <= p; i++)
               {
                  dofs(dof_map[o++]) = shape_x(i)*shape_x(j)*shape_y(k);
               }
         break;
      case 5:
         for (int o = 0, k = 0; k <= p; k++)
            for (int j = 0; j <= p; j++)
               for (int i = 0; i <= p; i++)
               {
                  dofs(dof_map[o++]) = shape_y(i)*shape_x(j)*shape_y(k);
               }
         break;
      case 6:
         for (int o = 0, k = 0; k <= p; k++)
            for (int j = 0; j <= p; j++)
               for (int i = 0; i <= p; i++)
               {
                  dofs(dof_map[o++]) = shape_y(i)*shape_y(j)*shape_y(k);
               }
         break;
      case 7:
         for (int o = 0, k = 0; k <= p; k++)
            for (int j = 0; j <= p; j++)
               for (int i = 0; i <= p; i++)
               {
                  dofs(dof_map[o++]) = shape_x(i)*shape_y(j)*shape_y(k);
               }
         break;
   }
}


H1Pos_SegmentElement::H1Pos_SegmentElement(const int p)
   : PositiveTensorFiniteElement(1, p, H1_DOF_MAP)
{
#ifndef MFEM_THREAD_SAFE
   // thread private versions; see class header.
   shape_x.SetSize(p+1);
   dshape_x.SetSize(p+1);
#endif

   // Endpoints need to be first in the list, so reorder them.
   Nodes.IntPoint(0).x = 0.0;
   Nodes.IntPoint(1).x = 1.0;
   for (int i = 1; i < p; i++)
   {
      Nodes.IntPoint(i+1).x = double(i)/p;
   }
}

void H1Pos_SegmentElement::CalcShape(const IntegrationPoint &ip,
                                     Vector &shape) const
{
   const int p = Order;

#ifdef MFEM_THREAD_SAFE
   Vector shape_x(p+1);
#endif

   Poly_1D::CalcBernstein(p, ip.x, shape_x.GetData() );

   // Endpoints need to be first in the list, so reorder them.
   shape(0) = shape_x(0);
   shape(1) = shape_x(p);
   for (int i = 1; i < p; i++)
   {
      shape(i+1) = shape_x(i);
   }
}

void H1Pos_SegmentElement::CalcDShape(const IntegrationPoint &ip,
                                      DenseMatrix &dshape) const
{
   const int p = Order;

#ifdef MFEM_THREAD_SAFE
   Vector shape_x(p+1), dshape_x(p+1);
#endif

   Poly_1D::CalcBernstein(p, ip.x, shape_x.GetData(), dshape_x.GetData() );

   // Endpoints need to be first in the list, so reorder them.
   dshape(0,0) = dshape_x(0);
   dshape(1,0) = dshape_x(p);
   for (int i = 1; i < p; i++)
   {
      dshape(i+1,0) = dshape_x(i);
   }
}

void H1Pos_SegmentElement::ProjectDelta(int vertex, Vector &dofs) const
{
   dofs = 0.0;
   dofs[vertex] = 1.0;
}


H1Pos_QuadrilateralElement::H1Pos_QuadrilateralElement(const int p)
   : PositiveTensorFiniteElement(2, p, H1_DOF_MAP)
{
#ifndef MFEM_THREAD_SAFE
   const int p1 = p + 1;

   shape_x.SetSize(p1);
   shape_y.SetSize(p1);
   dshape_x.SetSize(p1);
   dshape_y.SetSize(p1);
#endif

   int o = 0;
   for (int j = 0; j <= p; j++)
      for (int i = 0; i <= p; i++)
      {
         Nodes.IntPoint(dof_map[o++]).Set2(double(i)/p, double(j)/p);
      }
}

void H1Pos_QuadrilateralElement::CalcShape(const IntegrationPoint &ip,
                                           Vector &shape) const
{
   const int p = Order;

#ifdef MFEM_THREAD_SAFE
   Vector shape_x(p+1), shape_y(p+1);
#endif

   Poly_1D::CalcBernstein(p, ip.x, shape_x.GetData() );
   Poly_1D::CalcBernstein(p, ip.y, shape_y.GetData() );

   // Reorder so that vertices are at the beginning of the list
   for (int o = 0, j = 0; j <= p; j++)
      for (int i = 0; i <= p; i++)
      {
         shape(dof_map[o++]) = shape_x(i)*shape_y(j);
      }
}

void H1Pos_QuadrilateralElement::CalcDShape(const IntegrationPoint &ip,
                                            DenseMatrix &dshape) const
{
   const int p = Order;

#ifdef MFEM_THREAD_SAFE
   Vector shape_x(p+1), shape_y(p+1), dshape_x(p+1), dshape_y(p+1);
#endif

   Poly_1D::CalcBernstein(p, ip.x, shape_x.GetData(), dshape_x.GetData() );
   Poly_1D::CalcBernstein(p, ip.y, shape_y.GetData(), dshape_y.GetData() );

   // Reorder so that vertices are at the beginning of the list
   for (int o = 0, j = 0; j <= p; j++)
      for (int i = 0; i <= p; i++)
      {
         dshape(dof_map[o],0) = dshape_x(i)* shape_y(j);
         dshape(dof_map[o],1) =  shape_x(i)*dshape_y(j);  o++;
      }
}

void H1Pos_QuadrilateralElement::ProjectDelta(int vertex, Vector &dofs) const
{
   dofs = 0.0;
   dofs[vertex] = 1.0;
}


H1Pos_HexahedronElement::H1Pos_HexahedronElement(const int p)
   : PositiveTensorFiniteElement(3, p, H1_DOF_MAP)
{
#ifndef MFEM_THREAD_SAFE
   const int p1 = p + 1;

   shape_x.SetSize(p1);
   shape_y.SetSize(p1);
   shape_z.SetSize(p1);
   dshape_x.SetSize(p1);
   dshape_y.SetSize(p1);
   dshape_z.SetSize(p1);
#endif

   int o = 0;
   for (int k = 0; k <= p; k++)
      for (int j = 0; j <= p; j++)
         for (int i = 0; i <= p; i++)
            Nodes.IntPoint(dof_map[o++]).Set3(double(i)/p, double(j)/p,
                                              double(k)/p);
}

void H1Pos_HexahedronElement::CalcShape(const IntegrationPoint &ip,
                                        Vector &shape) const
{
   const int p = Order;

#ifdef MFEM_THREAD_SAFE
   Vector shape_x(p+1), shape_y(p+1), shape_z(p+1);
#endif

   Poly_1D::CalcBernstein(p, ip.x, shape_x.GetData() );
   Poly_1D::CalcBernstein(p, ip.y, shape_y.GetData() );
   Poly_1D::CalcBernstein(p, ip.z, shape_z.GetData() );

   for (int o = 0, k = 0; k <= p; k++)
      for (int j = 0; j <= p; j++)
         for (int i = 0; i <= p; i++)
         {
            shape(dof_map[o++]) = shape_x(i)*shape_y(j)*shape_z(k);
         }
}

void H1Pos_HexahedronElement::CalcDShape(const IntegrationPoint &ip,
                                         DenseMatrix &dshape) const
{
   const int p = Order;

#ifdef MFEM_THREAD_SAFE
   Vector shape_x(p+1),  shape_y(p+1),  shape_z(p+1);
   Vector dshape_x(p+1), dshape_y(p+1), dshape_z(p+1);
#endif

   Poly_1D::CalcBernstein(p, ip.x, shape_x.GetData(), dshape_x.GetData() );
   Poly_1D::CalcBernstein(p, ip.y, shape_y.GetData(), dshape_y.GetData() );
   Poly_1D::CalcBernstein(p, ip.z, shape_z.GetData(), dshape_z.GetData() );

   for (int o = 0, k = 0; k <= p; k++)
      for (int j = 0; j <= p; j++)
         for (int i = 0; i <= p; i++)
         {
            dshape(dof_map[o],0) = dshape_x(i)* shape_y(j)* shape_z(k);
            dshape(dof_map[o],1) =  shape_x(i)*dshape_y(j)* shape_z(k);
            dshape(dof_map[o],2) =  shape_x(i)* shape_y(j)*dshape_z(k);  o++;
         }
}

void H1Pos_HexahedronElement::ProjectDelta(int vertex, Vector &dofs) const
{
   dofs = 0.0;
   dofs[vertex] = 1.0;
}


H1_TriangleElement::H1_TriangleElement(const int p, const int btype)
   : NodalFiniteElement(2, Geometry::TRIANGLE, ((p + 1)*(p + 2))/2, p,
                        FunctionSpace::Pk)
{
   const double *cp = poly1d.ClosedPoints(p, VerifyNodal(VerifyClosed(btype)));

#ifndef MFEM_THREAD_SAFE
   shape_x.SetSize(p + 1);
   shape_y.SetSize(p + 1);
   shape_l.SetSize(p + 1);
   dshape_x.SetSize(p + 1);
   dshape_y.SetSize(p + 1);
   dshape_l.SetSize(p + 1);
   u.SetSize(Dof);
   du.SetSize(Dof, Dim);
#else
   Vector shape_x(p + 1), shape_y(p + 1), shape_l(p + 1);
#endif

   // vertices
   Nodes.IntPoint(0).Set2(cp[0], cp[0]);
   Nodes.IntPoint(1).Set2(cp[p], cp[0]);
   Nodes.IntPoint(2).Set2(cp[0], cp[p]);

   // edges
   int o = 3;
   for (int i = 1; i < p; i++)
   {
      Nodes.IntPoint(o++).Set2(cp[i], cp[0]);
   }
   for (int i = 1; i < p; i++)
   {
      Nodes.IntPoint(o++).Set2(cp[p-i], cp[i]);
   }
   for (int i = 1; i < p; i++)
   {
      Nodes.IntPoint(o++).Set2(cp[0], cp[p-i]);
   }

   // interior
   for (int j = 1; j < p; j++)
      for (int i = 1; i + j < p; i++)
      {
         const double w = cp[i] + cp[j] + cp[p-i-j];
         Nodes.IntPoint(o++).Set2(cp[i]/w, cp[j]/w);
      }

   DenseMatrix T(Dof);
   for (int k = 0; k < Dof; k++)
   {
      IntegrationPoint &ip = Nodes.IntPoint(k);
      poly1d.CalcBasis(p, ip.x, shape_x);
      poly1d.CalcBasis(p, ip.y, shape_y);
      poly1d.CalcBasis(p, 1. - ip.x - ip.y, shape_l);

      o = 0;
      for (int j = 0; j <= p; j++)
         for (int i = 0; i + j <= p; i++)
         {
            T(o++, k) = shape_x(i)*shape_y(j)*shape_l(p-i-j);
         }
   }

   Ti.Factor(T);
   // mfem::out << "H1_TriangleElement(" << p << ") : "; Ti.TestInversion();
}

void H1_TriangleElement::CalcShape(const IntegrationPoint &ip,
                                   Vector &shape) const
{
   const int p = Order;

#ifdef MFEM_THREAD_SAFE
   Vector shape_x(p + 1), shape_y(p + 1), shape_l(p + 1), u(Dof);
#endif

   poly1d.CalcBasis(p, ip.x, shape_x);
   poly1d.CalcBasis(p, ip.y, shape_y);
   poly1d.CalcBasis(p, 1. - ip.x - ip.y, shape_l);

   for (int o = 0, j = 0; j <= p; j++)
      for (int i = 0; i + j <= p; i++)
      {
         u(o++) = shape_x(i)*shape_y(j)*shape_l(p-i-j);
      }

   Ti.Mult(u, shape);
}

void H1_TriangleElement::CalcDShape(const IntegrationPoint &ip,
                                    DenseMatrix &dshape) const
{
   const int p = Order;

#ifdef MFEM_THREAD_SAFE
   Vector  shape_x(p + 1),  shape_y(p + 1),  shape_l(p + 1);
   Vector dshape_x(p + 1), dshape_y(p + 1), dshape_l(p + 1);
   DenseMatrix du(Dof, Dim);
#endif

   poly1d.CalcBasis(p, ip.x, shape_x, dshape_x);
   poly1d.CalcBasis(p, ip.y, shape_y, dshape_y);
   poly1d.CalcBasis(p, 1. - ip.x - ip.y, shape_l, dshape_l);

   for (int o = 0, j = 0; j <= p; j++)
      for (int i = 0; i + j <= p; i++)
      {
         int k = p - i - j;
         du(o,0) = ((dshape_x(i)* shape_l(k)) -
                    ( shape_x(i)*dshape_l(k)))*shape_y(j);
         du(o,1) = ((dshape_y(j)* shape_l(k)) -
                    ( shape_y(j)*dshape_l(k)))*shape_x(i);
         o++;
      }

   Ti.Mult(du, dshape);
}


H1_TetrahedronElement::H1_TetrahedronElement(const int p, const int btype)
   : NodalFiniteElement(3, Geometry::TETRAHEDRON, ((p + 1)*(p + 2)*(p + 3))/6,
                        p, FunctionSpace::Pk)
{
   const double *cp = poly1d.ClosedPoints(p, VerifyNodal(VerifyClosed(btype)));

#ifndef MFEM_THREAD_SAFE
   shape_x.SetSize(p + 1);
   shape_y.SetSize(p + 1);
   shape_z.SetSize(p + 1);
   shape_l.SetSize(p + 1);
   dshape_x.SetSize(p + 1);
   dshape_y.SetSize(p + 1);
   dshape_z.SetSize(p + 1);
   dshape_l.SetSize(p + 1);
   u.SetSize(Dof);
   du.SetSize(Dof, Dim);
#else
   Vector shape_x(p + 1), shape_y(p + 1), shape_z(p + 1), shape_l(p + 1);
#endif

   // vertices
   Nodes.IntPoint(0).Set3(cp[0], cp[0], cp[0]);
   Nodes.IntPoint(1).Set3(cp[p], cp[0], cp[0]);
   Nodes.IntPoint(2).Set3(cp[0], cp[p], cp[0]);
   Nodes.IntPoint(3).Set3(cp[0], cp[0], cp[p]);

   // edges (see Tetrahedron::edges in mesh/tetrahedron.cpp)
   int o = 4;
   for (int i = 1; i < p; i++)  // (0,1)
   {
      Nodes.IntPoint(o++).Set3(cp[i], cp[0], cp[0]);
   }
   for (int i = 1; i < p; i++)  // (0,2)
   {
      Nodes.IntPoint(o++).Set3(cp[0], cp[i], cp[0]);
   }
   for (int i = 1; i < p; i++)  // (0,3)
   {
      Nodes.IntPoint(o++).Set3(cp[0], cp[0], cp[i]);
   }
   for (int i = 1; i < p; i++)  // (1,2)
   {
      Nodes.IntPoint(o++).Set3(cp[p-i], cp[i], cp[0]);
   }
   for (int i = 1; i < p; i++)  // (1,3)
   {
      Nodes.IntPoint(o++).Set3(cp[p-i], cp[0], cp[i]);
   }
   for (int i = 1; i < p; i++)  // (2,3)
   {
      Nodes.IntPoint(o++).Set3(cp[0], cp[p-i], cp[i]);
   }

   // faces (see Mesh::GenerateFaces in mesh/mesh.cpp)
   for (int j = 1; j < p; j++)
      for (int i = 1; i + j < p; i++)  // (1,2,3)
      {
         double w = cp[i] + cp[j] + cp[p-i-j];
         Nodes.IntPoint(o++).Set3(cp[p-i-j]/w, cp[i]/w, cp[j]/w);
      }
   for (int j = 1; j < p; j++)
      for (int i = 1; i + j < p; i++)  // (0,3,2)
      {
         double w = cp[i] + cp[j] + cp[p-i-j];
         Nodes.IntPoint(o++).Set3(cp[0], cp[j]/w, cp[i]/w);
      }
   for (int j = 1; j < p; j++)
      for (int i = 1; i + j < p; i++)  // (0,1,3)
      {
         double w = cp[i] + cp[j] + cp[p-i-j];
         Nodes.IntPoint(o++).Set3(cp[i]/w, cp[0], cp[j]/w);
      }
   for (int j = 1; j < p; j++)
      for (int i = 1; i + j < p; i++)  // (0,2,1)
      {
         double w = cp[i] + cp[j] + cp[p-i-j];
         Nodes.IntPoint(o++).Set3(cp[j]/w, cp[i]/w, cp[0]);
      }

   // interior
   for (int k = 1; k < p; k++)
      for (int j = 1; j + k < p; j++)
         for (int i = 1; i + j + k < p; i++)
         {
            double w = cp[i] + cp[j] + cp[k] + cp[p-i-j-k];
            Nodes.IntPoint(o++).Set3(cp[i]/w, cp[j]/w, cp[k]/w);
         }

   DenseMatrix T(Dof);
   for (int m = 0; m < Dof; m++)
   {
      IntegrationPoint &ip = Nodes.IntPoint(m);
      poly1d.CalcBasis(p, ip.x, shape_x);
      poly1d.CalcBasis(p, ip.y, shape_y);
      poly1d.CalcBasis(p, ip.z, shape_z);
      poly1d.CalcBasis(p, 1. - ip.x - ip.y - ip.z, shape_l);

      o = 0;
      for (int k = 0; k <= p; k++)
         for (int j = 0; j + k <= p; j++)
            for (int i = 0; i + j + k <= p; i++)
            {
               T(o++, m) = shape_x(i)*shape_y(j)*shape_z(k)*shape_l(p-i-j-k);
            }
   }

   Ti.Factor(T);
   // mfem::out << "H1_TetrahedronElement(" << p << ") : "; Ti.TestInversion();
}

void H1_TetrahedronElement::CalcShape(const IntegrationPoint &ip,
                                      Vector &shape) const
{
   const int p = Order;

#ifdef MFEM_THREAD_SAFE
   Vector shape_x(p + 1), shape_y(p + 1), shape_z(p + 1), shape_l(p + 1);
   Vector u(Dof);
#endif

   poly1d.CalcBasis(p, ip.x, shape_x);
   poly1d.CalcBasis(p, ip.y, shape_y);
   poly1d.CalcBasis(p, ip.z, shape_z);
   poly1d.CalcBasis(p, 1. - ip.x - ip.y - ip.z, shape_l);

   for (int o = 0, k = 0; k <= p; k++)
      for (int j = 0; j + k <= p; j++)
         for (int i = 0; i + j + k <= p; i++)
         {
            u(o++) = shape_x(i)*shape_y(j)*shape_z(k)*shape_l(p-i-j-k);
         }

   Ti.Mult(u, shape);
}

void H1_TetrahedronElement::CalcDShape(const IntegrationPoint &ip,
                                       DenseMatrix &dshape) const
{
   const int p = Order;

#ifdef MFEM_THREAD_SAFE
   Vector  shape_x(p + 1),  shape_y(p + 1),  shape_z(p + 1),  shape_l(p + 1);
   Vector dshape_x(p + 1), dshape_y(p + 1), dshape_z(p + 1), dshape_l(p + 1);
   DenseMatrix du(Dof, Dim);
#endif

   poly1d.CalcBasis(p, ip.x, shape_x, dshape_x);
   poly1d.CalcBasis(p, ip.y, shape_y, dshape_y);
   poly1d.CalcBasis(p, ip.z, shape_z, dshape_z);
   poly1d.CalcBasis(p, 1. - ip.x - ip.y - ip.z, shape_l, dshape_l);

   for (int o = 0, k = 0; k <= p; k++)
      for (int j = 0; j + k <= p; j++)
         for (int i = 0; i + j + k <= p; i++)
         {
            int l = p - i - j - k;
            du(o,0) = ((dshape_x(i)* shape_l(l)) -
                       ( shape_x(i)*dshape_l(l)))*shape_y(j)*shape_z(k);
            du(o,1) = ((dshape_y(j)* shape_l(l)) -
                       ( shape_y(j)*dshape_l(l)))*shape_x(i)*shape_z(k);
            du(o,2) = ((dshape_z(k)* shape_l(l)) -
                       ( shape_z(k)*dshape_l(l)))*shape_x(i)*shape_y(j);
            o++;
         }

   Ti.Mult(du, dshape);
}


H1Pos_TriangleElement::H1Pos_TriangleElement(const int p)
   : PositiveFiniteElement(2, Geometry::TRIANGLE, ((p + 1)*(p + 2))/2, p,
                           FunctionSpace::Pk)
{
#ifndef MFEM_THREAD_SAFE
   m_shape.SetSize(Dof);
   dshape_1d.SetSize(p + 1);
   m_dshape.SetSize(Dof, Dim);
#endif
   dof_map.SetSize(Dof);

   struct Index
   {
      int p2p3;
      Index(int p) { p2p3 = 2*p + 3; }
      int operator()(int i, int j) { return ((p2p3-j)*j)/2+i; }
   };
   Index idx(p);

   // vertices
   dof_map[idx(0,0)] = 0;
   Nodes.IntPoint(0).Set2(0., 0.);
   dof_map[idx(p,0)] = 1;
   Nodes.IntPoint(1).Set2(1., 0.);
   dof_map[idx(0,p)] = 2;
   Nodes.IntPoint(2).Set2(0., 1.);

   // edges
   int o = 3;
   for (int i = 1; i < p; i++)
   {
      dof_map[idx(i,0)] = o;
      Nodes.IntPoint(o++).Set2(double(i)/p, 0.);
   }
   for (int i = 1; i < p; i++)
   {
      dof_map[idx(p-i,i)] = o;
      Nodes.IntPoint(o++).Set2(double(p-i)/p, double(i)/p);
   }
   for (int i = 1; i < p; i++)
   {
      dof_map[idx(0,p-i)] = o;
      Nodes.IntPoint(o++).Set2(0., double(p-i)/p);
   }

   // interior
   for (int j = 1; j < p; j++)
      for (int i = 1; i + j < p; i++)
      {
         dof_map[idx(i,j)] = o;
         Nodes.IntPoint(o++).Set2(double(i)/p, double(j)/p);
      }
}

// static method
void H1Pos_TriangleElement::CalcShape(
   const int p, const double l1, const double l2, double *shape)
{
   const double l3 = 1. - l1 - l2;

   // The (i,j) basis function is given by: T(i,j,p-i-j) l1^i l2^j l3^{p-i-j},
   // where T(i,j,k) = (i+j+k)! / (i! j! k!)
   // Another expression is given by the terms of the expansion:
   //    (l1 + l2 + l3)^p =
   //       \sum_{j=0}^p \binom{p}{j} l2^j
   //          \sum_{i=0}^{p-j} \binom{p-j}{i} l1^i l3^{p-j-i}
   const int *bp = Poly_1D::Binom(p);
   double z = 1.;
   for (int o = 0, j = 0; j <= p; j++)
   {
      Poly_1D::CalcBinomTerms(p - j, l1, l3, &shape[o]);
      double s = bp[j]*z;
      for (int i = 0; i <= p - j; i++)
      {
         shape[o++] *= s;
      }
      z *= l2;
   }
}

// static method
void H1Pos_TriangleElement::CalcDShape(
   const int p, const double l1, const double l2,
   double *dshape_1d, double *dshape)
{
   const int dof = ((p + 1)*(p + 2))/2;
   const double l3 = 1. - l1 - l2;

   const int *bp = Poly_1D::Binom(p);
   double z = 1.;
   for (int o = 0, j = 0; j <= p; j++)
   {
      Poly_1D::CalcDBinomTerms(p - j, l1, l3, dshape_1d);
      double s = bp[j]*z;
      for (int i = 0; i <= p - j; i++)
      {
         dshape[o++] = s*dshape_1d[i];
      }
      z *= l2;
   }
   z = 1.;
   for (int i = 0; i <= p; i++)
   {
      Poly_1D::CalcDBinomTerms(p - i, l2, l3, dshape_1d);
      double s = bp[i]*z;
      for (int o = i, j = 0; j <= p - i; j++)
      {
         dshape[dof + o] = s*dshape_1d[j];
         o += p + 1 - j;
      }
      z *= l1;
   }
}

void H1Pos_TriangleElement::CalcShape(const IntegrationPoint &ip,
                                      Vector &shape) const
{
#ifdef MFEM_THREAD_SAFE
   Vector m_shape(Dof);
#endif
   CalcShape(Order, ip.x, ip.y, m_shape.GetData());
   for (int i = 0; i < Dof; i++)
   {
      shape(dof_map[i]) = m_shape(i);
   }
}

void H1Pos_TriangleElement::CalcDShape(const IntegrationPoint &ip,
                                       DenseMatrix &dshape) const
{
#ifdef MFEM_THREAD_SAFE
   Vector dshape_1d(Order + 1);
   DenseMatrix m_dshape(Dof, Dim);
#endif
   CalcDShape(Order, ip.x, ip.y, dshape_1d.GetData(), m_dshape.Data());
   for (int d = 0; d < 2; d++)
   {
      for (int i = 0; i < Dof; i++)
      {
         dshape(dof_map[i],d) = m_dshape(i,d);
      }
   }
}


H1Pos_TetrahedronElement::H1Pos_TetrahedronElement(const int p)
   : PositiveFiniteElement(3, Geometry::TETRAHEDRON,
                           ((p + 1)*(p + 2)*(p + 3))/6, p, FunctionSpace::Pk)
{
#ifndef MFEM_THREAD_SAFE
   m_shape.SetSize(Dof);
   dshape_1d.SetSize(p + 1);
   m_dshape.SetSize(Dof, Dim);
#endif
   dof_map.SetSize(Dof);

   struct Index
   {
      int p, dof;
      int tri(int k) { return (k*(k + 1))/2; }
      int tet(int k) { return (k*(k + 1)*(k + 2))/6; }
      Index(int p_) { p = p_; dof = tet(p + 1); }
      int operator()(int i, int j, int k)
      { return dof - tet(p - k) - tri(p + 1 - k - j) + i; }
   };
   Index idx(p);

   // vertices
   dof_map[idx(0,0,0)] = 0;
   Nodes.IntPoint(0).Set3(0., 0., 0.);
   dof_map[idx(p,0,0)] = 1;
   Nodes.IntPoint(1).Set3(1., 0., 0.);
   dof_map[idx(0,p,0)] = 2;
   Nodes.IntPoint(2).Set3(0., 1., 0.);
   dof_map[idx(0,0,p)] = 3;
   Nodes.IntPoint(3).Set3(0., 0., 1.);

   // edges (see Tetrahedron::edges in mesh/tetrahedron.cpp)
   int o = 4;
   for (int i = 1; i < p; i++)  // (0,1)
   {
      dof_map[idx(i,0,0)] = o;
      Nodes.IntPoint(o++).Set3(double(i)/p, 0., 0.);
   }
   for (int i = 1; i < p; i++)  // (0,2)
   {
      dof_map[idx(0,i,0)] = o;
      Nodes.IntPoint(o++).Set3(0., double(i)/p, 0.);
   }
   for (int i = 1; i < p; i++)  // (0,3)
   {
      dof_map[idx(0,0,i)] = o;
      Nodes.IntPoint(o++).Set3(0., 0., double(i)/p);
   }
   for (int i = 1; i < p; i++)  // (1,2)
   {
      dof_map[idx(p-i,i,0)] = o;
      Nodes.IntPoint(o++).Set3(double(p-i)/p, double(i)/p, 0.);
   }
   for (int i = 1; i < p; i++)  // (1,3)
   {
      dof_map[idx(p-i,0,i)] = o;
      Nodes.IntPoint(o++).Set3(double(p-i)/p, 0., double(i)/p);
   }
   for (int i = 1; i < p; i++)  // (2,3)
   {
      dof_map[idx(0,p-i,i)] = o;
      Nodes.IntPoint(o++).Set3(0., double(p-i)/p, double(i)/p);
   }

   // faces (see Mesh::GenerateFaces in mesh/mesh.cpp)
   for (int j = 1; j < p; j++)
      for (int i = 1; i + j < p; i++)  // (1,2,3)
      {
         dof_map[idx(p-i-j,i,j)] = o;
         Nodes.IntPoint(o++).Set3(double(p-i-j)/p, double(i)/p, double(j)/p);
      }
   for (int j = 1; j < p; j++)
      for (int i = 1; i + j < p; i++)  // (0,3,2)
      {
         dof_map[idx(0,j,i)] = o;
         Nodes.IntPoint(o++).Set3(0., double(j)/p, double(i)/p);
      }
   for (int j = 1; j < p; j++)
      for (int i = 1; i + j < p; i++)  // (0,1,3)
      {
         dof_map[idx(i,0,j)] = o;
         Nodes.IntPoint(o++).Set3(double(i)/p, 0., double(j)/p);
      }
   for (int j = 1; j < p; j++)
      for (int i = 1; i + j < p; i++)  // (0,2,1)
      {
         dof_map[idx(j,i,0)] = o;
         Nodes.IntPoint(o++).Set3(double(j)/p, double(i)/p, 0.);
      }

   // interior
   for (int k = 1; k < p; k++)
      for (int j = 1; j + k < p; j++)
         for (int i = 1; i + j + k < p; i++)
         {
            dof_map[idx(i,j,k)] = o;
            Nodes.IntPoint(o++).Set3(double(i)/p, double(j)/p, double(k)/p);
         }
}

// static method
void H1Pos_TetrahedronElement::CalcShape(
   const int p, const double l1, const double l2, const double l3,
   double *shape)
{
   const double l4 = 1. - l1 - l2 - l3;

   // The basis functions are the terms in the expansion:
   //   (l1 + l2 + l3 + l4)^p =
   //      \sum_{k=0}^p \binom{p}{k} l3^k
   //         \sum_{j=0}^{p-k} \binom{p-k}{j} l2^j
   //            \sum_{i=0}^{p-k-j} \binom{p-k-j}{i} l1^i l4^{p-k-j-i}
   const int *bp = Poly_1D::Binom(p);
   double l3k = 1.;
   for (int o = 0, k = 0; k <= p; k++)
   {
      const int *bpk = Poly_1D::Binom(p - k);
      const double ek = bp[k]*l3k;
      double l2j = 1.;
      for (int j = 0; j <= p - k; j++)
      {
         Poly_1D::CalcBinomTerms(p - k - j, l1, l4, &shape[o]);
         double ekj = ek*bpk[j]*l2j;
         for (int i = 0; i <= p - k - j; i++)
         {
            shape[o++] *= ekj;
         }
         l2j *= l2;
      }
      l3k *= l3;
   }
}

// static method
void H1Pos_TetrahedronElement::CalcDShape(
   const int p, const double l1, const double l2, const double l3,
   double *dshape_1d, double *dshape)
{
   const int dof = ((p + 1)*(p + 2)*(p + 3))/6;
   const double l4 = 1. - l1 - l2 - l3;

   // For the x derivatives, differentiate the terms of the expression:
   //   \sum_{k=0}^p \binom{p}{k} l3^k
   //      \sum_{j=0}^{p-k} \binom{p-k}{j} l2^j
   //         \sum_{i=0}^{p-k-j} \binom{p-k-j}{i} l1^i l4^{p-k-j-i}
   const int *bp = Poly_1D::Binom(p);
   double l3k = 1.;
   for (int o = 0, k = 0; k <= p; k++)
   {
      const int *bpk = Poly_1D::Binom(p - k);
      const double ek = bp[k]*l3k;
      double l2j = 1.;
      for (int j = 0; j <= p - k; j++)
      {
         Poly_1D::CalcDBinomTerms(p - k - j, l1, l4, dshape_1d);
         double ekj = ek*bpk[j]*l2j;
         for (int i = 0; i <= p - k - j; i++)
         {
            dshape[o++] = dshape_1d[i]*ekj;
         }
         l2j *= l2;
      }
      l3k *= l3;
   }
   // For the y derivatives, differentiate the terms of the expression:
   //   \sum_{k=0}^p \binom{p}{k} l3^k
   //      \sum_{i=0}^{p-k} \binom{p-k}{i} l1^i
   //         \sum_{j=0}^{p-k-i} \binom{p-k-i}{j} l2^j l4^{p-k-j-i}
   l3k = 1.;
   for (int ok = 0, k = 0; k <= p; k++)
   {
      const int *bpk = Poly_1D::Binom(p - k);
      const double ek = bp[k]*l3k;
      double l1i = 1.;
      for (int i = 0; i <= p - k; i++)
      {
         Poly_1D::CalcDBinomTerms(p - k - i, l2, l4, dshape_1d);
         double eki = ek*bpk[i]*l1i;
         int o = ok + i;
         for (int j = 0; j <= p - k - i; j++)
         {
            dshape[dof + o] = dshape_1d[j]*eki;
            o += p - k - j + 1;
         }
         l1i *= l1;
      }
      l3k *= l3;
      ok += ((p - k + 2)*(p - k + 1))/2;
   }
   // For the z derivatives, differentiate the terms of the expression:
   //   \sum_{j=0}^p \binom{p}{j} l2^j
   //      \sum_{i=0}^{p-j} \binom{p-j}{i} l1^i
   //         \sum_{k=0}^{p-j-i} \binom{p-j-i}{k} l3^k l4^{p-k-j-i}
   double l2j = 1.;
   for (int j = 0; j <= p; j++)
   {
      const int *bpj = Poly_1D::Binom(p - j);
      const double ej = bp[j]*l2j;
      double l1i = 1.;
      for (int i = 0; i <= p - j; i++)
      {
         Poly_1D::CalcDBinomTerms(p - j - i, l3, l4, dshape_1d);
         double eji = ej*bpj[i]*l1i;
         int m = ((p + 2)*(p + 1))/2;
         int n = ((p - j + 2)*(p - j + 1))/2;
         for (int o = i, k = 0; k <= p - j - i; k++)
         {
            // m = ((p - k + 2)*(p - k + 1))/2;
            // n = ((p - k - j + 2)*(p - k - j + 1))/2;
            o += m;
            dshape[2*dof + o - n] = dshape_1d[k]*eji;
            m -= p - k + 1;
            n -= p - k - j + 1;
         }
         l1i *= l1;
      }
      l2j *= l2;
   }
}

void H1Pos_TetrahedronElement::CalcShape(const IntegrationPoint &ip,
                                         Vector &shape) const
{
#ifdef MFEM_THREAD_SAFE
   Vector m_shape(Dof);
#endif
   CalcShape(Order, ip.x, ip.y, ip.z, m_shape.GetData());
   for (int i = 0; i < Dof; i++)
   {
      shape(dof_map[i]) = m_shape(i);
   }
}

void H1Pos_TetrahedronElement::CalcDShape(const IntegrationPoint &ip,
                                          DenseMatrix &dshape) const
{
#ifdef MFEM_THREAD_SAFE
   Vector dshape_1d(Order + 1);
   DenseMatrix m_dshape(Dof, Dim);
#endif
   CalcDShape(Order, ip.x, ip.y, ip.z, dshape_1d.GetData(), m_dshape.Data());
   for (int d = 0; d < 3; d++)
   {
      for (int i = 0; i < Dof; i++)
      {
         dshape(dof_map[i],d) = m_dshape(i,d);
      }
   }
}


L2_SegmentElement::L2_SegmentElement(const int p, const int btype)
   : NodalTensorFiniteElement(1, p, VerifyOpen(btype), L2_DOF_MAP)
{
   const double *op = poly1d.OpenPoints(p, btype);

#ifndef MFEM_THREAD_SAFE
   shape_x.SetSize(p + 1);
   dshape_x.SetDataAndSize(NULL, p + 1);
#endif

   for (int i = 0; i <= p; i++)
   {
      Nodes.IntPoint(i).x = op[i];
   }
}

void L2_SegmentElement::CalcShape(const IntegrationPoint &ip,
                                  Vector &shape) const
{
   basis1d.Eval(ip.x, shape);
}

void L2_SegmentElement::CalcDShape(const IntegrationPoint &ip,
                                   DenseMatrix &dshape) const
{
#ifdef MFEM_THREAD_SAFE
   Vector shape_x(Dof), dshape_x(dshape.Data(), Dof);
#else
   dshape_x.SetData(dshape.Data());
#endif
   basis1d.Eval(ip.x, shape_x, dshape_x);
}

void L2_SegmentElement::ProjectDelta(int vertex, Vector &dofs) const
{
   const int p = Order;
   const double *op = poly1d.OpenPoints(p, b_type);

   switch (vertex)
   {
      case 0:
         for (int i = 0; i <= p; i++)
         {
            dofs(i) = poly1d.CalcDelta(p,(1.0 - op[i]));
         }
         break;

      case 1:
         for (int i = 0; i <= p; i++)
         {
            dofs(i) = poly1d.CalcDelta(p,op[i]);
         }
         break;
   }
}


L2Pos_SegmentElement::L2Pos_SegmentElement(const int p)
   : PositiveTensorFiniteElement(1, p, L2_DOF_MAP)
{
#ifndef MFEM_THREAD_SAFE
   shape_x.SetSize(p + 1);
   dshape_x.SetDataAndSize(NULL, p + 1);
#endif

   if (p == 0)
   {
      Nodes.IntPoint(0).x = 0.5;
   }
   else
   {
      for (int i = 0; i <= p; i++)
      {
         Nodes.IntPoint(i).x = double(i)/p;
      }
   }
}

void L2Pos_SegmentElement::CalcShape(const IntegrationPoint &ip,
                                     Vector &shape) const
{
   Poly_1D::CalcBernstein(Order, ip.x, shape);
}

void L2Pos_SegmentElement::CalcDShape(const IntegrationPoint &ip,
                                      DenseMatrix &dshape) const
{
#ifdef MFEM_THREAD_SAFE
   Vector shape_x(Dof), dshape_x(dshape.Data(), Dof);
#else
   dshape_x.SetData(dshape.Data());
#endif
   Poly_1D::CalcBernstein(Order, ip.x, shape_x, dshape_x);
}

void L2Pos_SegmentElement::ProjectDelta(int vertex, Vector &dofs) const
{
   dofs = 0.0;
   dofs[vertex*Order] = 1.0;
}


L2_QuadrilateralElement::L2_QuadrilateralElement(const int p, const int btype)
   : NodalTensorFiniteElement(2, p, VerifyOpen(btype), L2_DOF_MAP)
{
   const double *op = poly1d.OpenPoints(p, b_type);

#ifndef MFEM_THREAD_SAFE
   shape_x.SetSize(p + 1);
   shape_y.SetSize(p + 1);
   dshape_x.SetSize(p + 1);
   dshape_y.SetSize(p + 1);
#endif

   for (int o = 0, j = 0; j <= p; j++)
      for (int i = 0; i <= p; i++)
      {
         Nodes.IntPoint(o++).Set2(op[i], op[j]);
      }
}

void L2_QuadrilateralElement::CalcShape(const IntegrationPoint &ip,
                                        Vector &shape) const
{
   const int p = Order;

#ifdef MFEM_THREAD_SAFE
   Vector shape_x(p+1), shape_y(p+1);
#endif

   basis1d.Eval(ip.x, shape_x);
   basis1d.Eval(ip.y, shape_y);

   for (int o = 0, j = 0; j <= p; j++)
      for (int i = 0; i <= p; i++)
      {
         shape(o++) = shape_x(i)*shape_y(j);
      }
}

void L2_QuadrilateralElement::CalcDShape(const IntegrationPoint &ip,
                                         DenseMatrix &dshape) const
{
   const int p = Order;

#ifdef MFEM_THREAD_SAFE
   Vector shape_x(p+1), shape_y(p+1), dshape_x(p+1), dshape_y(p+1);
#endif

   basis1d.Eval(ip.x, shape_x, dshape_x);
   basis1d.Eval(ip.y, shape_y, dshape_y);

   for (int o = 0, j = 0; j <= p; j++)
      for (int i = 0; i <= p; i++)
      {
         dshape(o,0) = dshape_x(i)* shape_y(j);
         dshape(o,1) =  shape_x(i)*dshape_y(j);  o++;
      }
}

void L2_QuadrilateralElement::ProjectDelta(int vertex, Vector &dofs) const
{
   const int p = Order;
   const double *op = poly1d.OpenPoints(p, b_type);

#ifdef MFEM_THREAD_SAFE
   Vector shape_x(p+1), shape_y(p+1);
#endif

   for (int i = 0; i <= p; i++)
   {
      shape_x(i) = poly1d.CalcDelta(p,(1.0 - op[i]));
      shape_y(i) = poly1d.CalcDelta(p,op[i]);
   }

   switch (vertex)
   {
      case 0:
         for (int o = 0, j = 0; j <= p; j++)
            for (int i = 0; i <= p; i++)
            {
               dofs[o++] = shape_x(i)*shape_x(j);
            }
         break;
      case 1:
         for (int o = 0, j = 0; j <= p; j++)
            for (int i = 0; i <= p; i++)
            {
               dofs[o++] = shape_y(i)*shape_x(j);
            }
         break;
      case 2:
         for (int o = 0, j = 0; j <= p; j++)
            for (int i = 0; i <= p; i++)
            {
               dofs[o++] = shape_y(i)*shape_y(j);
            }
         break;
      case 3:
         for (int o = 0, j = 0; j <= p; j++)
            for (int i = 0; i <= p; i++)
            {
               dofs[o++] = shape_x(i)*shape_y(j);
            }
         break;
   }
}


L2Pos_QuadrilateralElement::L2Pos_QuadrilateralElement(const int p)
   : PositiveTensorFiniteElement(2, p, L2_DOF_MAP)
{
#ifndef MFEM_THREAD_SAFE
   shape_x.SetSize(p + 1);
   shape_y.SetSize(p + 1);
   dshape_x.SetSize(p + 1);
   dshape_y.SetSize(p + 1);
#endif

   if (p == 0)
   {
      Nodes.IntPoint(0).Set2(0.5, 0.5);
   }
   else
   {
      for (int o = 0, j = 0; j <= p; j++)
         for (int i = 0; i <= p; i++)
         {
            Nodes.IntPoint(o++).Set2(double(i)/p, double(j)/p);
         }
   }
}

void L2Pos_QuadrilateralElement::CalcShape(const IntegrationPoint &ip,
                                           Vector &shape) const
{
   const int p = Order;

#ifdef MFEM_THREAD_SAFE
   Vector shape_x(p+1), shape_y(p+1);
#endif

   Poly_1D::CalcBernstein(p, ip.x, shape_x);
   Poly_1D::CalcBernstein(p, ip.y, shape_y);

   for (int o = 0, j = 0; j <= p; j++)
      for (int i = 0; i <= p; i++)
      {
         shape(o++) = shape_x(i)*shape_y(j);
      }
}

void L2Pos_QuadrilateralElement::CalcDShape(const IntegrationPoint &ip,
                                            DenseMatrix &dshape) const
{
   const int p = Order;

#ifdef MFEM_THREAD_SAFE
   Vector shape_x(p+1), shape_y(p+1), dshape_x(p+1), dshape_y(p+1);
#endif

   Poly_1D::CalcBernstein(p, ip.x, shape_x, dshape_x);
   Poly_1D::CalcBernstein(p, ip.y, shape_y, dshape_y);

   for (int o = 0, j = 0; j <= p; j++)
      for (int i = 0; i <= p; i++)
      {
         dshape(o,0) = dshape_x(i)* shape_y(j);
         dshape(o,1) =  shape_x(i)*dshape_y(j);  o++;
      }
}

void L2Pos_QuadrilateralElement::ProjectDelta(int vertex, Vector &dofs) const
{
   const int p = Order;

   dofs = 0.0;
   switch (vertex)
   {
      case 0: dofs[0] = 1.0; break;
      case 1: dofs[p] = 1.0; break;
      case 2: dofs[p*(p + 2)] = 1.0; break;
      case 3: dofs[p*(p + 1)] = 1.0; break;
   }
}


L2_HexahedronElement::L2_HexahedronElement(const int p, const int btype)
   : NodalTensorFiniteElement(3, p, VerifyOpen(btype), L2_DOF_MAP)
{
   const double *op = poly1d.OpenPoints(p, btype);

#ifndef MFEM_THREAD_SAFE
   shape_x.SetSize(p + 1);
   shape_y.SetSize(p + 1);
   shape_z.SetSize(p + 1);
   dshape_x.SetSize(p + 1);
   dshape_y.SetSize(p + 1);
   dshape_z.SetSize(p + 1);
#endif

   for (int o = 0, k = 0; k <= p; k++)
      for (int j = 0; j <= p; j++)
         for (int i = 0; i <= p; i++)
         {
            Nodes.IntPoint(o++).Set3(op[i], op[j], op[k]);
         }
}

void L2_HexahedronElement::CalcShape(const IntegrationPoint &ip,
                                     Vector &shape) const
{
   const int p = Order;

#ifdef MFEM_THREAD_SAFE
   Vector shape_x(p+1), shape_y(p+1), shape_z(p+1);
#endif

   basis1d.Eval(ip.x, shape_x);
   basis1d.Eval(ip.y, shape_y);
   basis1d.Eval(ip.z, shape_z);

   for (int o = 0, k = 0; k <= p; k++)
      for (int j = 0; j <= p; j++)
         for (int i = 0; i <= p; i++)
         {
            shape(o++) = shape_x(i)*shape_y(j)*shape_z(k);
         }
}

void L2_HexahedronElement::CalcDShape(const IntegrationPoint &ip,
                                      DenseMatrix &dshape) const
{
   const int p = Order;

#ifdef MFEM_THREAD_SAFE
   Vector shape_x(p+1),  shape_y(p+1),  shape_z(p+1);
   Vector dshape_x(p+1), dshape_y(p+1), dshape_z(p+1);
#endif

   basis1d.Eval(ip.x, shape_x, dshape_x);
   basis1d.Eval(ip.y, shape_y, dshape_y);
   basis1d.Eval(ip.z, shape_z, dshape_z);

   for (int o = 0, k = 0; k <= p; k++)
      for (int j = 0; j <= p; j++)
         for (int i = 0; i <= p; i++)
         {
            dshape(o,0) = dshape_x(i)* shape_y(j)* shape_z(k);
            dshape(o,1) =  shape_x(i)*dshape_y(j)* shape_z(k);
            dshape(o,2) =  shape_x(i)* shape_y(j)*dshape_z(k);  o++;
         }
}

void L2_HexahedronElement::ProjectDelta(int vertex, Vector &dofs) const
{
   const int p = Order;
   const double *op = poly1d.OpenPoints(p, b_type);

#ifdef MFEM_THREAD_SAFE
   Vector shape_x(p+1), shape_y(p+1);
#endif

   for (int i = 0; i <= p; i++)
   {
      shape_x(i) = poly1d.CalcDelta(p,(1.0 - op[i]));
      shape_y(i) = poly1d.CalcDelta(p,op[i]);
   }

   switch (vertex)
   {
      case 0:
         for (int o = 0, k = 0; k <= p; k++)
            for (int j = 0; j <= p; j++)
               for (int i = 0; i <= p; i++)
               {
                  dofs[o++] = shape_x(i)*shape_x(j)*shape_x(k);
               }
         break;
      case 1:
         for (int o = 0, k = 0; k <= p; k++)
            for (int j = 0; j <= p; j++)
               for (int i = 0; i <= p; i++)
               {
                  dofs[o++] = shape_y(i)*shape_x(j)*shape_x(k);
               }
         break;
      case 2:
         for (int o = 0, k = 0; k <= p; k++)
            for (int j = 0; j <= p; j++)
               for (int i = 0; i <= p; i++)
               {
                  dofs[o++] = shape_y(i)*shape_y(j)*shape_x(k);
               }
         break;
      case 3:
         for (int o = 0, k = 0; k <= p; k++)
            for (int j = 0; j <= p; j++)
               for (int i = 0; i <= p; i++)
               {
                  dofs[o++] = shape_x(i)*shape_y(j)*shape_x(k);
               }
         break;
      case 4:
         for (int o = 0, k = 0; k <= p; k++)
            for (int j = 0; j <= p; j++)
               for (int i = 0; i <= p; i++)
               {
                  dofs[o++] = shape_x(i)*shape_x(j)*shape_y(k);
               }
         break;
      case 5:
         for (int o = 0, k = 0; k <= p; k++)
            for (int j = 0; j <= p; j++)
               for (int i = 0; i <= p; i++)
               {
                  dofs[o++] = shape_y(i)*shape_x(j)*shape_y(k);
               }
         break;
      case 6:
         for (int o = 0, k = 0; k <= p; k++)
            for (int j = 0; j <= p; j++)
               for (int i = 0; i <= p; i++)
               {
                  dofs[o++] = shape_y(i)*shape_y(j)*shape_y(k);
               }
         break;
      case 7:
         for (int o = 0, k = 0; k <= p; k++)
            for (int j = 0; j <= p; j++)
               for (int i = 0; i <= p; i++)
               {
                  dofs[o++] = shape_x(i)*shape_y(j)*shape_y(k);
               }
         break;
   }
}


L2Pos_HexahedronElement::L2Pos_HexahedronElement(const int p)
   : PositiveTensorFiniteElement(3, p, L2_DOF_MAP)
{
#ifndef MFEM_THREAD_SAFE
   shape_x.SetSize(p + 1);
   shape_y.SetSize(p + 1);
   shape_z.SetSize(p + 1);
   dshape_x.SetSize(p + 1);
   dshape_y.SetSize(p + 1);
   dshape_z.SetSize(p + 1);
#endif

   if (p == 0)
   {
      Nodes.IntPoint(0).Set3(0.5, 0.5, 0.5);
   }
   else
   {
      for (int o = 0, k = 0; k <= p; k++)
         for (int j = 0; j <= p; j++)
            for (int i = 0; i <= p; i++)
            {
               Nodes.IntPoint(o++).Set3(double(i)/p, double(j)/p, double(k)/p);
            }
   }
}

void L2Pos_HexahedronElement::CalcShape(const IntegrationPoint &ip,
                                        Vector &shape) const
{
   const int p = Order;

#ifdef MFEM_THREAD_SAFE
   Vector shape_x(p+1), shape_y(p+1), shape_z(p+1);
#endif

   Poly_1D::CalcBernstein(p, ip.x, shape_x);
   Poly_1D::CalcBernstein(p, ip.y, shape_y);
   Poly_1D::CalcBernstein(p, ip.z, shape_z);

   for (int o = 0, k = 0; k <= p; k++)
      for (int j = 0; j <= p; j++)
         for (int i = 0; i <= p; i++)
         {
            shape(o++) = shape_x(i)*shape_y(j)*shape_z(k);
         }
}

void L2Pos_HexahedronElement::CalcDShape(const IntegrationPoint &ip,
                                         DenseMatrix &dshape) const
{
   const int p = Order;

#ifdef MFEM_THREAD_SAFE
   Vector shape_x(p+1),  shape_y(p+1),  shape_z(p+1);
   Vector dshape_x(p+1), dshape_y(p+1), dshape_z(p+1);
#endif

   Poly_1D::CalcBernstein(p, ip.x, shape_x, dshape_x);
   Poly_1D::CalcBernstein(p, ip.y, shape_y, dshape_y);
   Poly_1D::CalcBernstein(p, ip.z, shape_z, dshape_z);

   for (int o = 0, k = 0; k <= p; k++)
      for (int j = 0; j <= p; j++)
         for (int i = 0; i <= p; i++)
         {
            dshape(o,0) = dshape_x(i)* shape_y(j)* shape_z(k);
            dshape(o,1) =  shape_x(i)*dshape_y(j)* shape_z(k);
            dshape(o,2) =  shape_x(i)* shape_y(j)*dshape_z(k);  o++;
         }
}

void L2Pos_HexahedronElement::ProjectDelta(int vertex, Vector &dofs) const
{
   const int p = Order;

   dofs = 0.0;
   switch (vertex)
   {
      case 0: dofs[0] = 1.0; break;
      case 1: dofs[p] = 1.0; break;
      case 2: dofs[p*(p + 2)] = 1.0; break;
      case 3: dofs[p*(p + 1)] = 1.0; break;
      case 4: dofs[p*(p + 1)*(p + 1)] = 1.0; break;
      case 5: dofs[p + p*(p + 1)*(p + 1)] = 1.0; break;
      case 6: dofs[Dof - 1] = 1.0; break;
      case 7: dofs[Dof - p - 1] = 1.0; break;
   }
}


L2_TriangleElement::L2_TriangleElement(const int p, const int btype)
   : NodalFiniteElement(2, Geometry::TRIANGLE, ((p + 1)*(p + 2))/2, p,
                        FunctionSpace::Pk)
{
   const double *op = poly1d.OpenPoints(p, VerifyNodal(VerifyOpen(btype)));

#ifndef MFEM_THREAD_SAFE
   shape_x.SetSize(p + 1);
   shape_y.SetSize(p + 1);
   shape_l.SetSize(p + 1);
   dshape_x.SetSize(p + 1);
   dshape_y.SetSize(p + 1);
   dshape_l.SetSize(p + 1);
   u.SetSize(Dof);
   du.SetSize(Dof, Dim);
#else
   Vector shape_x(p + 1), shape_y(p + 1), shape_l(p + 1);
#endif

   for (int o = 0, j = 0; j <= p; j++)
      for (int i = 0; i + j <= p; i++)
      {
         double w = op[i] + op[j] + op[p-i-j];
         Nodes.IntPoint(o++).Set2(op[i]/w, op[j]/w);
      }

   DenseMatrix T(Dof);
   for (int k = 0; k < Dof; k++)
   {
      IntegrationPoint &ip = Nodes.IntPoint(k);
      poly1d.CalcBasis(p, ip.x, shape_x);
      poly1d.CalcBasis(p, ip.y, shape_y);
      poly1d.CalcBasis(p, 1. - ip.x - ip.y, shape_l);

      for (int o = 0, j = 0; j <= p; j++)
         for (int i = 0; i + j <= p; i++)
         {
            T(o++, k) = shape_x(i)*shape_y(j)*shape_l(p-i-j);
         }
   }

   Ti.Factor(T);
   // mfem::out << "L2_TriangleElement(" << p << ") : "; Ti.TestInversion();
}

void L2_TriangleElement::CalcShape(const IntegrationPoint &ip,
                                   Vector &shape) const
{
   const int p = Order;

#ifdef MFEM_THREAD_SAFE
   Vector shape_x(p + 1), shape_y(p + 1), shape_l(p + 1), u(Dof);
#endif

   poly1d.CalcBasis(p, ip.x, shape_x);
   poly1d.CalcBasis(p, ip.y, shape_y);
   poly1d.CalcBasis(p, 1. - ip.x - ip.y, shape_l);

   for (int o = 0, j = 0; j <= p; j++)
      for (int i = 0; i + j <= p; i++)
      {
         u(o++) = shape_x(i)*shape_y(j)*shape_l(p-i-j);
      }

   Ti.Mult(u, shape);
}

void L2_TriangleElement::CalcDShape(const IntegrationPoint &ip,
                                    DenseMatrix &dshape) const
{
   const int p = Order;

#ifdef MFEM_THREAD_SAFE
   Vector  shape_x(p + 1),  shape_y(p + 1),  shape_l(p + 1);
   Vector dshape_x(p + 1), dshape_y(p + 1), dshape_l(p + 1);
   DenseMatrix du(Dof, Dim);
#endif

   poly1d.CalcBasis(p, ip.x, shape_x, dshape_x);
   poly1d.CalcBasis(p, ip.y, shape_y, dshape_y);
   poly1d.CalcBasis(p, 1. - ip.x - ip.y, shape_l, dshape_l);

   for (int o = 0, j = 0; j <= p; j++)
      for (int i = 0; i + j <= p; i++)
      {
         int k = p - i - j;
         du(o,0) = ((dshape_x(i)* shape_l(k)) -
                    ( shape_x(i)*dshape_l(k)))*shape_y(j);
         du(o,1) = ((dshape_y(j)* shape_l(k)) -
                    ( shape_y(j)*dshape_l(k)))*shape_x(i);
         o++;
      }

   Ti.Mult(du, dshape);
}

void L2_TriangleElement::ProjectDelta(int vertex, Vector &dofs) const
{
   switch (vertex)
   {
      case 0:
         for (int i = 0; i < Dof; i++)
         {
            const IntegrationPoint &ip = Nodes.IntPoint(i);
            dofs[i] = pow(1.0 - ip.x - ip.y, Order);
         }
         break;
      case 1:
         for (int i = 0; i < Dof; i++)
         {
            const IntegrationPoint &ip = Nodes.IntPoint(i);
            dofs[i] = pow(ip.x, Order);
         }
         break;
      case 2:
         for (int i = 0; i < Dof; i++)
         {
            const IntegrationPoint &ip = Nodes.IntPoint(i);
            dofs[i] = pow(ip.y, Order);
         }
         break;
   }
}


L2Pos_TriangleElement::L2Pos_TriangleElement(const int p)
   : PositiveFiniteElement(2, Geometry::TRIANGLE, ((p + 1)*(p + 2))/2, p,
                           FunctionSpace::Pk)
{
#ifndef MFEM_THREAD_SAFE
   dshape_1d.SetSize(p + 1);
#endif

   if (p == 0)
   {
      Nodes.IntPoint(0).Set2(1./3, 1./3);
   }
   else
   {
      for (int o = 0, j = 0; j <= p; j++)
         for (int i = 0; i + j <= p; i++)
         {
            Nodes.IntPoint(o++).Set2(double(i)/p, double(j)/p);
         }
   }
}

void L2Pos_TriangleElement::CalcShape(const IntegrationPoint &ip,
                                      Vector &shape) const
{
   H1Pos_TriangleElement::CalcShape(Order, ip.x, ip.y, shape.GetData());
}

void L2Pos_TriangleElement::CalcDShape(const IntegrationPoint &ip,
                                       DenseMatrix &dshape) const
{
#ifdef MFEM_THREAD_SAFE
   Vector dshape_1d(Order + 1);
#endif

   H1Pos_TriangleElement::CalcDShape(Order, ip.x, ip.y, dshape_1d.GetData(),
                                     dshape.Data());
}

void L2Pos_TriangleElement::ProjectDelta(int vertex, Vector &dofs) const
{
   dofs = 0.0;
   switch (vertex)
   {
      case 0: dofs[0] = 1.0; break;
      case 1: dofs[Order] = 1.0; break;
      case 2: dofs[Dof-1] = 1.0; break;
   }
}


L2_TetrahedronElement::L2_TetrahedronElement(const int p, const int btype)
   : NodalFiniteElement(3, Geometry::TETRAHEDRON, ((p + 1)*(p + 2)*(p + 3))/6,
                        p, FunctionSpace::Pk)
{
   const double *op = poly1d.OpenPoints(p, VerifyNodal(VerifyOpen(btype)));

#ifndef MFEM_THREAD_SAFE
   shape_x.SetSize(p + 1);
   shape_y.SetSize(p + 1);
   shape_z.SetSize(p + 1);
   shape_l.SetSize(p + 1);
   dshape_x.SetSize(p + 1);
   dshape_y.SetSize(p + 1);
   dshape_z.SetSize(p + 1);
   dshape_l.SetSize(p + 1);
   u.SetSize(Dof);
   du.SetSize(Dof, Dim);
#else
   Vector shape_x(p + 1), shape_y(p + 1), shape_z(p + 1), shape_l(p + 1);
#endif

   for (int o = 0, k = 0; k <= p; k++)
      for (int j = 0; j + k <= p; j++)
         for (int i = 0; i + j + k <= p; i++)
         {
            double w = op[i] + op[j] + op[k] + op[p-i-j-k];
            Nodes.IntPoint(o++).Set3(op[i]/w, op[j]/w, op[k]/w);
         }

   DenseMatrix T(Dof);
   for (int m = 0; m < Dof; m++)
   {
      IntegrationPoint &ip = Nodes.IntPoint(m);
      poly1d.CalcBasis(p, ip.x, shape_x);
      poly1d.CalcBasis(p, ip.y, shape_y);
      poly1d.CalcBasis(p, ip.z, shape_z);
      poly1d.CalcBasis(p, 1. - ip.x - ip.y - ip.z, shape_l);

      for (int o = 0, k = 0; k <= p; k++)
         for (int j = 0; j + k <= p; j++)
            for (int i = 0; i + j + k <= p; i++)
            {
               T(o++, m) = shape_x(i)*shape_y(j)*shape_z(k)*shape_l(p-i-j-k);
            }
   }

   Ti.Factor(T);
   // mfem::out << "L2_TetrahedronElement(" << p << ") : "; Ti.TestInversion();
}

void L2_TetrahedronElement::CalcShape(const IntegrationPoint &ip,
                                      Vector &shape) const
{
   const int p = Order;

#ifdef MFEM_THREAD_SAFE
   Vector shape_x(p + 1), shape_y(p + 1), shape_z(p + 1), shape_l(p + 1);
   Vector u(Dof);
#endif

   poly1d.CalcBasis(p, ip.x, shape_x);
   poly1d.CalcBasis(p, ip.y, shape_y);
   poly1d.CalcBasis(p, ip.z, shape_z);
   poly1d.CalcBasis(p, 1. - ip.x - ip.y - ip.z, shape_l);

   for (int o = 0, k = 0; k <= p; k++)
      for (int j = 0; j + k <= p; j++)
         for (int i = 0; i + j + k <= p; i++)
         {
            u(o++) = shape_x(i)*shape_y(j)*shape_z(k)*shape_l(p-i-j-k);
         }

   Ti.Mult(u, shape);
}

void L2_TetrahedronElement::CalcDShape(const IntegrationPoint &ip,
                                       DenseMatrix &dshape) const
{
   const int p = Order;

#ifdef MFEM_THREAD_SAFE
   Vector  shape_x(p + 1),  shape_y(p + 1),  shape_z(p + 1),  shape_l(p + 1);
   Vector dshape_x(p + 1), dshape_y(p + 1), dshape_z(p + 1), dshape_l(p + 1);
   DenseMatrix du(Dof, Dim);
#endif

   poly1d.CalcBasis(p, ip.x, shape_x, dshape_x);
   poly1d.CalcBasis(p, ip.y, shape_y, dshape_y);
   poly1d.CalcBasis(p, ip.z, shape_z, dshape_z);
   poly1d.CalcBasis(p, 1. - ip.x - ip.y - ip.z, shape_l, dshape_l);

   for (int o = 0, k = 0; k <= p; k++)
      for (int j = 0; j + k <= p; j++)
         for (int i = 0; i + j + k <= p; i++)
         {
            int l = p - i - j - k;
            du(o,0) = ((dshape_x(i)* shape_l(l)) -
                       ( shape_x(i)*dshape_l(l)))*shape_y(j)*shape_z(k);
            du(o,1) = ((dshape_y(j)* shape_l(l)) -
                       ( shape_y(j)*dshape_l(l)))*shape_x(i)*shape_z(k);
            du(o,2) = ((dshape_z(k)* shape_l(l)) -
                       ( shape_z(k)*dshape_l(l)))*shape_x(i)*shape_y(j);
            o++;
         }

   Ti.Mult(du, dshape);
}

void L2_TetrahedronElement::ProjectDelta(int vertex, Vector &dofs) const
{
   switch (vertex)
   {
      case 0:
         for (int i = 0; i < Dof; i++)
         {
            const IntegrationPoint &ip = Nodes.IntPoint(i);
            dofs[i] = pow(1.0 - ip.x - ip.y - ip.z, Order);
         }
         break;
      case 1:
         for (int i = 0; i < Dof; i++)
         {
            const IntegrationPoint &ip = Nodes.IntPoint(i);
            dofs[i] = pow(ip.x, Order);
         }
         break;
      case 2:
         for (int i = 0; i < Dof; i++)
         {
            const IntegrationPoint &ip = Nodes.IntPoint(i);
            dofs[i] = pow(ip.y, Order);
         }
      case 3:
         for (int i = 0; i < Dof; i++)
         {
            const IntegrationPoint &ip = Nodes.IntPoint(i);
            dofs[i] = pow(ip.z, Order);
         }
         break;
   }
}


L2Pos_TetrahedronElement::L2Pos_TetrahedronElement(const int p)
   : PositiveFiniteElement(3, Geometry::TETRAHEDRON,
                           ((p + 1)*(p + 2)*(p + 3))/6, p, FunctionSpace::Pk)
{
#ifndef MFEM_THREAD_SAFE
   dshape_1d.SetSize(p + 1);
#endif

   if (p == 0)
   {
      Nodes.IntPoint(0).Set3(0.25, 0.25, 0.25);
   }
   else
   {
      for (int o = 0, k = 0; k <= p; k++)
         for (int j = 0; j + k <= p; j++)
            for (int i = 0; i + j + k <= p; i++)
            {
               Nodes.IntPoint(o++).Set3(double(i)/p, double(j)/p, double(k)/p);
            }
   }
}

void L2Pos_TetrahedronElement::CalcShape(const IntegrationPoint &ip,
                                         Vector &shape) const
{
   H1Pos_TetrahedronElement::CalcShape(Order, ip.x, ip.y, ip.z,
                                       shape.GetData());
}

void L2Pos_TetrahedronElement::CalcDShape(const IntegrationPoint &ip,
                                          DenseMatrix &dshape) const
{
#ifdef MFEM_THREAD_SAFE
   Vector dshape_1d(Order + 1);
#endif

   H1Pos_TetrahedronElement::CalcDShape(Order, ip.x, ip.y, ip.z,
                                        dshape_1d.GetData(), dshape.Data());
}

void L2Pos_TetrahedronElement::ProjectDelta(int vertex, Vector &dofs) const
{
   dofs = 0.0;
   switch (vertex)
   {
      case 0: dofs[0] = 1.0; break;
      case 1: dofs[Order] = 1.0; break;
      case 2: dofs[(Order*(Order+3))/2] = 1.0; break;
      case 3: dofs[Dof-1] = 1.0; break;
   }
}


const double RT_QuadrilateralElement::nk[8] =
{ 0., -1.,  1., 0.,  0., 1.,  -1., 0. };

RT_QuadrilateralElement::RT_QuadrilateralElement(const int p,
                                                 const int cb_type,
                                                 const int ob_type)
   : VectorFiniteElement(2, Geometry::SQUARE, 2*(p + 1)*(p + 2), p + 1,
                         H_DIV, FunctionSpace::Qk),
     cbasis1d(poly1d.GetBasis(p + 1, VerifyClosed(cb_type))),
     obasis1d(poly1d.GetBasis(p, VerifyOpen(ob_type))),
     dof_map(Dof), dof2nk(Dof)
{
   const double *cp = poly1d.ClosedPoints(p + 1, cb_type);
   const double *op = poly1d.OpenPoints(p, ob_type);
   const int dof2 = Dof/2;

#ifndef MFEM_THREAD_SAFE
   shape_cx.SetSize(p + 2);
   shape_ox.SetSize(p + 1);
   shape_cy.SetSize(p + 2);
   shape_oy.SetSize(p + 1);
   dshape_cx.SetSize(p + 2);
   dshape_cy.SetSize(p + 2);
#endif

   // edges
   int o = 0;
   for (int i = 0; i <= p; i++)  // (0,1)
   {
      dof_map[1*dof2 + i + 0*(p + 1)] = o++;
   }
   for (int i = 0; i <= p; i++)  // (1,2)
   {
      dof_map[0*dof2 + (p + 1) + i*(p + 2)] = o++;
   }
   for (int i = 0; i <= p; i++)  // (2,3)
   {
      dof_map[1*dof2 + (p - i) + (p + 1)*(p + 1)] = o++;
   }
   for (int i = 0; i <= p; i++)  // (3,0)
   {
      dof_map[0*dof2 + 0 + (p - i)*(p + 2)] = o++;
   }

   // interior
   for (int j = 0; j <= p; j++)  // x-components
      for (int i = 1; i <= p; i++)
      {
         dof_map[0*dof2 + i + j*(p + 2)] = o++;
      }
   for (int j = 1; j <= p; j++)  // y-components
      for (int i = 0; i <= p; i++)
      {
         dof_map[1*dof2 + i + j*(p + 1)] = o++;
      }

   // dof orientations
   // x-components
   for (int j = 0; j <= p; j++)
      for (int i = 0; i <= p/2; i++)
      {
         int idx = 0*dof2 + i + j*(p + 2);
         dof_map[idx] = -1 - dof_map[idx];
      }
   if (p%2 == 1)
      for (int j = p/2 + 1; j <= p; j++)
      {
         int idx = 0*dof2 + (p/2 + 1) + j*(p + 2);
         dof_map[idx] = -1 - dof_map[idx];
      }
   // y-components
   for (int j = 0; j <= p/2; j++)
      for (int i = 0; i <= p; i++)
      {
         int idx = 1*dof2 + i + j*(p + 1);
         dof_map[idx] = -1 - dof_map[idx];
      }
   if (p%2 == 1)
      for (int i = 0; i <= p/2; i++)
      {
         int idx = 1*dof2 + i + (p/2 + 1)*(p + 1);
         dof_map[idx] = -1 - dof_map[idx];
      }

   o = 0;
   for (int j = 0; j <= p; j++)
      for (int i = 0; i <= p + 1; i++)
      {
         int idx;
         if ((idx = dof_map[o++]) < 0)
         {
            idx = -1 - idx;
            dof2nk[idx] = 3;
         }
         else
         {
            dof2nk[idx] = 1;
         }
         Nodes.IntPoint(idx).Set2(cp[i], op[j]);
      }
   for (int j = 0; j <= p + 1; j++)
      for (int i = 0; i <= p; i++)
      {
         int idx;
         if ((idx = dof_map[o++]) < 0)
         {
            idx = -1 - idx;
            dof2nk[idx] = 0;
         }
         else
         {
            dof2nk[idx] = 2;
         }
         Nodes.IntPoint(idx).Set2(op[i], cp[j]);
      }
}

void RT_QuadrilateralElement::CalcVShape(const IntegrationPoint &ip,
                                         DenseMatrix &shape) const
{
   const int pp1 = Order;

#ifdef MFEM_THREAD_SAFE
   Vector shape_cx(pp1 + 1), shape_ox(pp1), shape_cy(pp1 + 1), shape_oy(pp1);
#endif

   cbasis1d.Eval(ip.x, shape_cx);
   obasis1d.Eval(ip.x, shape_ox);
   cbasis1d.Eval(ip.y, shape_cy);
   obasis1d.Eval(ip.y, shape_oy);

   int o = 0;
   for (int j = 0; j < pp1; j++)
      for (int i = 0; i <= pp1; i++)
      {
         int idx, s;
         if ((idx = dof_map[o++]) < 0)
         {
            idx = -1 - idx, s = -1;
         }
         else
         {
            s = +1;
         }
         shape(idx,0) = s*shape_cx(i)*shape_oy(j);
         shape(idx,1) = 0.;
      }
   for (int j = 0; j <= pp1; j++)
      for (int i = 0; i < pp1; i++)
      {
         int idx, s;
         if ((idx = dof_map[o++]) < 0)
         {
            idx = -1 - idx, s = -1;
         }
         else
         {
            s = +1;
         }
         shape(idx,0) = 0.;
         shape(idx,1) = s*shape_ox(i)*shape_cy(j);
      }
}

void RT_QuadrilateralElement::CalcDivShape(const IntegrationPoint &ip,
                                           Vector &divshape) const
{
   const int pp1 = Order;

#ifdef MFEM_THREAD_SAFE
   Vector shape_cx(pp1 + 1), shape_ox(pp1), shape_cy(pp1 + 1), shape_oy(pp1);
   Vector dshape_cx(pp1 + 1), dshape_cy(pp1 + 1);
#endif

   cbasis1d.Eval(ip.x, shape_cx, dshape_cx);
   obasis1d.Eval(ip.x, shape_ox);
   cbasis1d.Eval(ip.y, shape_cy, dshape_cy);
   obasis1d.Eval(ip.y, shape_oy);

   int o = 0;
   for (int j = 0; j < pp1; j++)
      for (int i = 0; i <= pp1; i++)
      {
         int idx, s;
         if ((idx = dof_map[o++]) < 0)
         {
            idx = -1 - idx, s = -1;
         }
         else
         {
            s = +1;
         }
         divshape(idx) = s*dshape_cx(i)*shape_oy(j);
      }
   for (int j = 0; j <= pp1; j++)
      for (int i = 0; i < pp1; i++)
      {
         int idx, s;
         if ((idx = dof_map[o++]) < 0)
         {
            idx = -1 - idx, s = -1;
         }
         else
         {
            s = +1;
         }
         divshape(idx) = s*shape_ox(i)*dshape_cy(j);
      }
}


const double RT_HexahedronElement::nk[18] =
{ 0.,0.,-1.,  0.,-1.,0.,  1.,0.,0.,  0.,1.,0.,  -1.,0.,0.,  0.,0.,1. };

RT_HexahedronElement::RT_HexahedronElement(const int p,
                                           const int cb_type,
                                           const int ob_type)
   : VectorFiniteElement(3, Geometry::CUBE, 3*(p + 1)*(p + 1)*(p + 2), p + 1,
                         H_DIV, FunctionSpace::Qk),
     cbasis1d(poly1d.GetBasis(p + 1, VerifyClosed(cb_type))),
     obasis1d(poly1d.GetBasis(p, VerifyOpen(ob_type))),
     dof_map(Dof), dof2nk(Dof)
{
   const double *cp = poly1d.ClosedPoints(p + 1, cb_type);
   const double *op = poly1d.OpenPoints(p, ob_type);
   const int dof3 = Dof/3;

#ifndef MFEM_THREAD_SAFE
   shape_cx.SetSize(p + 2);
   shape_ox.SetSize(p + 1);
   shape_cy.SetSize(p + 2);
   shape_oy.SetSize(p + 1);
   shape_cz.SetSize(p + 2);
   shape_oz.SetSize(p + 1);
   dshape_cx.SetSize(p + 2);
   dshape_cy.SetSize(p + 2);
   dshape_cz.SetSize(p + 2);
#endif

   // faces
   int o = 0;
   for (int j = 0; j <= p; j++)  // (3,2,1,0) -- bottom
      for (int i = 0; i <= p; i++)
      {
         dof_map[2*dof3 + i + ((p - j) + 0*(p + 1))*(p + 1)] = o++;
      }
   for (int j = 0; j <= p; j++)  // (0,1,5,4) -- front
      for (int i = 0; i <= p; i++)
      {
         dof_map[1*dof3 + i + (0 + j*(p + 2))*(p + 1)] = o++;
      }
   for (int j = 0; j <= p; j++)  // (1,2,6,5) -- right
      for (int i = 0; i <= p; i++)
      {
         dof_map[0*dof3 + (p + 1) + (i + j*(p + 1))*(p + 2)] = o++;
      }
   for (int j = 0; j <= p; j++)  // (2,3,7,6) -- back
      for (int i = 0; i <= p; i++)
      {
         dof_map[1*dof3 + (p - i) + ((p + 1) + j*(p + 2))*(p + 1)] = o++;
      }
   for (int j = 0; j <= p; j++)  // (3,0,4,7) -- left
      for (int i = 0; i <= p; i++)
      {
         dof_map[0*dof3 + 0 + ((p - i) + j*(p + 1))*(p + 2)] = o++;
      }
   for (int j = 0; j <= p; j++)  // (4,5,6,7) -- top
      for (int i = 0; i <= p; i++)
      {
         dof_map[2*dof3 + i + (j + (p + 1)*(p + 1))*(p + 1)] = o++;
      }

   // interior
   // x-components
   for (int k = 0; k <= p; k++)
      for (int j = 0; j <= p; j++)
         for (int i = 1; i <= p; i++)
         {
            dof_map[0*dof3 + i + (j + k*(p + 1))*(p + 2)] = o++;
         }
   // y-components
   for (int k = 0; k <= p; k++)
      for (int j = 1; j <= p; j++)
         for (int i = 0; i <= p; i++)
         {
            dof_map[1*dof3 + i + (j + k*(p + 2))*(p + 1)] = o++;
         }
   // z-components
   for (int k = 1; k <= p; k++)
      for (int j = 0; j <= p; j++)
         for (int i = 0; i <= p; i++)
         {
            dof_map[2*dof3 + i + (j + k*(p + 1))*(p + 1)] = o++;
         }

   // dof orientations
   // for odd p, do not change the orientations in the mid-planes
   // {i = p/2 + 1}, {j = p/2 + 1}, {k = p/2 + 1} in the x, y, z-components
   // respectively.
   // x-components
   for (int k = 0; k <= p; k++)
      for (int j = 0; j <= p; j++)
         for (int i = 0; i <= p/2; i++)
         {
            int idx = 0*dof3 + i + (j + k*(p + 1))*(p + 2);
            dof_map[idx] = -1 - dof_map[idx];
         }
   // y-components
   for (int k = 0; k <= p; k++)
      for (int j = 0; j <= p/2; j++)
         for (int i = 0; i <= p; i++)
         {
            int idx = 1*dof3 + i + (j + k*(p + 2))*(p + 1);
            dof_map[idx] = -1 - dof_map[idx];
         }
   // z-components
   for (int k = 0; k <= p/2; k++)
      for (int j = 0; j <= p; j++)
         for (int i = 0; i <= p; i++)
         {
            int idx = 2*dof3 + i + (j + k*(p + 1))*(p + 1);
            dof_map[idx] = -1 - dof_map[idx];
         }

   o = 0;
   // x-components
   for (int k = 0; k <= p; k++)
      for (int j = 0; j <= p; j++)
         for (int i = 0; i <= p + 1; i++)
         {
            int idx;
            if ((idx = dof_map[o++]) < 0)
            {
               idx = -1 - idx;
               dof2nk[idx] = 4;
            }
            else
            {
               dof2nk[idx] = 2;
            }
            Nodes.IntPoint(idx).Set3(cp[i], op[j], op[k]);
         }
   // y-components
   for (int k = 0; k <= p; k++)
      for (int j = 0; j <= p + 1; j++)
         for (int i = 0; i <= p; i++)
         {
            int idx;
            if ((idx = dof_map[o++]) < 0)
            {
               idx = -1 - idx;
               dof2nk[idx] = 1;
            }
            else
            {
               dof2nk[idx] = 3;
            }
            Nodes.IntPoint(idx).Set3(op[i], cp[j], op[k]);
         }
   // z-components
   for (int k = 0; k <= p + 1; k++)
      for (int j = 0; j <= p; j++)
         for (int i = 0; i <= p; i++)
         {
            int idx;
            if ((idx = dof_map[o++]) < 0)
            {
               idx = -1 - idx;
               dof2nk[idx] = 0;
            }
            else
            {
               dof2nk[idx] = 5;
            }
            Nodes.IntPoint(idx).Set3(op[i], op[j], cp[k]);
         }
}

void RT_HexahedronElement::CalcVShape(const IntegrationPoint &ip,
                                      DenseMatrix &shape) const
{
   const int pp1 = Order;

#ifdef MFEM_THREAD_SAFE
   Vector shape_cx(pp1 + 1), shape_ox(pp1), shape_cy(pp1 + 1), shape_oy(pp1);
   Vector shape_cz(pp1 + 1), shape_oz(pp1);
#endif

   cbasis1d.Eval(ip.x, shape_cx);
   obasis1d.Eval(ip.x, shape_ox);
   cbasis1d.Eval(ip.y, shape_cy);
   obasis1d.Eval(ip.y, shape_oy);
   cbasis1d.Eval(ip.z, shape_cz);
   obasis1d.Eval(ip.z, shape_oz);

   int o = 0;
   // x-components
   for (int k = 0; k < pp1; k++)
      for (int j = 0; j < pp1; j++)
         for (int i = 0; i <= pp1; i++)
         {
            int idx, s;
            if ((idx = dof_map[o++]) < 0)
            {
               idx = -1 - idx, s = -1;
            }
            else
            {
               s = +1;
            }
            shape(idx,0) = s*shape_cx(i)*shape_oy(j)*shape_oz(k);
            shape(idx,1) = 0.;
            shape(idx,2) = 0.;
         }
   // y-components
   for (int k = 0; k < pp1; k++)
      for (int j = 0; j <= pp1; j++)
         for (int i = 0; i < pp1; i++)
         {
            int idx, s;
            if ((idx = dof_map[o++]) < 0)
            {
               idx = -1 - idx, s = -1;
            }
            else
            {
               s = +1;
            }
            shape(idx,0) = 0.;
            shape(idx,1) = s*shape_ox(i)*shape_cy(j)*shape_oz(k);
            shape(idx,2) = 0.;
         }
   // z-components
   for (int k = 0; k <= pp1; k++)
      for (int j = 0; j < pp1; j++)
         for (int i = 0; i < pp1; i++)
         {
            int idx, s;
            if ((idx = dof_map[o++]) < 0)
            {
               idx = -1 - idx, s = -1;
            }
            else
            {
               s = +1;
            }
            shape(idx,0) = 0.;
            shape(idx,1) = 0.;
            shape(idx,2) = s*shape_ox(i)*shape_oy(j)*shape_cz(k);
         }
}

void RT_HexahedronElement::CalcDivShape(const IntegrationPoint &ip,
                                        Vector &divshape) const
{
   const int pp1 = Order;

#ifdef MFEM_THREAD_SAFE
   Vector shape_cx(pp1 + 1), shape_ox(pp1), shape_cy(pp1 + 1), shape_oy(pp1);
   Vector shape_cz(pp1 + 1), shape_oz(pp1);
   Vector dshape_cx(pp1 + 1), dshape_cy(pp1 + 1), dshape_cz(pp1 + 1);
#endif

   cbasis1d.Eval(ip.x, shape_cx, dshape_cx);
   obasis1d.Eval(ip.x, shape_ox);
   cbasis1d.Eval(ip.y, shape_cy, dshape_cy);
   obasis1d.Eval(ip.y, shape_oy);
   cbasis1d.Eval(ip.z, shape_cz, dshape_cz);
   obasis1d.Eval(ip.z, shape_oz);

   int o = 0;
   // x-components
   for (int k = 0; k < pp1; k++)
      for (int j = 0; j < pp1; j++)
         for (int i = 0; i <= pp1; i++)
         {
            int idx, s;
            if ((idx = dof_map[o++]) < 0)
            {
               idx = -1 - idx, s = -1;
            }
            else
            {
               s = +1;
            }
            divshape(idx) = s*dshape_cx(i)*shape_oy(j)*shape_oz(k);
         }
   // y-components
   for (int k = 0; k < pp1; k++)
      for (int j = 0; j <= pp1; j++)
         for (int i = 0; i < pp1; i++)
         {
            int idx, s;
            if ((idx = dof_map[o++]) < 0)
            {
               idx = -1 - idx, s = -1;
            }
            else
            {
               s = +1;
            }
            divshape(idx) = s*shape_ox(i)*dshape_cy(j)*shape_oz(k);
         }
   // z-components
   for (int k = 0; k <= pp1; k++)
      for (int j = 0; j < pp1; j++)
         for (int i = 0; i < pp1; i++)
         {
            int idx, s;
            if ((idx = dof_map[o++]) < 0)
            {
               idx = -1 - idx, s = -1;
            }
            else
            {
               s = +1;
            }
            divshape(idx) = s*shape_ox(i)*shape_oy(j)*dshape_cz(k);
         }
}


const double RT_TriangleElement::nk[6] =
{ 0., -1., 1., 1., -1., 0. };

const double RT_TriangleElement::c = 1./3.;

RT_TriangleElement::RT_TriangleElement(const int p)
   : VectorFiniteElement(2, Geometry::TRIANGLE, (p + 1)*(p + 3), p + 1,
                         H_DIV, FunctionSpace::Pk),
     dof2nk(Dof)
{
   const double *iop = (p > 0) ? poly1d.OpenPoints(p - 1) : NULL;
   const double *bop = poly1d.OpenPoints(p);

#ifndef MFEM_THREAD_SAFE
   shape_x.SetSize(p + 1);
   shape_y.SetSize(p + 1);
   shape_l.SetSize(p + 1);
   dshape_x.SetSize(p + 1);
   dshape_y.SetSize(p + 1);
   dshape_l.SetSize(p + 1);
   u.SetSize(Dof, Dim);
   divu.SetSize(Dof);
#else
   Vector shape_x(p + 1), shape_y(p + 1), shape_l(p + 1);
#endif

   // edges
   int o = 0;
   for (int i = 0; i <= p; i++)  // (0,1)
   {
      Nodes.IntPoint(o).Set2(bop[i], 0.);
      dof2nk[o++] = 0;
   }
   for (int i = 0; i <= p; i++)  // (1,2)
   {
      Nodes.IntPoint(o).Set2(bop[p-i], bop[i]);
      dof2nk[o++] = 1;
   }
   for (int i = 0; i <= p; i++)  // (2,0)
   {
      Nodes.IntPoint(o).Set2(0., bop[p-i]);
      dof2nk[o++] = 2;
   }

   // interior
   for (int j = 0; j < p; j++)
      for (int i = 0; i + j < p; i++)
      {
         double w = iop[i] + iop[j] + iop[p-1-i-j];
         Nodes.IntPoint(o).Set2(iop[i]/w, iop[j]/w);
         dof2nk[o++] = 0;
         Nodes.IntPoint(o).Set2(iop[i]/w, iop[j]/w);
         dof2nk[o++] = 2;
      }

   DenseMatrix T(Dof);
   for (int k = 0; k < Dof; k++)
   {
      const IntegrationPoint &ip = Nodes.IntPoint(k);
      poly1d.CalcBasis(p, ip.x, shape_x);
      poly1d.CalcBasis(p, ip.y, shape_y);
      poly1d.CalcBasis(p, 1. - ip.x - ip.y, shape_l);
      const double *n_k = nk + 2*dof2nk[k];

      o = 0;
      for (int j = 0; j <= p; j++)
         for (int i = 0; i + j <= p; i++)
         {
            double s = shape_x(i)*shape_y(j)*shape_l(p-i-j);
            T(o++, k) = s*n_k[0];
            T(o++, k) = s*n_k[1];
         }
      for (int i = 0; i <= p; i++)
      {
         double s = shape_x(i)*shape_y(p-i);
         T(o++, k) = s*((ip.x - c)*n_k[0] + (ip.y - c)*n_k[1]);
      }
   }

   Ti.Factor(T);
   // mfem::out << "RT_TriangleElement(" << p << ") : "; Ti.TestInversion();
}

void RT_TriangleElement::CalcVShape(const IntegrationPoint &ip,
                                    DenseMatrix &shape) const
{
   const int p = Order - 1;

#ifdef MFEM_THREAD_SAFE
   Vector shape_x(p + 1), shape_y(p + 1), shape_l(p + 1);
   DenseMatrix u(Dof, Dim);
#endif

   poly1d.CalcBasis(p, ip.x, shape_x);
   poly1d.CalcBasis(p, ip.y, shape_y);
   poly1d.CalcBasis(p, 1. - ip.x - ip.y, shape_l);

   int o = 0;
   for (int j = 0; j <= p; j++)
      for (int i = 0; i + j <= p; i++)
      {
         double s = shape_x(i)*shape_y(j)*shape_l(p-i-j);
         u(o,0) = s;  u(o,1) = 0;  o++;
         u(o,0) = 0;  u(o,1) = s;  o++;
      }
   for (int i = 0; i <= p; i++)
   {
      double s = shape_x(i)*shape_y(p-i);
      u(o,0) = (ip.x - c)*s;
      u(o,1) = (ip.y - c)*s;
      o++;
   }

   Ti.Mult(u, shape);
}

void RT_TriangleElement::CalcDivShape(const IntegrationPoint &ip,
                                      Vector &divshape) const
{
   const int p = Order - 1;

#ifdef MFEM_THREAD_SAFE
   Vector shape_x(p + 1),  shape_y(p + 1),  shape_l(p + 1);
   Vector dshape_x(p + 1), dshape_y(p + 1), dshape_l(p + 1);
   Vector divu(Dof);
#endif

   poly1d.CalcBasis(p, ip.x, shape_x, dshape_x);
   poly1d.CalcBasis(p, ip.y, shape_y, dshape_y);
   poly1d.CalcBasis(p, 1. - ip.x - ip.y, shape_l, dshape_l);

   int o = 0;
   for (int j = 0; j <= p; j++)
      for (int i = 0; i + j <= p; i++)
      {
         int k = p - i - j;
         divu(o++) = (dshape_x(i)*shape_l(k) -
                      shape_x(i)*dshape_l(k))*shape_y(j);
         divu(o++) = (dshape_y(j)*shape_l(k) -
                      shape_y(j)*dshape_l(k))*shape_x(i);
      }
   for (int i = 0; i <= p; i++)
   {
      int j = p - i;
      divu(o++) = ((shape_x(i) + (ip.x - c)*dshape_x(i))*shape_y(j) +
                   (shape_y(j) + (ip.y - c)*dshape_y(j))*shape_x(i));
   }

   Ti.Mult(divu, divshape);
}


const double RT_TetrahedronElement::nk[12] =
{ 1,1,1,  -1,0,0,  0,-1,0,  0,0,-1 };
// { .5,.5,.5, -.5,0,0, 0,-.5,0, 0,0,-.5}; // n_F |F|

const double RT_TetrahedronElement::c = 1./4.;

RT_TetrahedronElement::RT_TetrahedronElement(const int p)
   : VectorFiniteElement(3, Geometry::TETRAHEDRON, (p + 1)*(p + 2)*(p + 4)/2,
                         p + 1, H_DIV, FunctionSpace::Pk),
     dof2nk(Dof)
{
   const double *iop = (p > 0) ? poly1d.OpenPoints(p - 1) : NULL;
   const double *bop = poly1d.OpenPoints(p);

#ifndef MFEM_THREAD_SAFE
   shape_x.SetSize(p + 1);
   shape_y.SetSize(p + 1);
   shape_z.SetSize(p + 1);
   shape_l.SetSize(p + 1);
   dshape_x.SetSize(p + 1);
   dshape_y.SetSize(p + 1);
   dshape_z.SetSize(p + 1);
   dshape_l.SetSize(p + 1);
   u.SetSize(Dof, Dim);
   divu.SetSize(Dof);
#else
   Vector shape_x(p + 1), shape_y(p + 1), shape_z(p + 1), shape_l(p + 1);
#endif

   int o = 0;
   // faces (see Mesh::GenerateFaces in mesh/mesh.cpp,
   //        the constructor of H1_TetrahedronElement)
   for (int j = 0; j <= p; j++)
      for (int i = 0; i + j <= p; i++)  // (1,2,3)
      {
         double w = bop[i] + bop[j] + bop[p-i-j];
         Nodes.IntPoint(o).Set3(bop[p-i-j]/w, bop[i]/w, bop[j]/w);
         dof2nk[o++] = 0;
      }
   for (int j = 0; j <= p; j++)
      for (int i = 0; i + j <= p; i++)  // (0,3,2)
      {
         double w = bop[i] + bop[j] + bop[p-i-j];
         Nodes.IntPoint(o).Set3(0., bop[j]/w, bop[i]/w);
         dof2nk[o++] = 1;
      }
   for (int j = 0; j <= p; j++)
      for (int i = 0; i + j <= p; i++)  // (0,1,3)
      {
         double w = bop[i] + bop[j] + bop[p-i-j];
         Nodes.IntPoint(o).Set3(bop[i]/w, 0., bop[j]/w);
         dof2nk[o++] = 2;
      }
   for (int j = 0; j <= p; j++)
      for (int i = 0; i + j <= p; i++)  // (0,2,1)
      {
         double w = bop[i] + bop[j] + bop[p-i-j];
         Nodes.IntPoint(o).Set3(bop[j]/w, bop[i]/w, 0.);
         dof2nk[o++] = 3;
      }

   // interior
   for (int k = 0; k < p; k++)
      for (int j = 0; j + k < p; j++)
         for (int i = 0; i + j + k < p; i++)
         {
            double w = iop[i] + iop[j] + iop[k] + iop[p-1-i-j-k];
            Nodes.IntPoint(o).Set3(iop[i]/w, iop[j]/w, iop[k]/w);
            dof2nk[o++] = 1;
            Nodes.IntPoint(o).Set3(iop[i]/w, iop[j]/w, iop[k]/w);
            dof2nk[o++] = 2;
            Nodes.IntPoint(o).Set3(iop[i]/w, iop[j]/w, iop[k]/w);
            dof2nk[o++] = 3;
         }

   DenseMatrix T(Dof);
   for (int m = 0; m < Dof; m++)
   {
      const IntegrationPoint &ip = Nodes.IntPoint(m);
      poly1d.CalcBasis(p, ip.x, shape_x);
      poly1d.CalcBasis(p, ip.y, shape_y);
      poly1d.CalcBasis(p, ip.z, shape_z);
      poly1d.CalcBasis(p, 1. - ip.x - ip.y - ip.z, shape_l);
      const double *nm = nk + 3*dof2nk[m];

      o = 0;
      for (int k = 0; k <= p; k++)
         for (int j = 0; j + k <= p; j++)
            for (int i = 0; i + j + k <= p; i++)
            {
               double s = shape_x(i)*shape_y(j)*shape_z(k)*shape_l(p-i-j-k);
               T(o++, m) = s * nm[0];
               T(o++, m) = s * nm[1];
               T(o++, m) = s * nm[2];
            }
      for (int j = 0; j <= p; j++)
         for (int i = 0; i + j <= p; i++)
         {
            double s = shape_x(i)*shape_y(j)*shape_z(p-i-j);
            T(o++, m) = s*((ip.x - c)*nm[0] + (ip.y - c)*nm[1] +
                           (ip.z - c)*nm[2]);
         }
   }

   Ti.Factor(T);
   // mfem::out << "RT_TetrahedronElement(" << p << ") : "; Ti.TestInversion();
}

void RT_TetrahedronElement::CalcVShape(const IntegrationPoint &ip,
                                       DenseMatrix &shape) const
{
   const int p = Order - 1;

#ifdef MFEM_THREAD_SAFE
   Vector shape_x(p + 1), shape_y(p + 1), shape_z(p + 1), shape_l(p + 1);
   DenseMatrix u(Dof, Dim);
#endif

   poly1d.CalcBasis(p, ip.x, shape_x);
   poly1d.CalcBasis(p, ip.y, shape_y);
   poly1d.CalcBasis(p, ip.z, shape_z);
   poly1d.CalcBasis(p, 1. - ip.x - ip.y - ip.z, shape_l);

   int o = 0;
   for (int k = 0; k <= p; k++)
      for (int j = 0; j + k <= p; j++)
         for (int i = 0; i + j + k <= p; i++)
         {
            double s = shape_x(i)*shape_y(j)*shape_z(k)*shape_l(p-i-j-k);
            u(o,0) = s;  u(o,1) = 0;  u(o,2) = 0;  o++;
            u(o,0) = 0;  u(o,1) = s;  u(o,2) = 0;  o++;
            u(o,0) = 0;  u(o,1) = 0;  u(o,2) = s;  o++;
         }
   for (int j = 0; j <= p; j++)
      for (int i = 0; i + j <= p; i++)
      {
         double s = shape_x(i)*shape_y(j)*shape_z(p-i-j);
         u(o,0) = (ip.x - c)*s;  u(o,1) = (ip.y - c)*s;  u(o,2) = (ip.z - c)*s;
         o++;
      }

   Ti.Mult(u, shape);
}

void RT_TetrahedronElement::CalcDivShape(const IntegrationPoint &ip,
                                         Vector &divshape) const
{
   const int p = Order - 1;

#ifdef MFEM_THREAD_SAFE
   Vector shape_x(p + 1),  shape_y(p + 1),  shape_z(p + 1),  shape_l(p + 1);
   Vector dshape_x(p + 1), dshape_y(p + 1), dshape_z(p + 1), dshape_l(p + 1);
   Vector divu(Dof);
#endif

   poly1d.CalcBasis(p, ip.x, shape_x, dshape_x);
   poly1d.CalcBasis(p, ip.y, shape_y, dshape_y);
   poly1d.CalcBasis(p, ip.z, shape_z, dshape_z);
   poly1d.CalcBasis(p, 1. - ip.x - ip.y - ip.z, shape_l, dshape_l);

   int o = 0;
   for (int k = 0; k <= p; k++)
      for (int j = 0; j + k <= p; j++)
         for (int i = 0; i + j + k <= p; i++)
         {
            int l = p - i - j - k;
            divu(o++) = (dshape_x(i)*shape_l(l) -
                         shape_x(i)*dshape_l(l))*shape_y(j)*shape_z(k);
            divu(o++) = (dshape_y(j)*shape_l(l) -
                         shape_y(j)*dshape_l(l))*shape_x(i)*shape_z(k);
            divu(o++) = (dshape_z(k)*shape_l(l) -
                         shape_z(k)*dshape_l(l))*shape_x(i)*shape_y(j);
         }
   for (int j = 0; j <= p; j++)
      for (int i = 0; i + j <= p; i++)
      {
         int k = p - i - j;
         divu(o++) =
            (shape_x(i) + (ip.x - c)*dshape_x(i))*shape_y(j)*shape_z(k) +
            (shape_y(j) + (ip.y - c)*dshape_y(j))*shape_x(i)*shape_z(k) +
            (shape_z(k) + (ip.z - c)*dshape_z(k))*shape_x(i)*shape_y(j);
      }

   Ti.Mult(divu, divshape);
}


const double ND_HexahedronElement::tk[18] =
{ 1.,0.,0.,  0.,1.,0.,  0.,0.,1., -1.,0.,0.,  0.,-1.,0.,  0.,0.,-1. };

ND_HexahedronElement::ND_HexahedronElement(const int p,
                                           const int cb_type, const int ob_type)
   : VectorFiniteElement(3, Geometry::CUBE, 3*p*(p + 1)*(p + 1), p,
                         H_CURL, FunctionSpace::Qk),
     cbasis1d(poly1d.GetBasis(p, VerifyClosed(cb_type))),
     obasis1d(poly1d.GetBasis(p - 1, VerifyOpen(ob_type))),
     dof_map(Dof), dof2tk(Dof)
{
   const double *cp = poly1d.ClosedPoints(p, cb_type);
   const double *op = poly1d.OpenPoints(p - 1, ob_type);
   const int dof3 = Dof/3;

#ifndef MFEM_THREAD_SAFE
   shape_cx.SetSize(p + 1);
   shape_ox.SetSize(p);
   shape_cy.SetSize(p + 1);
   shape_oy.SetSize(p);
   shape_cz.SetSize(p + 1);
   shape_oz.SetSize(p);
   dshape_cx.SetSize(p + 1);
   dshape_cy.SetSize(p + 1);
   dshape_cz.SetSize(p + 1);
#endif

   // edges
   int o = 0;
   for (int i = 0; i < p; i++)  // (0,1)
   {
      dof_map[0*dof3 + i + (0 + 0*(p + 1))*p] = o++;
   }
   for (int i = 0; i < p; i++)  // (1,2)
   {
      dof_map[1*dof3 + p + (i + 0*p)*(p + 1)] = o++;
   }
   for (int i = 0; i < p; i++)  // (3,2)
   {
      dof_map[0*dof3 + i + (p + 0*(p + 1))*p] = o++;
   }
   for (int i = 0; i < p; i++)  // (0,3)
   {
      dof_map[1*dof3 + 0 + (i + 0*p)*(p + 1)] = o++;
   }
   for (int i = 0; i < p; i++)  // (4,5)
   {
      dof_map[0*dof3 + i + (0 + p*(p + 1))*p] = o++;
   }
   for (int i = 0; i < p; i++)  // (5,6)
   {
      dof_map[1*dof3 + p + (i + p*p)*(p + 1)] = o++;
   }
   for (int i = 0; i < p; i++)  // (7,6)
   {
      dof_map[0*dof3 + i + (p + p*(p + 1))*p] = o++;
   }
   for (int i = 0; i < p; i++)  // (4,7)
   {
      dof_map[1*dof3 + 0 + (i + p*p)*(p + 1)] = o++;
   }
   for (int i = 0; i < p; i++)  // (0,4)
   {
      dof_map[2*dof3 + 0 + (0 + i*(p + 1))*(p + 1)] = o++;
   }
   for (int i = 0; i < p; i++)  // (1,5)
   {
      dof_map[2*dof3 + p + (0 + i*(p + 1))*(p + 1)] = o++;
   }
   for (int i = 0; i < p; i++)  // (2,6)
   {
      dof_map[2*dof3 + p + (p + i*(p + 1))*(p + 1)] = o++;
   }
   for (int i = 0; i < p; i++)  // (3,7)
   {
      dof_map[2*dof3 + 0 + (p + i*(p + 1))*(p + 1)] = o++;
   }

   // faces
   // (3,2,1,0) -- bottom
   for (int j = 1; j < p; j++) // x - components
      for (int i = 0; i < p; i++)
      {
         dof_map[0*dof3 + i + ((p - j) + 0*(p + 1))*p] = o++;
      }
   for (int j = 0; j < p; j++) // y - components
      for (int i = 1; i < p; i++)
      {
         dof_map[1*dof3 + i + ((p - 1 - j) + 0*p)*(p + 1)] = -1 - (o++);
      }
   // (0,1,5,4) -- front
   for (int k = 1; k < p; k++) // x - components
      for (int i = 0; i < p; i++)
      {
         dof_map[0*dof3 + i + (0 + k*(p + 1))*p] = o++;
      }
   for (int k = 0; k < p; k++) // z - components
      for (int i = 1; i < p; i++ )
      {
         dof_map[2*dof3 + i + (0 + k*(p + 1))*(p + 1)] = o++;
      }
   // (1,2,6,5) -- right
   for (int k = 1; k < p; k++) // y - components
      for (int j = 0; j < p; j++)
      {
         dof_map[1*dof3 + p + (j + k*p)*(p + 1)] = o++;
      }
   for (int k = 0; k < p; k++) // z - components
      for (int j = 1; j < p; j++)
      {
         dof_map[2*dof3 + p + (j + k*(p + 1))*(p + 1)] = o++;
      }
   // (2,3,7,6) -- back
   for (int k = 1; k < p; k++) // x - components
      for (int i = 0; i < p; i++)
      {
         dof_map[0*dof3 + (p - 1 - i) + (p + k*(p + 1))*p] = -1 - (o++);
      }
   for (int k = 0; k < p; k++) // z - components
      for (int i = 1; i < p; i++)
      {
         dof_map[2*dof3 + (p - i) + (p + k*(p + 1))*(p + 1)] = o++;
      }
   // (3,0,4,7) -- left
   for (int k = 1; k < p; k++) // y - components
      for (int j = 0; j < p; j++)
      {
         dof_map[1*dof3 + 0 + ((p - 1 - j) + k*p)*(p + 1)] = -1 - (o++);
      }
   for (int k = 0; k < p; k++) // z - components
      for (int j = 1; j < p; j++)
      {
         dof_map[2*dof3 + 0 + ((p - j) + k*(p + 1))*(p + 1)] = o++;
      }
   // (4,5,6,7) -- top
   for (int j = 1; j < p; j++) // x - components
      for (int i = 0; i < p; i++)
      {
         dof_map[0*dof3 + i + (j + p*(p + 1))*p] = o++;
      }
   for (int j = 0; j < p; j++) // y - components
      for (int i = 1; i < p; i++)
      {
         dof_map[1*dof3 + i + (j + p*p)*(p + 1)] = o++;
      }

   // interior
   // x-components
   for (int k = 1; k < p; k++)
      for (int j = 1; j < p; j++)
         for (int i = 0; i < p; i++)
         {
            dof_map[0*dof3 + i + (j + k*(p + 1))*p] = o++;
         }
   // y-components
   for (int k = 1; k < p; k++)
      for (int j = 0; j < p; j++)
         for (int i = 1; i < p; i++)
         {
            dof_map[1*dof3 + i + (j + k*p)*(p + 1)] = o++;
         }
   // z-components
   for (int k = 0; k < p; k++)
      for (int j = 1; j < p; j++)
         for (int i = 1; i < p; i++)
         {
            dof_map[2*dof3 + i + (j + k*(p + 1))*(p + 1)] = o++;
         }

   // set dof2tk and Nodes
   o = 0;
   // x-components
   for (int k = 0; k <= p; k++)
      for (int j = 0; j <= p; j++)
         for (int i = 0; i < p; i++)
         {
            int idx;
            if ((idx = dof_map[o++]) < 0)
            {
               dof2tk[idx = -1 - idx] = 3;
            }
            else
            {
               dof2tk[idx] = 0;
            }
            Nodes.IntPoint(idx).Set3(op[i], cp[j], cp[k]);
         }
   // y-components
   for (int k = 0; k <= p; k++)
      for (int j = 0; j < p; j++)
         for (int i = 0; i <= p; i++)
         {
            int idx;
            if ((idx = dof_map[o++]) < 0)
            {
               dof2tk[idx = -1 - idx] = 4;
            }
            else
            {
               dof2tk[idx] = 1;
            }
            Nodes.IntPoint(idx).Set3(cp[i], op[j], cp[k]);
         }
   // z-components
   for (int k = 0; k < p; k++)
      for (int j = 0; j <= p; j++)
         for (int i = 0; i <= p; i++)
         {
            int idx;
            if ((idx = dof_map[o++]) < 0)
            {
               dof2tk[idx = -1 - idx] = 5;
            }
            else
            {
               dof2tk[idx] = 2;
            }
            Nodes.IntPoint(idx).Set3(cp[i], cp[j], op[k]);
         }
}

void ND_HexahedronElement::CalcVShape(const IntegrationPoint &ip,
                                      DenseMatrix &shape) const
{
   const int p = Order;

#ifdef MFEM_THREAD_SAFE
   Vector shape_cx(p + 1), shape_ox(p), shape_cy(p + 1), shape_oy(p);
   Vector shape_cz(p + 1), shape_oz(p);
#endif

   cbasis1d.Eval(ip.x, shape_cx);
   obasis1d.Eval(ip.x, shape_ox);
   cbasis1d.Eval(ip.y, shape_cy);
   obasis1d.Eval(ip.y, shape_oy);
   cbasis1d.Eval(ip.z, shape_cz);
   obasis1d.Eval(ip.z, shape_oz);

   int o = 0;
   // x-components
   for (int k = 0; k <= p; k++)
      for (int j = 0; j <= p; j++)
         for (int i = 0; i < p; i++)
         {
            int idx, s;
            if ((idx = dof_map[o++]) < 0)
            {
               idx = -1 - idx, s = -1;
            }
            else
            {
               s = +1;
            }
            shape(idx,0) = s*shape_ox(i)*shape_cy(j)*shape_cz(k);
            shape(idx,1) = 0.;
            shape(idx,2) = 0.;
         }
   // y-components
   for (int k = 0; k <= p; k++)
      for (int j = 0; j < p; j++)
         for (int i = 0; i <= p; i++)
         {
            int idx, s;
            if ((idx = dof_map[o++]) < 0)
            {
               idx = -1 - idx, s = -1;
            }
            else
            {
               s = +1;
            }
            shape(idx,0) = 0.;
            shape(idx,1) = s*shape_cx(i)*shape_oy(j)*shape_cz(k);
            shape(idx,2) = 0.;
         }
   // z-components
   for (int k = 0; k < p; k++)
      for (int j = 0; j <= p; j++)
         for (int i = 0; i <= p; i++)
         {
            int idx, s;
            if ((idx = dof_map[o++]) < 0)
            {
               idx = -1 - idx, s = -1;
            }
            else
            {
               s = +1;
            }
            shape(idx,0) = 0.;
            shape(idx,1) = 0.;
            shape(idx,2) = s*shape_cx(i)*shape_cy(j)*shape_oz(k);
         }
}

void ND_HexahedronElement::CalcCurlShape(const IntegrationPoint &ip,
                                         DenseMatrix &curl_shape) const
{
   const int p = Order;

#ifdef MFEM_THREAD_SAFE
   Vector shape_cx(p + 1), shape_ox(p), shape_cy(p + 1), shape_oy(p);
   Vector shape_cz(p + 1), shape_oz(p);
   Vector dshape_cx(p + 1), dshape_cy(p + 1), dshape_cz(p + 1);
#endif

   cbasis1d.Eval(ip.x, shape_cx, dshape_cx);
   obasis1d.Eval(ip.x, shape_ox);
   cbasis1d.Eval(ip.y, shape_cy, dshape_cy);
   obasis1d.Eval(ip.y, shape_oy);
   cbasis1d.Eval(ip.z, shape_cz, dshape_cz);
   obasis1d.Eval(ip.z, shape_oz);

   int o = 0;
   // x-components
   for (int k = 0; k <= p; k++)
      for (int j = 0; j <= p; j++)
         for (int i = 0; i < p; i++)
         {
            int idx, s;
            if ((idx = dof_map[o++]) < 0)
            {
               idx = -1 - idx, s = -1;
            }
            else
            {
               s = +1;
            }
            curl_shape(idx,0) = 0.;
            curl_shape(idx,1) =  s*shape_ox(i)* shape_cy(j)*dshape_cz(k);
            curl_shape(idx,2) = -s*shape_ox(i)*dshape_cy(j)* shape_cz(k);
         }
   // y-components
   for (int k = 0; k <= p; k++)
      for (int j = 0; j < p; j++)
         for (int i = 0; i <= p; i++)
         {
            int idx, s;
            if ((idx = dof_map[o++]) < 0)
            {
               idx = -1 - idx, s = -1;
            }
            else
            {
               s = +1;
            }
            curl_shape(idx,0) = -s* shape_cx(i)*shape_oy(j)*dshape_cz(k);
            curl_shape(idx,1) = 0.;
            curl_shape(idx,2) =  s*dshape_cx(i)*shape_oy(j)* shape_cz(k);
         }
   // z-components
   for (int k = 0; k < p; k++)
      for (int j = 0; j <= p; j++)
         for (int i = 0; i <= p; i++)
         {
            int idx, s;
            if ((idx = dof_map[o++]) < 0)
            {
               idx = -1 - idx, s = -1;
            }
            else
            {
               s = +1;
            }
            curl_shape(idx,0) =   s* shape_cx(i)*dshape_cy(j)*shape_oz(k);
            curl_shape(idx,1) =  -s*dshape_cx(i)* shape_cy(j)*shape_oz(k);
            curl_shape(idx,2) = 0.;
         }
}


const double ND_QuadrilateralElement::tk[8] =
{ 1.,0.,  0.,1., -1.,0., 0.,-1. };

ND_QuadrilateralElement::ND_QuadrilateralElement(const int p,
                                                 const int cb_type,
                                                 const int ob_type)
   : VectorFiniteElement(2, Geometry::SQUARE, 2*p*(p + 1), p,
                         H_CURL, FunctionSpace::Qk),
     cbasis1d(poly1d.GetBasis(p, VerifyClosed(cb_type))),
     obasis1d(poly1d.GetBasis(p - 1, VerifyOpen(ob_type))),
     dof_map(Dof), dof2tk(Dof)
{
   const double *cp = poly1d.ClosedPoints(p, cb_type);
   const double *op = poly1d.OpenPoints(p - 1, ob_type);
   const int dof2 = Dof/2;

#ifndef MFEM_THREAD_SAFE
   shape_cx.SetSize(p + 1);
   shape_ox.SetSize(p);
   shape_cy.SetSize(p + 1);
   shape_oy.SetSize(p);
   dshape_cx.SetSize(p + 1);
   dshape_cy.SetSize(p + 1);
#endif

   // edges
   int o = 0;
   for (int i = 0; i < p; i++)  // (0,1)
   {
      dof_map[0*dof2 + i + 0*p] = o++;
   }
   for (int j = 0; j < p; j++)  // (1,2)
   {
      dof_map[1*dof2 + p + j*(p + 1)] = o++;
   }
   for (int i = 0; i < p; i++)  // (2,3)
   {
      dof_map[0*dof2 + (p - 1 - i) + p*p] = -1 - (o++);
   }
   for (int j = 0; j < p; j++)  // (3,0)
   {
      dof_map[1*dof2 + 0 + (p - 1 - j)*(p + 1)] = -1 - (o++);
   }

   // interior
   // x-components
   for (int j = 1; j < p; j++)
      for (int i = 0; i < p; i++)
      {
         dof_map[0*dof2 + i + j*p] = o++;
      }
   // y-components
   for (int j = 0; j < p; j++)
      for (int i = 1; i < p; i++)
      {
         dof_map[1*dof2 + i + j*(p + 1)] = o++;
      }

   // set dof2tk and Nodes
   o = 0;
   // x-components
   for (int j = 0; j <= p; j++)
      for (int i = 0; i < p; i++)
      {
         int idx;
         if ((idx = dof_map[o++]) < 0)
         {
            dof2tk[idx = -1 - idx] = 2;
         }
         else
         {
            dof2tk[idx] = 0;
         }
         Nodes.IntPoint(idx).Set2(op[i], cp[j]);
      }
   // y-components
   for (int j = 0; j < p; j++)
      for (int i = 0; i <= p; i++)
      {
         int idx;
         if ((idx = dof_map[o++]) < 0)
         {
            dof2tk[idx = -1 - idx] = 3;
         }
         else
         {
            dof2tk[idx] = 1;
         }
         Nodes.IntPoint(idx).Set2(cp[i], op[j]);
      }
}

void ND_QuadrilateralElement::CalcVShape(const IntegrationPoint &ip,
                                         DenseMatrix &shape) const
{
   const int p = Order;

#ifdef MFEM_THREAD_SAFE
   Vector shape_cx(p + 1), shape_ox(p), shape_cy(p + 1), shape_oy(p);
#endif

   cbasis1d.Eval(ip.x, shape_cx);
   obasis1d.Eval(ip.x, shape_ox);
   cbasis1d.Eval(ip.y, shape_cy);
   obasis1d.Eval(ip.y, shape_oy);

   int o = 0;
   // x-components
   for (int j = 0; j <= p; j++)
      for (int i = 0; i < p; i++)
      {
         int idx, s;
         if ((idx = dof_map[o++]) < 0)
         {
            idx = -1 - idx, s = -1;
         }
         else
         {
            s = +1;
         }
         shape(idx,0) = s*shape_ox(i)*shape_cy(j);
         shape(idx,1) = 0.;
      }
   // y-components
   for (int j = 0; j < p; j++)
      for (int i = 0; i <= p; i++)
      {
         int idx, s;
         if ((idx = dof_map[o++]) < 0)
         {
            idx = -1 - idx, s = -1;
         }
         else
         {
            s = +1;
         }
         shape(idx,0) = 0.;
         shape(idx,1) = s*shape_cx(i)*shape_oy(j);
      }
}

void ND_QuadrilateralElement::CalcCurlShape(const IntegrationPoint &ip,
                                            DenseMatrix &curl_shape) const
{
   const int p = Order;

#ifdef MFEM_THREAD_SAFE
   Vector shape_cx(p + 1), shape_ox(p), shape_cy(p + 1), shape_oy(p);
   Vector dshape_cx(p + 1), dshape_cy(p + 1);
#endif

   cbasis1d.Eval(ip.x, shape_cx, dshape_cx);
   obasis1d.Eval(ip.x, shape_ox);
   cbasis1d.Eval(ip.y, shape_cy, dshape_cy);
   obasis1d.Eval(ip.y, shape_oy);

   int o = 0;
   // x-components
   for (int j = 0; j <= p; j++)
      for (int i = 0; i < p; i++)
      {
         int idx, s;
         if ((idx = dof_map[o++]) < 0)
         {
            idx = -1 - idx, s = -1;
         }
         else
         {
            s = +1;
         }
         curl_shape(idx,0) = -s*shape_ox(i)*dshape_cy(j);
      }
   // y-components
   for (int j = 0; j < p; j++)
      for (int i = 0; i <= p; i++)
      {
         int idx, s;
         if ((idx = dof_map[o++]) < 0)
         {
            idx = -1 - idx, s = -1;
         }
         else
         {
            s = +1;
         }
         curl_shape(idx,0) =  s*dshape_cx(i)*shape_oy(j);
      }
}


const double ND_TetrahedronElement::tk[18] =
{ 1.,0.,0.,  0.,1.,0.,  0.,0.,1.,  -1.,1.,0.,  -1.,0.,1.,  0.,-1.,1. };

const double ND_TetrahedronElement::c = 1./4.;

ND_TetrahedronElement::ND_TetrahedronElement(const int p)
   : VectorFiniteElement(3, Geometry::TETRAHEDRON, p*(p + 2)*(p + 3)/2, p,
                         H_CURL, FunctionSpace::Pk), dof2tk(Dof)
{
   const double *eop = poly1d.OpenPoints(p - 1);
   const double *fop = (p > 1) ? poly1d.OpenPoints(p - 2) : NULL;
   const double *iop = (p > 2) ? poly1d.OpenPoints(p - 3) : NULL;

   const int pm1 = p - 1, pm2 = p - 2, pm3 = p - 3;

#ifndef MFEM_THREAD_SAFE
   shape_x.SetSize(p);
   shape_y.SetSize(p);
   shape_z.SetSize(p);
   shape_l.SetSize(p);
   dshape_x.SetSize(p);
   dshape_y.SetSize(p);
   dshape_z.SetSize(p);
   dshape_l.SetSize(p);
   u.SetSize(Dof, Dim);
#else
   Vector shape_x(p), shape_y(p), shape_z(p), shape_l(p);
#endif

   int o = 0;
   // edges
   for (int i = 0; i < p; i++) // (0,1)
   {
      Nodes.IntPoint(o).Set3(eop[i], 0., 0.);
      dof2tk[o++] = 0;
   }
   for (int i = 0; i < p; i++) // (0,2)
   {
      Nodes.IntPoint(o).Set3(0., eop[i], 0.);
      dof2tk[o++] = 1;
   }
   for (int i = 0; i < p; i++) // (0,3)
   {
      Nodes.IntPoint(o).Set3(0., 0., eop[i]);
      dof2tk[o++] = 2;
   }
   for (int i = 0; i < p; i++) // (1,2)
   {
      Nodes.IntPoint(o).Set3(eop[pm1-i], eop[i], 0.);
      dof2tk[o++] = 3;
   }
   for (int i = 0; i < p; i++) // (1,3)
   {
      Nodes.IntPoint(o).Set3(eop[pm1-i], 0., eop[i]);
      dof2tk[o++] = 4;
   }
   for (int i = 0; i < p; i++) // (2,3)
   {
      Nodes.IntPoint(o).Set3(0., eop[pm1-i], eop[i]);
      dof2tk[o++] = 5;
   }

   // faces
   for (int j = 0; j <= pm2; j++)  // (1,2,3)
      for (int i = 0; i + j <= pm2; i++)
      {
         double w = fop[i] + fop[j] + fop[pm2-i-j];
         Nodes.IntPoint(o).Set3(fop[pm2-i-j]/w, fop[i]/w, fop[j]/w);
         dof2tk[o++] = 3;
         Nodes.IntPoint(o).Set3(fop[pm2-i-j]/w, fop[i]/w, fop[j]/w);
         dof2tk[o++] = 4;
      }
   for (int j = 0; j <= pm2; j++)  // (0,3,2)
      for (int i = 0; i + j <= pm2; i++)
      {
         double w = fop[i] + fop[j] + fop[pm2-i-j];
         Nodes.IntPoint(o).Set3(0., fop[j]/w, fop[i]/w);
         dof2tk[o++] = 2;
         Nodes.IntPoint(o).Set3(0., fop[j]/w, fop[i]/w);
         dof2tk[o++] = 1;
      }
   for (int j = 0; j <= pm2; j++)  // (0,1,3)
      for (int i = 0; i + j <= pm2; i++)
      {
         double w = fop[i] + fop[j] + fop[pm2-i-j];
         Nodes.IntPoint(o).Set3(fop[i]/w, 0., fop[j]/w);
         dof2tk[o++] = 0;
         Nodes.IntPoint(o).Set3(fop[i]/w, 0., fop[j]/w);
         dof2tk[o++] = 2;
      }
   for (int j = 0; j <= pm2; j++)  // (0,2,1)
      for (int i = 0; i + j <= pm2; i++)
      {
         double w = fop[i] + fop[j] + fop[pm2-i-j];
         Nodes.IntPoint(o).Set3(fop[j]/w, fop[i]/w, 0.);
         dof2tk[o++] = 1;
         Nodes.IntPoint(o).Set3(fop[j]/w, fop[i]/w, 0.);
         dof2tk[o++] = 0;
      }

   // interior
   for (int k = 0; k <= pm3; k++)
      for (int j = 0; j + k <= pm3; j++)
         for (int i = 0; i + j + k <= pm3; i++)
         {
            double w = iop[i] + iop[j] + iop[k] + iop[pm3-i-j-k];
            Nodes.IntPoint(o).Set3(iop[i]/w, iop[j]/w, iop[k]/w);
            dof2tk[o++] = 0;
            Nodes.IntPoint(o).Set3(iop[i]/w, iop[j]/w, iop[k]/w);
            dof2tk[o++] = 1;
            Nodes.IntPoint(o).Set3(iop[i]/w, iop[j]/w, iop[k]/w);
            dof2tk[o++] = 2;
         }

   DenseMatrix T(Dof);
   for (int m = 0; m < Dof; m++)
   {
      const IntegrationPoint &ip = Nodes.IntPoint(m);
      const double *tm = tk + 3*dof2tk[m];
      o = 0;

      poly1d.CalcBasis(pm1, ip.x, shape_x);
      poly1d.CalcBasis(pm1, ip.y, shape_y);
      poly1d.CalcBasis(pm1, ip.z, shape_z);
      poly1d.CalcBasis(pm1, 1. - ip.x - ip.y - ip.z, shape_l);

      for (int k = 0; k <= pm1; k++)
         for (int j = 0; j + k <= pm1; j++)
            for (int i = 0; i + j + k <= pm1; i++)
            {
               double s = shape_x(i)*shape_y(j)*shape_z(k)*shape_l(pm1-i-j-k);
               T(o++, m) = s * tm[0];
               T(o++, m) = s * tm[1];
               T(o++, m) = s * tm[2];
            }
      for (int k = 0; k <= pm1; k++)
         for (int j = 0; j + k <= pm1; j++)
         {
            double s = shape_x(pm1-j-k)*shape_y(j)*shape_z(k);
            T(o++, m) = s*((ip.y - c)*tm[0] - (ip.x - c)*tm[1]);
            T(o++, m) = s*((ip.z - c)*tm[0] - (ip.x - c)*tm[2]);
         }
      for (int k = 0; k <= pm1; k++)
      {
         T(o++, m) =
            shape_y(pm1-k)*shape_z(k)*((ip.z - c)*tm[1] - (ip.y - c)*tm[2]);
      }
   }

   Ti.Factor(T);
   // mfem::out << "ND_TetrahedronElement(" << p << ") : "; Ti.TestInversion();
}

void ND_TetrahedronElement::CalcVShape(const IntegrationPoint &ip,
                                       DenseMatrix &shape) const
{
   const int pm1 = Order - 1;

#ifdef MFEM_THREAD_SAFE
   const int p = Order;
   Vector shape_x(p), shape_y(p), shape_z(p), shape_l(p);
   DenseMatrix u(Dof, Dim);
#endif

   poly1d.CalcBasis(pm1, ip.x, shape_x);
   poly1d.CalcBasis(pm1, ip.y, shape_y);
   poly1d.CalcBasis(pm1, ip.z, shape_z);
   poly1d.CalcBasis(pm1, 1. - ip.x - ip.y - ip.z, shape_l);

   int n = 0;
   for (int k = 0; k <= pm1; k++)
      for (int j = 0; j + k <= pm1; j++)
         for (int i = 0; i + j + k <= pm1; i++)
         {
            double s = shape_x(i)*shape_y(j)*shape_z(k)*shape_l(pm1-i-j-k);
            u(n,0) =  s;  u(n,1) = 0.;  u(n,2) = 0.;  n++;
            u(n,0) = 0.;  u(n,1) =  s;  u(n,2) = 0.;  n++;
            u(n,0) = 0.;  u(n,1) = 0.;  u(n,2) =  s;  n++;
         }
   for (int k = 0; k <= pm1; k++)
      for (int j = 0; j + k <= pm1; j++)
      {
         double s = shape_x(pm1-j-k)*shape_y(j)*shape_z(k);
         u(n,0) = s*(ip.y - c);  u(n,1) = -s*(ip.x - c);  u(n,2) =  0.;  n++;
         u(n,0) = s*(ip.z - c);  u(n,1) =  0.;  u(n,2) = -s*(ip.x - c);  n++;
      }
   for (int k = 0; k <= pm1; k++)
   {
      double s = shape_y(pm1-k)*shape_z(k);
      u(n,0) = 0.;  u(n,1) = s*(ip.z - c);  u(n,2) = -s*(ip.y - c);  n++;
   }

   Ti.Mult(u, shape);
}

void ND_TetrahedronElement::CalcCurlShape(const IntegrationPoint &ip,
                                          DenseMatrix &curl_shape) const
{
   const int pm1 = Order - 1;

#ifdef MFEM_THREAD_SAFE
   const int p = Order;
   Vector shape_x(p), shape_y(p), shape_z(p), shape_l(p);
   Vector dshape_x(p), dshape_y(p), dshape_z(p), dshape_l(p);
   DenseMatrix u(Dof, Dim);
#endif

   poly1d.CalcBasis(pm1, ip.x, shape_x, dshape_x);
   poly1d.CalcBasis(pm1, ip.y, shape_y, dshape_y);
   poly1d.CalcBasis(pm1, ip.z, shape_z, dshape_z);
   poly1d.CalcBasis(pm1, 1. - ip.x - ip.y - ip.z, shape_l, dshape_l);

   int n = 0;
   for (int k = 0; k <= pm1; k++)
      for (int j = 0; j + k <= pm1; j++)
         for (int i = 0; i + j + k <= pm1; i++)
         {
            int l = pm1-i-j-k;
            const double dx = (dshape_x(i)*shape_l(l) -
                               shape_x(i)*dshape_l(l))*shape_y(j)*shape_z(k);
            const double dy = (dshape_y(j)*shape_l(l) -
                               shape_y(j)*dshape_l(l))*shape_x(i)*shape_z(k);
            const double dz = (dshape_z(k)*shape_l(l) -
                               shape_z(k)*dshape_l(l))*shape_x(i)*shape_y(j);

            u(n,0) =  0.;  u(n,1) =  dz;  u(n,2) = -dy;  n++;
            u(n,0) = -dz;  u(n,1) =  0.;  u(n,2) =  dx;  n++;
            u(n,0) =  dy;  u(n,1) = -dx;  u(n,2) =  0.;  n++;
         }
   for (int k = 0; k <= pm1; k++)
      for (int j = 0; j + k <= pm1; j++)
      {
         int i = pm1 - j - k;
         // s = shape_x(i)*shape_y(j)*shape_z(k);
         // curl of s*(ip.y - c, -(ip.x - c), 0):
         u(n,0) =  shape_x(i)*(ip.x - c)*shape_y(j)*dshape_z(k);
         u(n,1) =  shape_x(i)*shape_y(j)*(ip.y - c)*dshape_z(k);
         u(n,2) =
            -((dshape_x(i)*(ip.x - c) + shape_x(i))*shape_y(j)*shape_z(k) +
              (dshape_y(j)*(ip.y - c) + shape_y(j))*shape_x(i)*shape_z(k));
         n++;
         // curl of s*(ip.z - c, 0, -(ip.x - c)):
         u(n,0) = -shape_x(i)*(ip.x - c)*dshape_y(j)*shape_z(k);
         u(n,1) = (shape_x(i)*shape_y(j)*(dshape_z(k)*(ip.z - c) + shape_z(k)) +
                   (dshape_x(i)*(ip.x - c) + shape_x(i))*shape_y(j)*shape_z(k));
         u(n,2) = -shape_x(i)*dshape_y(j)*shape_z(k)*(ip.z - c);
         n++;
      }
   for (int k = 0; k <= pm1; k++)
   {
      int j = pm1 - k;
      // curl of shape_y(j)*shape_z(k)*(0, ip.z - c, -(ip.y - c)):
      u(n,0) = -((dshape_y(j)*(ip.y - c) + shape_y(j))*shape_z(k) +
                 shape_y(j)*(dshape_z(k)*(ip.z - c) + shape_z(k)));
      u(n,1) = 0.;
      u(n,2) = 0.;  n++;
   }

   Ti.Mult(u, curl_shape);
}


const double ND_TriangleElement::tk[8] =
{ 1.,0.,  -1.,1.,  0.,-1.,  0.,1. };

const double ND_TriangleElement::c = 1./3.;

ND_TriangleElement::ND_TriangleElement(const int p)
   : VectorFiniteElement(2, Geometry::TRIANGLE, p*(p + 2), p,
                         H_CURL, FunctionSpace::Pk),
     dof2tk(Dof)
{
   const double *eop = poly1d.OpenPoints(p - 1);
   const double *iop = (p > 1) ? poly1d.OpenPoints(p - 2) : NULL;

   const int pm1 = p - 1, pm2 = p - 2;

#ifndef MFEM_THREAD_SAFE
   shape_x.SetSize(p);
   shape_y.SetSize(p);
   shape_l.SetSize(p);
   dshape_x.SetSize(p);
   dshape_y.SetSize(p);
   dshape_l.SetSize(p);
   u.SetSize(Dof, Dim);
   curlu.SetSize(Dof);
#else
   Vector shape_x(p), shape_y(p), shape_l(p);
#endif

   int n = 0;
   // edges
   for (int i = 0; i < p; i++) // (0,1)
   {
      Nodes.IntPoint(n).Set2(eop[i], 0.);
      dof2tk[n++] = 0;
   }
   for (int i = 0; i < p; i++) // (1,2)
   {
      Nodes.IntPoint(n).Set2(eop[pm1-i], eop[i]);
      dof2tk[n++] = 1;
   }
   for (int i = 0; i < p; i++) // (2,0)
   {
      Nodes.IntPoint(n).Set2(0., eop[pm1-i]);
      dof2tk[n++] = 2;
   }

   // interior
   for (int j = 0; j <= pm2; j++)
      for (int i = 0; i + j <= pm2; i++)
      {
         double w = iop[i] + iop[j] + iop[pm2-i-j];
         Nodes.IntPoint(n).Set2(iop[i]/w, iop[j]/w);
         dof2tk[n++] = 0;
         Nodes.IntPoint(n).Set2(iop[i]/w, iop[j]/w);
         dof2tk[n++] = 3;
      }

   DenseMatrix T(Dof);
   for (int m = 0; m < Dof; m++)
   {
      const IntegrationPoint &ip = Nodes.IntPoint(m);
      const double *tm = tk + 2*dof2tk[m];
      n = 0;

      poly1d.CalcBasis(pm1, ip.x, shape_x);
      poly1d.CalcBasis(pm1, ip.y, shape_y);
      poly1d.CalcBasis(pm1, 1. - ip.x - ip.y, shape_l);

      for (int j = 0; j <= pm1; j++)
         for (int i = 0; i + j <= pm1; i++)
         {
            double s = shape_x(i)*shape_y(j)*shape_l(pm1-i-j);
            T(n++, m) = s * tm[0];
            T(n++, m) = s * tm[1];
         }
      for (int j = 0; j <= pm1; j++)
      {
         T(n++, m) =
            shape_x(pm1-j)*shape_y(j)*((ip.y - c)*tm[0] - (ip.x - c)*tm[1]);
      }
   }

   Ti.Factor(T);
   // mfem::out << "ND_TriangleElement(" << p << ") : "; Ti.TestInversion();
}

void ND_TriangleElement::CalcVShape(const IntegrationPoint &ip,
                                    DenseMatrix &shape) const
{
   const int pm1 = Order - 1;

#ifdef MFEM_THREAD_SAFE
   const int p = Order;
   Vector shape_x(p), shape_y(p), shape_l(p);
   DenseMatrix u(Dof, Dim);
#endif

   poly1d.CalcBasis(pm1, ip.x, shape_x);
   poly1d.CalcBasis(pm1, ip.y, shape_y);
   poly1d.CalcBasis(pm1, 1. - ip.x - ip.y, shape_l);

   int n = 0;
   for (int j = 0; j <= pm1; j++)
      for (int i = 0; i + j <= pm1; i++)
      {
         double s = shape_x(i)*shape_y(j)*shape_l(pm1-i-j);
         u(n,0) = s;  u(n,1) = 0;  n++;
         u(n,0) = 0;  u(n,1) = s;  n++;
      }
   for (int j = 0; j <= pm1; j++)
   {
      double s = shape_x(pm1-j)*shape_y(j);
      u(n,0) =  s*(ip.y - c);
      u(n,1) = -s*(ip.x - c);
      n++;
   }

   Ti.Mult(u, shape);
}

void ND_TriangleElement::CalcCurlShape(const IntegrationPoint &ip,
                                       DenseMatrix &curl_shape) const
{
   const int pm1 = Order - 1;

#ifdef MFEM_THREAD_SAFE
   const int p = Order;
   Vector shape_x(p), shape_y(p), shape_l(p);
   Vector dshape_x(p), dshape_y(p), dshape_l(p);
   Vector curlu(Dof);
#endif

   poly1d.CalcBasis(pm1, ip.x, shape_x, dshape_x);
   poly1d.CalcBasis(pm1, ip.y, shape_y, dshape_y);
   poly1d.CalcBasis(pm1, 1. - ip.x - ip.y, shape_l, dshape_l);

   int n = 0;
   for (int j = 0; j <= pm1; j++)
      for (int i = 0; i + j <= pm1; i++)
      {
         int l = pm1-i-j;
         const double dx = (dshape_x(i)*shape_l(l) -
                            shape_x(i)*dshape_l(l)) * shape_y(j);
         const double dy = (dshape_y(j)*shape_l(l) -
                            shape_y(j)*dshape_l(l)) * shape_x(i);

         curlu(n++) = -dy;
         curlu(n++) =  dx;
      }

   for (int j = 0; j <= pm1; j++)
   {
      int i = pm1 - j;
      // curl of shape_x(i)*shape_y(j) * (ip.y - c, -(ip.x - c), 0):
      curlu(n++) = -((dshape_x(i)*(ip.x - c) + shape_x(i)) * shape_y(j) +
                     (dshape_y(j)*(ip.y - c) + shape_y(j)) * shape_x(i));
   }

   Vector curl2d(curl_shape.Data(),Dof);
   Ti.Mult(curlu, curl2d);
}


const double ND_SegmentElement::tk[1] = { 1. };

ND_SegmentElement::ND_SegmentElement(const int p, const int ob_type)
   : VectorFiniteElement(1, Geometry::SEGMENT, p, p - 1,
                         H_CURL, FunctionSpace::Pk),
     obasis1d(poly1d.GetBasis(p - 1, VerifyOpen(ob_type))),
     dof2tk(Dof)
{
   const double *op = poly1d.OpenPoints(p - 1, ob_type);

   // set dof2tk and Nodes
   for (int i = 0; i < p; i++)
   {
      dof2tk[i] = 0;
      Nodes.IntPoint(i).x = op[i];
   }
}

void ND_SegmentElement::CalcVShape(const IntegrationPoint &ip,
                                   DenseMatrix &shape) const
{
   Vector vshape(shape.Data(), Dof);

   obasis1d.Eval(ip.x, vshape);
}

void NURBS1DFiniteElement::SetOrder() const
{
   Order = kv[0]->GetOrder();
   Dof = Order + 1;

   weights.SetSize(Dof);
   shape_x.SetSize(Dof);
}

void NURBS1DFiniteElement::CalcShape(const IntegrationPoint &ip,
                                     Vector &shape) const
{
   kv[0]->CalcShape(shape, ijk[0], ip.x);

   double sum = 0.0;
   for (int i = 0; i <= Order; i++)
   {
      sum += (shape(i) *= weights(i));
   }

   shape /= sum;
}

void NURBS1DFiniteElement::CalcDShape(const IntegrationPoint &ip,
                                      DenseMatrix &dshape) const
{
   Vector grad(dshape.Data(), Dof);

   kv[0]->CalcShape (shape_x, ijk[0], ip.x);
   kv[0]->CalcDShape(grad,    ijk[0], ip.x);

   double sum = 0.0, dsum = 0.0;
   for (int i = 0; i <= Order; i++)
   {
      sum  += (shape_x(i) *= weights(i));
      dsum += (   grad(i) *= weights(i));
   }

   sum = 1.0/sum;
   add(sum, grad, -dsum*sum*sum, shape_x, grad);
}

void NURBS2DFiniteElement::SetOrder() const
{
   Orders[0] = kv[0]->GetOrder();
   Orders[1] = kv[1]->GetOrder();
   shape_x.SetSize(Orders[0]+1);
   shape_y.SetSize(Orders[1]+1);
   dshape_x.SetSize(Orders[0]+1);
   dshape_y.SetSize(Orders[1]+1);

   Order = max(Orders[0], Orders[1]);
   Dof = (Orders[0] + 1)*(Orders[1] + 1);
   u.SetSize(Dof);
   weights.SetSize(Dof);
}

void NURBS2DFiniteElement::CalcShape(const IntegrationPoint &ip,
                                     Vector &shape) const
{
   kv[0]->CalcShape(shape_x, ijk[0], ip.x);
   kv[1]->CalcShape(shape_y, ijk[1], ip.y);

   double sum = 0.0;
   for (int o = 0, j = 0; j <= Orders[1]; j++)
   {
      const double sy = shape_y(j);
      for (int i = 0; i <= Orders[0]; i++, o++)
      {
         sum += ( shape(o) = shape_x(i)*sy*weights(o) );
      }
   }

   shape /= sum;
}

void NURBS2DFiniteElement::CalcDShape(const IntegrationPoint &ip,
                                      DenseMatrix &dshape) const
{
   double sum, dsum[2];

   kv[0]->CalcShape ( shape_x, ijk[0], ip.x);
   kv[1]->CalcShape ( shape_y, ijk[1], ip.y);

   kv[0]->CalcDShape(dshape_x, ijk[0], ip.x);
   kv[1]->CalcDShape(dshape_y, ijk[1], ip.y);

   sum = dsum[0] = dsum[1] = 0.0;
   for (int o = 0, j = 0; j <= Orders[1]; j++)
   {
      const double sy = shape_y(j), dsy = dshape_y(j);
      for (int i = 0; i <= Orders[0]; i++, o++)
      {
         sum += ( u(o) = shape_x(i)*sy*weights(o) );

         dsum[0] += ( dshape(o,0) = dshape_x(i)*sy *weights(o) );
         dsum[1] += ( dshape(o,1) =  shape_x(i)*dsy*weights(o) );
      }
   }

   sum = 1.0/sum;
   dsum[0] *= sum*sum;
   dsum[1] *= sum*sum;

   for (int o = 0; o < Dof; o++)
   {
      dshape(o,0) = dshape(o,0)*sum - u(o)*dsum[0];
      dshape(o,1) = dshape(o,1)*sum - u(o)*dsum[1];
   }
}

//---------------------------------------------------------------------
void NURBS3DFiniteElement::SetOrder() const
{
   Orders[0] = kv[0]->GetOrder();
   Orders[1] = kv[1]->GetOrder();
   Orders[2] = kv[2]->GetOrder();
   shape_x.SetSize(Orders[0]+1);
   shape_y.SetSize(Orders[1]+1);
   shape_z.SetSize(Orders[2]+1);

   dshape_x.SetSize(Orders[0]+1);
   dshape_y.SetSize(Orders[1]+1);
   dshape_z.SetSize(Orders[2]+1);

   Order = max(max(Orders[0], Orders[1]), Orders[2]);
   Dof = (Orders[0] + 1)*(Orders[1] + 1)*(Orders[2] + 1);
   u.SetSize(Dof);
   weights.SetSize(Dof);
}

void NURBS3DFiniteElement::CalcShape(const IntegrationPoint &ip,
                                     Vector &shape) const
{
   kv[0]->CalcShape(shape_x, ijk[0], ip.x);
   kv[1]->CalcShape(shape_y, ijk[1], ip.y);
   kv[2]->CalcShape(shape_z, ijk[2], ip.z);

   double sum = 0.0;
   for (int o = 0, k = 0; k <= Orders[2]; k++)
   {
      const double sz = shape_z(k);
      for (int j = 0; j <= Orders[1]; j++)
      {
         const double sy_sz = shape_y(j)*sz;
         for (int i = 0; i <= Orders[0]; i++, o++)
         {
            sum += ( shape(o) = shape_x(i)*sy_sz*weights(o) );
         }
      }
   }

   shape /= sum;
}

void NURBS3DFiniteElement::CalcDShape(const IntegrationPoint &ip,
                                      DenseMatrix &dshape) const
{
   double sum, dsum[3];

   kv[0]->CalcShape ( shape_x, ijk[0], ip.x);
   kv[1]->CalcShape ( shape_y, ijk[1], ip.y);
   kv[2]->CalcShape ( shape_z, ijk[2], ip.z);

   kv[0]->CalcDShape(dshape_x, ijk[0], ip.x);
   kv[1]->CalcDShape(dshape_y, ijk[1], ip.y);
   kv[2]->CalcDShape(dshape_z, ijk[2], ip.z);

   sum = dsum[0] = dsum[1] = dsum[2] = 0.0;
   for (int o = 0, k = 0; k <= Orders[2]; k++)
   {
      const double sz = shape_z(k), dsz = dshape_z(k);
      for (int j = 0; j <= Orders[1]; j++)
      {
         const double  sy_sz  =  shape_y(j)* sz;
         const double dsy_sz  = dshape_y(j)* sz;
         const double  sy_dsz =  shape_y(j)*dsz;
         for (int i = 0; i <= Orders[0]; i++, o++)
         {
            sum += ( u(o) = shape_x(i)*sy_sz*weights(o) );

            dsum[0] += ( dshape(o,0) = dshape_x(i)* sy_sz *weights(o) );
            dsum[1] += ( dshape(o,1) =  shape_x(i)*dsy_sz *weights(o) );
            dsum[2] += ( dshape(o,2) =  shape_x(i)* sy_dsz*weights(o) );
         }
      }
   }

   sum = 1.0/sum;
   dsum[0] *= sum*sum;
   dsum[1] *= sum*sum;
   dsum[2] *= sum*sum;

   for (int o = 0; o < Dof; o++)
   {
      dshape(o,0) = dshape(o,0)*sum - u(o)*dsum[0];
      dshape(o,1) = dshape(o,1)*sum - u(o)*dsum[1];
      dshape(o,2) = dshape(o,2)*sum - u(o)*dsum[2];
   }
}

}<|MERGE_RESOLUTION|>--- conflicted
+++ resolved
@@ -114,15 +114,9 @@
    mfem_error ("GetLocalInterpolation (...) is not overloaded !");
 }
 
-<<<<<<< HEAD
-void FiniteElement::GetLocalInterpolation(const FiniteElement &fe,
-                                          ElementTransformation &Trans,
-                                          DenseMatrix &I) const
-=======
 void FiniteElement::GetTransferMatrix(const FiniteElement &fe,
                                       ElementTransformation &Trans,
                                       DenseMatrix &I) const
->>>>>>> c43d44b3
 {
    MFEM_ABORT("method is not overloaded !");
 }
