// Copyright (c) 2010, Lawrence Livermore National Security, LLC. Produced at
// the Lawrence Livermore National Laboratory. LLNL-CODE-443211. All Rights
// reserved. See file COPYRIGHT for details.
//
// This file is part of the MFEM library. For more information and source code
// availability see http://mfem.org.
//
// MFEM is free software; you can redistribute it and/or modify it under the
// terms of the GNU Lesser General Public License (as published by the Free
// Software Foundation) version 2.1 dated February 1999.

#include "fem.hpp"
#include <cstdlib>
#include <cstring>
#include <cstdio>
#ifdef _WIN32
#define snprintf _snprintf_s
#endif

namespace mfem
{

using namespace std;

int FiniteElementCollection::HasFaceDofs(int GeomType) const
{
   switch (GeomType)
   {
      case Geometry::TETRAHEDRON: return DofForGeometry (Geometry::TRIANGLE);
      case Geometry::CUBE:        return DofForGeometry (Geometry::SQUARE);
      default:
         mfem_error ("FiniteElementCollection::HasFaceDofs:"
                     " unknown geometry type.");
   }
   return 0;
}

FiniteElementCollection *FiniteElementCollection::New(const char *name)
{
   FiniteElementCollection *fec = NULL;

   if (!strcmp(name, "Linear"))
   {
      fec = new LinearFECollection;
   }
   else if (!strcmp(name, "Quadratic"))
   {
      fec = new QuadraticFECollection;
   }
   else if (!strcmp(name, "QuadraticPos"))
   {
      fec = new QuadraticPosFECollection;
   }
   else if (!strcmp(name, "Cubic"))
   {
      fec = new CubicFECollection;
   }
   else if (!strcmp(name, "Const3D"))
   {
      fec = new Const3DFECollection;
   }
   else if (!strcmp(name, "Const2D"))
   {
      fec = new Const2DFECollection;
   }
   else if (!strcmp(name, "LinearDiscont2D"))
   {
      fec = new LinearDiscont2DFECollection;
   }
   else if (!strcmp(name, "GaussLinearDiscont2D"))
   {
      fec = new GaussLinearDiscont2DFECollection;
   }
   else if (!strcmp(name, "P1OnQuad"))
   {
      fec = new P1OnQuadFECollection;
   }
   else if (!strcmp(name, "QuadraticDiscont2D"))
   {
      fec = new QuadraticDiscont2DFECollection;
   }
   else if (!strcmp(name, "QuadraticPosDiscont2D"))
   {
      fec = new QuadraticPosDiscont2DFECollection;
   }
   else if (!strcmp(name, "GaussQuadraticDiscont2D"))
   {
      fec = new GaussQuadraticDiscont2DFECollection;
   }
   else if (!strcmp(name, "CubicDiscont2D"))
   {
      fec = new CubicDiscont2DFECollection;
   }
   else if (!strcmp(name, "LinearDiscont3D"))
   {
      fec = new LinearDiscont3DFECollection;
   }
   else if (!strcmp(name, "QuadraticDiscont3D"))
   {
      fec = new QuadraticDiscont3DFECollection;
   }
   else if (!strcmp(name, "LinearNonConf3D"))
   {
      fec = new LinearNonConf3DFECollection;
   }
   else if (!strcmp(name, "CrouzeixRaviart"))
   {
      fec = new CrouzeixRaviartFECollection;
   }
   else if (!strcmp(name, "ND1_3D"))
   {
      fec = new ND1_3DFECollection;
   }
   else if (!strcmp(name, "RT0_2D"))
   {
      fec = new RT0_2DFECollection;
   }
   else if (!strcmp(name, "RT1_2D"))
   {
      fec = new RT1_2DFECollection;
   }
   else if (!strcmp(name, "RT2_2D"))
   {
      fec = new RT2_2DFECollection;
   }
   else if (!strcmp(name, "RT0_3D"))
   {
      fec = new RT0_3DFECollection;
   }
   else if (!strcmp(name, "RT1_3D"))
   {
      fec = new RT1_3DFECollection;
   }
   else if (!strncmp(name, "H1_Trace_", 9))
   {
      fec = new H1_Trace_FECollection(atoi(name + 13), atoi(name + 9));
   }
   else if (!strncmp(name, "H1_", 3))
   {
      fec = new H1_FECollection(atoi(name + 7), atoi(name + 3));
   }
   else if (!strncmp(name, "H1Pos_Trace_", 12))
   {
      fec = new H1_Trace_FECollection(atoi(name + 16), atoi(name + 12), 1);
   }
   else if (!strncmp(name, "H1Pos_", 6))
   {
      fec = new H1Pos_FECollection(atoi(name + 10), atoi(name + 6));
   }
   else if (!strncmp(name, "L2_T", 4))
      fec = new L2_FECollection(atoi(name + 10), atoi(name + 6),
                                atoi(name + 4));
   else if (!strncmp(name, "L2_", 3))
   {
      fec = new L2_FECollection(atoi(name + 7), atoi(name + 3));
   }
   else if (!strncmp(name, "RT_Trace_", 9))
   {
      fec = new RT_Trace_FECollection(atoi(name + 13), atoi(name + 9));
   }
   else if (!strncmp(name, "RT_ValTrace_", 12))
   {
      fec = new RT_Trace_FECollection(atoi(name + 16), atoi(name + 12),
                                      FiniteElement::VALUE);
   }
   else if (!strncmp(name, "DG_Iface_", 9))
   {
      fec = new DG_Interface_FECollection(atoi(name + 13), atoi(name + 9));
   }
   else if (!strncmp(name, "DG_IntIface_", 12))
   {
      fec = new DG_Interface_FECollection(atoi(name + 16), atoi(name + 12),
                                          FiniteElement::INTEGRAL);
   }
   else if (!strncmp(name, "RT_", 3))
   {
      fec = new RT_FECollection(atoi(name + 7), atoi(name + 3));
   }
   else if (!strncmp(name, "ND_Trace_", 9))
   {
      fec = new ND_Trace_FECollection(atoi(name + 13), atoi(name + 9));
   }
   else if (!strncmp(name, "ND_", 3))
   {
      fec = new ND_FECollection(atoi(name + 7), atoi(name + 3));
   }
   else if (!strncmp(name, "Local_", 6))
   {
      fec = new Local_FECollection(name + 6);
   }
   else if (!strncmp(name, "NURBS", 5))
   {
      fec = new NURBSFECollection(atoi(name + 5));
   }
   else
      mfem_error ("FiniteElementCollection::New : "
                  "Unknown FiniteElementCollection!");

   return fec;
}

const FiniteElement *
LinearFECollection::FiniteElementForGeometry(int GeomType) const
{
   switch (GeomType)
   {
      case Geometry::POINT:       return &PointFE;
      case Geometry::SEGMENT:     return &SegmentFE;
      case Geometry::TRIANGLE:    return &TriangleFE;
      case Geometry::SQUARE:      return &QuadrilateralFE;
      case Geometry::TETRAHEDRON: return &TetrahedronFE;
      case Geometry::CUBE:        return &ParallelepipedFE;
      default:
         mfem_error ("LinearFECollection: unknown geometry type.");
   }
   return &SegmentFE; // Make some compilers happy
}

int LinearFECollection::DofForGeometry(int GeomType) const
{
   switch (GeomType)
   {
      case Geometry::POINT:       return 1;
      case Geometry::SEGMENT:     return 0;
      case Geometry::TRIANGLE:    return 0;
      case Geometry::SQUARE:      return 0;
      case Geometry::TETRAHEDRON: return 0;
      case Geometry::CUBE:        return 0;
      default:
         mfem_error ("LinearFECollection: unknown geometry type.");
   }
   return 0; // Make some compilers happy
}

int * LinearFECollection::DofOrderForOrientation(int GeomType, int Or) const
{
   return NULL;
}


const FiniteElement *
QuadraticFECollection::FiniteElementForGeometry(int GeomType) const
{
   switch (GeomType)
   {
      case Geometry::POINT:       return &PointFE;
      case Geometry::SEGMENT:     return &SegmentFE;
      case Geometry::TRIANGLE:    return &TriangleFE;
      case Geometry::SQUARE:      return &QuadrilateralFE;
      case Geometry::TETRAHEDRON: return &TetrahedronFE;
      case Geometry::CUBE:        return &ParallelepipedFE;
      default:
         mfem_error ("QuadraticFECollection: unknown geometry type.");
   }
   return &SegmentFE; // Make some compilers happy
}

int QuadraticFECollection::DofForGeometry(int GeomType) const
{
   switch (GeomType)
   {
      case Geometry::POINT:       return 1;
      case Geometry::SEGMENT:     return 1;
      case Geometry::TRIANGLE:    return 0;
      case Geometry::SQUARE:      return 1;
      case Geometry::TETRAHEDRON: return 0;
      case Geometry::CUBE:        return 1;
      default:
         mfem_error ("QuadraticFECollection: unknown geometry type.");
   }
   return 0; // Make some compilers happy
}

int * QuadraticFECollection::DofOrderForOrientation(int GeomType, int Or) const
{
   static int indexes[] = { 0 };

   return indexes;
}


const FiniteElement *
QuadraticPosFECollection::FiniteElementForGeometry(int GeomType) const
{
   switch (GeomType)
   {
      case Geometry::SEGMENT:     return &SegmentFE;
      case Geometry::SQUARE:      return &QuadrilateralFE;
      default:
         mfem_error ("QuadraticPosFECollection: unknown geometry type.");
   }
   return NULL; // Make some compilers happy
}

int QuadraticPosFECollection::DofForGeometry(int GeomType) const
{
   switch (GeomType)
   {
      case Geometry::POINT:       return 1;
      case Geometry::SEGMENT:     return 1;
      case Geometry::SQUARE:      return 1;
      default:
         mfem_error ("QuadraticPosFECollection: unknown geometry type.");
   }
   return 0; // Make some compilers happy
}

int * QuadraticPosFECollection::DofOrderForOrientation(int GeomType, int Or)
const
{
   static int indexes[] = { 0 };

   return indexes;
}


const FiniteElement *
CubicFECollection::FiniteElementForGeometry(int GeomType) const
{
   switch (GeomType)
   {
      case Geometry::POINT:       return &PointFE;
      case Geometry::SEGMENT:     return &SegmentFE;
      case Geometry::TRIANGLE:    return &TriangleFE;
      case Geometry::SQUARE:      return &QuadrilateralFE;
      case Geometry::TETRAHEDRON: return &TetrahedronFE;
      case Geometry::CUBE:        return &ParallelepipedFE;
      default:
         mfem_error ("CubicFECollection: unknown geometry type.");
   }
   return &SegmentFE; // Make some compilers happy
}

int CubicFECollection::DofForGeometry(int GeomType) const
{
   switch (GeomType)
   {
      case Geometry::POINT:       return 1;
      case Geometry::SEGMENT:     return 2;
      case Geometry::TRIANGLE:    return 1;
      case Geometry::SQUARE:      return 4;
      case Geometry::TETRAHEDRON: return 0;
      case Geometry::CUBE:        return 8;
      default:
         mfem_error ("CubicFECollection: unknown geometry type.");
   }
   return 0; // Make some compilers happy
}

int * CubicFECollection::DofOrderForOrientation(int GeomType, int Or) const
{
   if (GeomType == Geometry::SEGMENT)
   {
      static int ind_pos[] = { 0, 1 };
      static int ind_neg[] = { 1, 0 };

      if (Or < 0)
      {
         return ind_neg;
      }
      return ind_pos;
   }
   else if (GeomType == Geometry::TRIANGLE)
   {
      static int indexes[] = { 0 };

      return indexes;
   }
   else if (GeomType == Geometry::SQUARE)
   {
      static int sq_ind[8][4] = {{0, 1, 2, 3}, {0, 2, 1, 3},
         {2, 0, 3, 1}, {1, 0, 3, 2},
         {3, 2, 1, 0}, {3, 1, 2, 0},
         {1, 3, 0, 2}, {2, 3, 0, 1}
      };
      return sq_ind[Or];
   }

   return NULL;
}


const FiniteElement *
CrouzeixRaviartFECollection::FiniteElementForGeometry(int GeomType) const
{
   switch (GeomType)
   {
      case Geometry::SEGMENT:     return &SegmentFE;
      case Geometry::TRIANGLE:    return &TriangleFE;
      case Geometry::SQUARE:      return &QuadrilateralFE;
      default:
         mfem_error ("CrouzeixRaviartFECollection: unknown geometry type.");
   }
   return &SegmentFE; // Make some compilers happy
}

int CrouzeixRaviartFECollection::DofForGeometry(int GeomType) const
{
   switch (GeomType)
   {
      case Geometry::POINT:       return 0;
      case Geometry::SEGMENT:     return 1;
      case Geometry::TRIANGLE:    return 0;
      case Geometry::SQUARE:      return 0;
      default:
         mfem_error ("CrouzeixRaviartFECollection: unknown geometry type.");
   }
   return 0; // Make some compilers happy
}

int * CrouzeixRaviartFECollection::DofOrderForOrientation(int GeomType, int Or)
const
{
   static int indexes[] = { 0 };

   return indexes;
}


const FiniteElement *
RT0_2DFECollection::FiniteElementForGeometry(int GeomType) const
{
   switch (GeomType)
   {
      case Geometry::SEGMENT:     return &SegmentFE;
      case Geometry::TRIANGLE:    return &TriangleFE;
      case Geometry::SQUARE:      return &QuadrilateralFE;
      default:
         mfem_error ("RT0_2DFECollection: unknown geometry type.");
   }
   return &SegmentFE; // Make some compilers happy
}

int RT0_2DFECollection::DofForGeometry(int GeomType) const
{
   switch (GeomType)
   {
      case Geometry::POINT:       return 0;
      case Geometry::SEGMENT:     return 1;
      case Geometry::TRIANGLE:    return 0;
      case Geometry::SQUARE:      return 0;
      default:
         mfem_error ("RT0_2DFECollection: unknown geometry type.");
   }
   return 0; // Make some compilers happy
}

int * RT0_2DFECollection::DofOrderForOrientation(int GeomType, int Or)
const
{
   static int ind_pos[] = { 0 };
   static int ind_neg[] = { -1 };

   if (Or > 0)
   {
      return ind_pos;
   }
   return ind_neg;
}


const FiniteElement *
RT1_2DFECollection::FiniteElementForGeometry(int GeomType) const
{
   switch (GeomType)
   {
      case Geometry::SEGMENT:     return &SegmentFE;
      case Geometry::TRIANGLE:    return &TriangleFE;
      case Geometry::SQUARE:      return &QuadrilateralFE;
      default:
         mfem_error ("RT1_2DFECollection: unknown geometry type.");
   }
   return &SegmentFE; // Make some compilers happy
}

int RT1_2DFECollection::DofForGeometry(int GeomType) const
{
   switch (GeomType)
   {
      case Geometry::POINT:       return 0;
      case Geometry::SEGMENT:     return 2;
      case Geometry::TRIANGLE:    return 2;
      case Geometry::SQUARE:      return 4;
      default:
         mfem_error ("RT1_2DFECollection: unknown geometry type.");
   }
   return 0; // Make some compilers happy
}

int * RT1_2DFECollection::DofOrderForOrientation(int GeomType, int Or)
const
{
   static int ind_pos[] = {  0,  1 };
   static int ind_neg[] = { -2, -1 };

   if (Or > 0)
   {
      return ind_pos;
   }
   return ind_neg;
}

const FiniteElement *
RT2_2DFECollection::FiniteElementForGeometry(int GeomType) const
{
   switch (GeomType)
   {
      case Geometry::SEGMENT:     return &SegmentFE;
      case Geometry::TRIANGLE:    return &TriangleFE;
      case Geometry::SQUARE:      return &QuadrilateralFE;
      default:
         mfem_error ("RT2_2DFECollection: unknown geometry type.");
   }
   return &SegmentFE; // Make some compilers happy
}

int RT2_2DFECollection::DofForGeometry(int GeomType) const
{
   switch (GeomType)
   {
      case Geometry::POINT:       return 0;
      case Geometry::SEGMENT:     return 3;
      case Geometry::TRIANGLE:    return 6;
      case Geometry::SQUARE:      return 12;
      default:
         mfem_error ("RT2_2DFECollection: unknown geometry type.");
   }
   return 0; // Make some compilers happy
}

int * RT2_2DFECollection::DofOrderForOrientation(int GeomType, int Or)
const
{
   static int ind_pos[] = { 0, 1, 2 };
   static int ind_neg[] = { -3, -2, -1 };

   if (Or > 0)
   {
      return ind_pos;
   }
   return ind_neg;
}


const FiniteElement *
Const2DFECollection::FiniteElementForGeometry(int GeomType) const
{
   switch (GeomType)
   {
      case Geometry::TRIANGLE:    return &TriangleFE;
      case Geometry::SQUARE:      return &QuadrilateralFE;
      default:
         mfem_error ("Const2DFECollection: unknown geometry type.");
   }
   return &TriangleFE; // Make some compilers happy
}

int Const2DFECollection::DofForGeometry(int GeomType) const
{
   switch (GeomType)
   {
      case Geometry::POINT:       return 0;
      case Geometry::SEGMENT:     return 0;
      case Geometry::TRIANGLE:    return 1;
      case Geometry::SQUARE:      return 1;
      default:
         mfem_error ("Const2DFECollection: unknown geometry type.");
   }
   return 0; // Make some compilers happy
}

int * Const2DFECollection::DofOrderForOrientation(int GeomType, int Or)
const
{
   return NULL;
}


const FiniteElement *
LinearDiscont2DFECollection::FiniteElementForGeometry(int GeomType) const
{
   switch (GeomType)
   {
      case Geometry::TRIANGLE:    return &TriangleFE;
      case Geometry::SQUARE:      return &QuadrilateralFE;
      default:
         mfem_error ("LinearDiscont2DFECollection: unknown geometry type.");
   }
   return &TriangleFE; // Make some compilers happy
}

int LinearDiscont2DFECollection::DofForGeometry(int GeomType) const
{
   switch (GeomType)
   {
      case Geometry::POINT:       return 0;
      case Geometry::SEGMENT:     return 0;
      case Geometry::TRIANGLE:    return 3;
      case Geometry::SQUARE:      return 4;
      default:
         mfem_error ("LinearDiscont2DFECollection: unknown geometry type.");
   }
   return 0; // Make some compilers happy
}

int * LinearDiscont2DFECollection::DofOrderForOrientation(int GeomType, int Or)
const
{
   return NULL;
}


const FiniteElement *
GaussLinearDiscont2DFECollection::FiniteElementForGeometry(int GeomType) const
{
   switch (GeomType)
   {
      case Geometry::TRIANGLE:    return &TriangleFE;
      case Geometry::SQUARE:      return &QuadrilateralFE;
      default:
         mfem_error ("GaussLinearDiscont2DFECollection:"
                     " unknown geometry type.");
   }
   return &TriangleFE; // Make some compilers happy
}

int GaussLinearDiscont2DFECollection::DofForGeometry(int GeomType) const
{
   switch (GeomType)
   {
      case Geometry::POINT:       return 0;
      case Geometry::SEGMENT:     return 0;
      case Geometry::TRIANGLE:    return 3;
      case Geometry::SQUARE:      return 4;
      default:
         mfem_error ("GaussLinearDiscont2DFECollection:"
                     " unknown geometry type.");
   }
   return 0; // Make some compilers happy
}

int * GaussLinearDiscont2DFECollection::DofOrderForOrientation(
   int GeomType, int Or) const
{
   return NULL;
}


const FiniteElement *
P1OnQuadFECollection::FiniteElementForGeometry(int GeomType) const
{
   if (GeomType != Geometry::SQUARE)
   {
      mfem_error ("P1OnQuadFECollection: unknown geometry type.");
   }
   return &QuadrilateralFE;
}

int P1OnQuadFECollection::DofForGeometry(int GeomType) const
{
   switch (GeomType)
   {
      case Geometry::POINT:       return 0;
      case Geometry::SEGMENT:     return 0;
      case Geometry::SQUARE:      return 3;
      default:
         mfem_error ("P1OnQuadFECollection: unknown geometry type.");
   }
   return 0; // Make some compilers happy
}

int * P1OnQuadFECollection::DofOrderForOrientation(
   int GeomType, int Or) const
{
   return NULL;
}


const FiniteElement *
QuadraticDiscont2DFECollection::FiniteElementForGeometry(int GeomType) const
{
   switch (GeomType)
   {
      case Geometry::TRIANGLE:    return &TriangleFE;
      case Geometry::SQUARE:      return &QuadrilateralFE;
      default:
         mfem_error ("QuadraticDiscont2DFECollection: unknown geometry type.");
   }
   return &TriangleFE; // Make some compilers happy
}

int QuadraticDiscont2DFECollection::DofForGeometry(int GeomType) const
{
   switch (GeomType)
   {
      case Geometry::POINT:       return 0;
      case Geometry::SEGMENT:     return 0;
      case Geometry::TRIANGLE:    return 6;
      case Geometry::SQUARE:      return 9;
      default:
         mfem_error ("QuadraticDiscont2DFECollection: unknown geometry type.");
   }
   return 0; // Make some compilers happy
}

int * QuadraticDiscont2DFECollection::DofOrderForOrientation(
   int GeomType, int Or) const
{
   return NULL;
}


const FiniteElement *
QuadraticPosDiscont2DFECollection::FiniteElementForGeometry(int GeomType) const
{
   switch (GeomType)
   {
      case Geometry::SQUARE:  return &QuadrilateralFE;
      default:
         mfem_error ("QuadraticPosDiscont2DFECollection: unknown geometry type.");
   }
   return NULL; // Make some compilers happy
}

int QuadraticPosDiscont2DFECollection::DofForGeometry(int GeomType) const
{
   switch (GeomType)
   {
      case Geometry::POINT:       return 0;
      case Geometry::SEGMENT:     return 0;
      case Geometry::SQUARE:      return 9;
      default:
         mfem_error ("QuadraticPosDiscont2DFECollection: unknown geometry type.");
   }
   return 0; // Make some compilers happy
}


const FiniteElement *
GaussQuadraticDiscont2DFECollection::FiniteElementForGeometry(int GeomType)
const
{
   switch (GeomType)
   {
      case Geometry::TRIANGLE:    return &TriangleFE;
      case Geometry::SQUARE:      return &QuadrilateralFE;
      default:
         mfem_error ("GaussQuadraticDiscont2DFECollection:"
                     " unknown geometry type.");
   }
   return &QuadrilateralFE; // Make some compilers happy
}

int GaussQuadraticDiscont2DFECollection::DofForGeometry(int GeomType) const
{
   switch (GeomType)
   {
      case Geometry::POINT:       return 0;
      case Geometry::SEGMENT:     return 0;
      case Geometry::TRIANGLE:    return 6;
      case Geometry::SQUARE:      return 9;
      default:
         mfem_error ("GaussQuadraticDiscont2DFECollection:"
                     " unknown geometry type.");
   }
   return 0; // Make some compilers happy
}

int * GaussQuadraticDiscont2DFECollection::DofOrderForOrientation(
   int GeomType, int Or) const
{
   return NULL;
}


const FiniteElement *
CubicDiscont2DFECollection::FiniteElementForGeometry(int GeomType) const
{
   switch (GeomType)
   {
      case Geometry::TRIANGLE:    return &TriangleFE;
      case Geometry::SQUARE:      return &QuadrilateralFE;
      default:
         mfem_error ("CubicDiscont2DFECollection: unknown geometry type.");
   }
   return &TriangleFE; // Make some compilers happy
}

int CubicDiscont2DFECollection::DofForGeometry(int GeomType) const
{
   switch (GeomType)
   {
      case Geometry::POINT:       return 0;
      case Geometry::SEGMENT:     return 0;
      case Geometry::TRIANGLE:    return 10;
      case Geometry::SQUARE:      return 16;
      default:
         mfem_error ("CubicDiscont2DFECollection: unknown geometry type.");
   }
   return 0; // Make some compilers happy
}

int * CubicDiscont2DFECollection::DofOrderForOrientation(int GeomType, int Or)
const
{
   return NULL;
}


const FiniteElement *
LinearNonConf3DFECollection::FiniteElementForGeometry(int GeomType) const
{
   switch (GeomType)
   {
      case Geometry::TRIANGLE:    return &TriangleFE;
      case Geometry::SQUARE:      return &QuadrilateralFE;
      case Geometry::TETRAHEDRON: return &TetrahedronFE;
      case Geometry::CUBE:        return &ParallelepipedFE;
      default:
         mfem_error ("LinearNonConf3DFECollection: unknown geometry type.");
   }
   return &TriangleFE; // Make some compilers happy
}

int LinearNonConf3DFECollection::DofForGeometry(int GeomType) const
{
   switch (GeomType)
   {
      case Geometry::POINT:       return 0;
      case Geometry::SEGMENT:     return 0;
      case Geometry::TRIANGLE:    return 1;
      case Geometry::SQUARE:      return 1;
      case Geometry::TETRAHEDRON: return 0;
      case Geometry::CUBE:        return 0;
      default:
         mfem_error ("LinearNonConf3DFECollection: unknown geometry type.");
   }
   return 0; // Make some compilers happy
}

int * LinearNonConf3DFECollection::DofOrderForOrientation(int GeomType, int Or)
const
{
   static int indexes[] = { 0 };

   return indexes;
}


const FiniteElement *
Const3DFECollection::FiniteElementForGeometry(int GeomType) const
{
   switch (GeomType)
   {
      case Geometry::TETRAHEDRON: return &TetrahedronFE;
      case Geometry::CUBE:        return &ParallelepipedFE;
      default:
         mfem_error ("Const3DFECollection: unknown geometry type.");
   }
   return &TetrahedronFE; // Make some compilers happy
}

int Const3DFECollection::DofForGeometry(int GeomType) const
{
   switch (GeomType)
   {
      case Geometry::POINT:       return 0;
      case Geometry::SEGMENT:     return 0;
      case Geometry::TRIANGLE:    return 0;
      case Geometry::TETRAHEDRON: return 1;
      case Geometry::SQUARE:      return 0;
      case Geometry::CUBE:        return 1;
      default:
         mfem_error ("Const3DFECollection: unknown geometry type.");
   }
   return 0; // Make some compilers happy
}

int * Const3DFECollection::DofOrderForOrientation(int GeomType, int Or)
const
{
   return NULL;
}


const FiniteElement *
LinearDiscont3DFECollection::FiniteElementForGeometry(int GeomType) const
{
   switch (GeomType)
   {
      case Geometry::TETRAHEDRON: return &TetrahedronFE;
      case Geometry::CUBE:        return &ParallelepipedFE;
      default:
         mfem_error ("LinearDiscont3DFECollection: unknown geometry type.");
   }
   return &TetrahedronFE; // Make some compilers happy
}

int LinearDiscont3DFECollection::DofForGeometry(int GeomType) const
{
   switch (GeomType)
   {
      case Geometry::POINT:       return 0;
      case Geometry::SEGMENT:     return 0;
      case Geometry::TRIANGLE:    return 0;
      case Geometry::SQUARE:      return 0;
      case Geometry::TETRAHEDRON: return 4;
      case Geometry::CUBE:        return 8;
      default:
         mfem_error ("LinearDiscont3DFECollection: unknown geometry type.");
   }
   return 0; // Make some compilers happy
}

int * LinearDiscont3DFECollection::DofOrderForOrientation(int GeomType, int Or)
const
{
   return NULL;
}


const FiniteElement *
QuadraticDiscont3DFECollection::FiniteElementForGeometry(int GeomType) const
{
   switch (GeomType)
   {
      case Geometry::TETRAHEDRON: return &TetrahedronFE;
      case Geometry::CUBE:        return &ParallelepipedFE;
      default:
         mfem_error ("QuadraticDiscont3DFECollection: unknown geometry type.");
   }
   return &TetrahedronFE; // Make some compilers happy
}

int QuadraticDiscont3DFECollection::DofForGeometry(int GeomType) const
{
   switch (GeomType)
   {
      case Geometry::POINT:       return 0;
      case Geometry::SEGMENT:     return 0;
      case Geometry::TRIANGLE:    return 0;
      case Geometry::SQUARE:      return 0;
      case Geometry::TETRAHEDRON: return 10;
      case Geometry::CUBE:        return 27;
      default:
         mfem_error ("QuadraticDiscont3DFECollection: unknown geometry type.");
   }
   return 0; // Make some compilers happy
}

int * QuadraticDiscont3DFECollection::DofOrderForOrientation(
   int GeomType, int Or) const
{
   return NULL;
}

const FiniteElement *
RefinedLinearFECollection::FiniteElementForGeometry(int GeomType) const
{
   switch (GeomType)
   {
      case Geometry::POINT:       return &PointFE;
      case Geometry::SEGMENT:     return &SegmentFE;
      case Geometry::TRIANGLE:    return &TriangleFE;
      case Geometry::SQUARE:      return &QuadrilateralFE;
      case Geometry::TETRAHEDRON: return &TetrahedronFE;
      case Geometry::CUBE:        return &ParallelepipedFE;
      default:
         mfem_error ("RefinedLinearFECollection: unknown geometry type.");
   }
   return &SegmentFE; // Make some compilers happy
}

int RefinedLinearFECollection::DofForGeometry(int GeomType) const
{
   switch (GeomType)
   {
      case Geometry::POINT:       return 1;
      case Geometry::SEGMENT:     return 1;
      case Geometry::TRIANGLE:    return 0;
      case Geometry::SQUARE:      return 1;
      case Geometry::TETRAHEDRON: return 0;
      case Geometry::CUBE:        return 1;
      default:
         mfem_error ("RefinedLinearFECollection: unknown geometry type.");
   }
   return 0; // Make some compilers happy
}

int * RefinedLinearFECollection::DofOrderForOrientation(int GeomType,
                                                        int Or) const
{
   static int indexes[] = { 0 };

   return indexes;
}


const FiniteElement *
ND1_3DFECollection::FiniteElementForGeometry(int GeomType) const
{
   switch (GeomType)
   {
      case Geometry::CUBE:        return &HexahedronFE;
      case Geometry::TETRAHEDRON: return &TetrahedronFE;
      default:
         mfem_error ("ND1_3DFECollection: unknown geometry type.");
   }
   return &HexahedronFE; // Make some compilers happy
}

int ND1_3DFECollection::DofForGeometry(int GeomType) const
{
   switch (GeomType)
   {
      case Geometry::POINT:       return 0;
      case Geometry::SEGMENT:     return 1;
      case Geometry::TRIANGLE:    return 0;
      case Geometry::SQUARE:      return 0;
      case Geometry::TETRAHEDRON: return 0;
      case Geometry::CUBE:        return 0;
      default:
         mfem_error ("ND1_3DFECollection: unknown geometry type.");
   }
   return 0; // Make some compilers happy
}

int * ND1_3DFECollection::DofOrderForOrientation(int GeomType, int Or)
const
{
   static int ind_pos[] = { 0 };
   static int ind_neg[] = { -1 };

   if (Or > 0)
   {
      return ind_pos;
   }
   return ind_neg;
}


const FiniteElement *
RT0_3DFECollection::FiniteElementForGeometry(int GeomType) const
{
   switch (GeomType)
   {
      case Geometry::TRIANGLE:    return &TriangleFE;
      case Geometry::SQUARE:      return &QuadrilateralFE;
      case Geometry::CUBE:        return &HexahedronFE;
      case Geometry::TETRAHEDRON: return &TetrahedronFE;
      default:
         mfem_error ("RT0_3DFECollection: unknown geometry type.");
   }
   return &HexahedronFE; // Make some compilers happy
}

int RT0_3DFECollection::DofForGeometry(int GeomType) const
{
   switch (GeomType)
   {
      case Geometry::POINT:       return 0;
      case Geometry::SEGMENT:     return 0;
      case Geometry::TRIANGLE:    return 1;
      case Geometry::SQUARE:      return 1;
      case Geometry::TETRAHEDRON: return 0;
      case Geometry::CUBE:        return 0;
      default:
         mfem_error ("RT0_3DFECollection: unknown geometry type.");
   }
   return 0; // Make some compilers happy
}

int * RT0_3DFECollection::DofOrderForOrientation(int GeomType, int Or)
const
{
   static int ind_pos[] = { 0 };
   static int ind_neg[] = { -1 };

   if ((GeomType == Geometry::TRIANGLE) || (GeomType == Geometry::SQUARE))
   {
      if (Or % 2 == 0)
      {
         return ind_pos;
      }
      return ind_neg;
   }
   return NULL;
}

const FiniteElement *
RT1_3DFECollection::FiniteElementForGeometry(int GeomType) const
{
   switch (GeomType)
   {
      case Geometry::TRIANGLE:    return &TriangleFE;
      case Geometry::SQUARE:      return &QuadrilateralFE;
      case Geometry::CUBE:        return &HexahedronFE;
      default:
         mfem_error ("RT1_3DFECollection: unknown geometry type.");
   }
   return &HexahedronFE; // Make some compilers happy
}

int RT1_3DFECollection::DofForGeometry(int GeomType) const
{
   switch (GeomType)
   {
      case Geometry::POINT:       return 0;
      case Geometry::SEGMENT:     return 0;
      case Geometry::TRIANGLE:    return 2;
      case Geometry::SQUARE:      return 4;
      case Geometry::CUBE:        return 12;
      default:
         mfem_error ("RT1_3DFECollection: unknown geometry type.");
   }
   return 0; // Make some compilers happy
}

int * RT1_3DFECollection::DofOrderForOrientation(int GeomType, int Or)
const
{
   if (GeomType == Geometry::SQUARE)
   {
      static int sq_ind[8][4] =
      {
         {0, 1, 2, 3}, {-1, -3, -2, -4},
         {2, 0, 3, 1}, {-2, -1, -4, -3},
         {3, 2, 1, 0}, {-4, -2, -3, -1},
         {1, 3, 0, 2}, {-3, -4, -1, -2}
      };

      return sq_ind[Or];
   }
   else
   {
      return NULL;
   }
}


H1_FECollection::H1_FECollection(const int p, const int dim, const int type)
{
   const int pm1 = p - 1, pm2 = pm1 - 1, pm3 = pm2 - 1;

   if (type == 0)
   {
      snprintf(h1_name, 32, "H1_%dD_P%d", dim, p);
   }
   else
   {
      snprintf(h1_name, 32, "H1Pos_%dD_P%d", dim, p);
   }

   for (int g = 0; g < Geometry::NumGeom; g++)
   {
      H1_dof[g] = 0;
      H1_Elements[g] = NULL;
   }
   for (int i = 0; i < 2; i++)
   {
      SegDofOrd[i] = NULL;
   }
   for (int i = 0; i < 6; i++)
   {
      TriDofOrd[i] = NULL;
   }
   for (int i = 0; i < 8; i++)
   {
      QuadDofOrd[i] = NULL;
   }

   H1_dof[Geometry::POINT] = 1;
   H1_Elements[Geometry::POINT] = new PointFiniteElement;

   if (dim >= 1)
   {
      H1_dof[Geometry::SEGMENT] = pm1;
      if (type == 0)
      {
         H1_Elements[Geometry::SEGMENT] = new H1_SegmentElement(p);
      }
      else
      {
         H1_Elements[Geometry::SEGMENT] = new H1Pos_SegmentElement(p);
      }

      SegDofOrd[0] = new int[2*pm1];
      SegDofOrd[1] = SegDofOrd[0] + pm1;
      for (int i = 0; i < pm1; i++)
      {
         SegDofOrd[0][i] = i;
         SegDofOrd[1][i] = pm2 - i;
      }
   }

   if (dim >= 2)
   {
      H1_dof[Geometry::TRIANGLE] = (pm1*pm2)/2;
      H1_dof[Geometry::SQUARE] = pm1*pm1;
      if (type == 0)
      {
         H1_Elements[Geometry::TRIANGLE] = new H1_TriangleElement(p);
         H1_Elements[Geometry::SQUARE] = new H1_QuadrilateralElement(p);
      }
      else
      {
         H1_Elements[Geometry::TRIANGLE] = NULL; // TODO
         H1_Elements[Geometry::SQUARE] = new H1Pos_QuadrilateralElement(p);
      }

      const int &TriDof = H1_dof[Geometry::TRIANGLE];
      const int &QuadDof = H1_dof[Geometry::SQUARE];
      TriDofOrd[0] = new int[6*TriDof];
      for (int i = 1; i < 6; i++)
      {
         TriDofOrd[i] = TriDofOrd[i-1] + TriDof;
      }
      // see Mesh::GetTriOrientation in mesh/mesh.cpp
      for (int j = 0; j < pm2; j++)
         for (int i = 0; i + j < pm2; i++)
         {
            int o = TriDof - ((pm1 - j)*(pm2 - j))/2 + i;
            int k = pm3 - j - i;
            TriDofOrd[0][o] = o;  // (0,1,2)
            TriDofOrd[1][o] = TriDof - ((pm1-j)*(pm2-j))/2 + k;  // (1,0,2)
            TriDofOrd[2][o] = TriDof - ((pm1-i)*(pm2-i))/2 + k;  // (2,0,1)
            TriDofOrd[3][o] = TriDof - ((pm1-k)*(pm2-k))/2 + i;  // (2,1,0)
            TriDofOrd[4][o] = TriDof - ((pm1-k)*(pm2-k))/2 + j;  // (1,2,0)
            TriDofOrd[5][o] = TriDof - ((pm1-i)*(pm2-i))/2 + j;  // (0,2,1)
         }

      QuadDofOrd[0] = new int[8*QuadDof];
      for (int i = 1; i < 8; i++)
      {
         QuadDofOrd[i] = QuadDofOrd[i-1] + QuadDof;
      }
      // see Mesh::GetQuadOrientation in mesh/mesh.cpp
      for (int j = 0; j < pm1; j++)
         for (int i = 0; i < pm1; i++)
         {
            int o = i + j*pm1;
            QuadDofOrd[0][o] = i + j*pm1;  // (0,1,2,3)
            QuadDofOrd[1][o] = j + i*pm1;  // (0,3,2,1)
            QuadDofOrd[2][o] = j + (pm2 - i)*pm1;  // (1,2,3,0)
            QuadDofOrd[3][o] = (pm2 - i) + j*pm1;  // (1,0,3,2)
            QuadDofOrd[4][o] = (pm2 - i) + (pm2 - j)*pm1;  // (2,3,0,1)
            QuadDofOrd[5][o] = (pm2 - j) + (pm2 - i)*pm1;  // (2,1,0,3)
            QuadDofOrd[6][o] = (pm2 - j) + i*pm1;  // (3,0,1,2)
            QuadDofOrd[7][o] = i + (pm2 - j)*pm1;  // (3,2,1,0)
         }

      if (dim >= 3)
      {
         H1_dof[Geometry::TETRAHEDRON] = (TriDof*pm3)/3;
         H1_dof[Geometry::CUBE] = QuadDof*pm1;
         if (type == 0)
         {
            H1_Elements[Geometry::TETRAHEDRON] = new H1_TetrahedronElement(p);
            H1_Elements[Geometry::CUBE] = new H1_HexahedronElement(p);
         }
         else
         {
            H1_Elements[Geometry::TETRAHEDRON] = NULL; // TODO
            H1_Elements[Geometry::CUBE] = new H1Pos_HexahedronElement(p);
         }
      }
   }
}

int *H1_FECollection::DofOrderForOrientation(int GeomType, int Or) const
{
   if (GeomType == Geometry::SEGMENT)
   {
      if (Or > 0)
      {
         return SegDofOrd[0];
      }
      return SegDofOrd[1];
   }
   else if (GeomType == Geometry::TRIANGLE)
   {
      return TriDofOrd[Or%6];
   }
   else if (GeomType == Geometry::SQUARE)
   {
      return QuadDofOrd[Or%8];
   }
   return NULL;
}

H1_FECollection::~H1_FECollection()
{
   delete [] SegDofOrd[0];
   delete [] TriDofOrd[0];
   delete [] QuadDofOrd[0];
   for (int g = 0; g < Geometry::NumGeom; g++)
   {
      delete H1_Elements[g];
   }
}


H1_Trace_FECollection::H1_Trace_FECollection(const int p, const int dim,
                                             const int type)
   : H1_FECollection(p, dim-1, type)
{
   if (type == 0)
   {
      snprintf(h1_name, 32, "H1_Trace_%dD_P%d", dim, p);
   }
   else
   {
      snprintf(h1_name, 32, "H1Pos_Trace_%dD_P%d", dim, p);
   }
}


L2_FECollection::L2_FECollection(const int p, const int dim, const int type)
{
   if (type == 0)
   {
      snprintf(d_name, 32, "L2_%dD_P%d", dim, p);
   }
   else
   {
      snprintf(d_name, 32, "L2_T%d_%dD_P%d", type, dim, p);
   }

   for (int g = 0; g < Geometry::NumGeom; g++)
   {
      L2_Elements[g] = NULL;
      Tr_Elements[g] = NULL;
   }
   for (int i = 0; i < 2; i++)
   {
      SegDofOrd[i] = NULL;
   }
   for (int i = 0; i < 6; i++)
   {
      TriDofOrd[i] = NULL;
   }

   if (dim == 1)
   {
      if (type == 0 || type == 1)
      {
         L2_Elements[Geometry::SEGMENT] = new L2_SegmentElement(p, type);
      }
      else
      {
         L2_Elements[Geometry::SEGMENT] = new L2Pos_SegmentElement(p);
      }

      Tr_Elements[Geometry::POINT] = new PointFiniteElement;

      const int pp1 = p + 1;
      SegDofOrd[0] = new int[2*pp1];
      SegDofOrd[1] = SegDofOrd[0] + pp1;
      for (int i = 0; i <= p; i++)
      {
         SegDofOrd[0][i] = i;
         SegDofOrd[1][i] = p - i;
      }
   }
   else if (dim == 2)
   {
      if (type == 0 || type == 1)
      {
         L2_Elements[Geometry::TRIANGLE] = new L2_TriangleElement(p, type);
         L2_Elements[Geometry::SQUARE] = new L2_QuadrilateralElement(p, type);
      }
      else
      {
         L2_Elements[Geometry::TRIANGLE] = new L2Pos_TriangleElement(p);
         L2_Elements[Geometry::SQUARE] = new L2Pos_QuadrilateralElement(p);
      }
      Tr_Elements[Geometry::SEGMENT] = new L2_SegmentElement(p, 0);

      const int TriDof = L2_Elements[Geometry::TRIANGLE]->GetDof();
      TriDofOrd[0] = new int[6*TriDof];
      for (int i = 1; i < 6; i++)
      {
         TriDofOrd[i] = TriDofOrd[i-1] + TriDof;
      }
      const int pp1 = p + 1, pp2 = pp1 + 1;
      for (int j = 0; j <= p; j++)
         for (int i = 0; i + j <= p; i++)
         {
            int o = TriDof - ((pp2 - j)*(pp1 - j))/2 + i;
            int k = p - j - i;
            TriDofOrd[0][o] = o;  // (0,1,2)
            TriDofOrd[1][o] = TriDof - ((pp2-j)*(pp1-j))/2 + k;  // (1,0,2)
            TriDofOrd[2][o] = TriDof - ((pp2-i)*(pp1-i))/2 + k;  // (2,0,1)
            TriDofOrd[3][o] = TriDof - ((pp2-k)*(pp1-k))/2 + i;  // (2,1,0)
            TriDofOrd[4][o] = TriDof - ((pp2-k)*(pp1-k))/2 + j;  // (1,2,0)
            TriDofOrd[5][o] = TriDof - ((pp2-i)*(pp1-i))/2 + j;  // (0,2,1)
         }
   }
   else if (dim == 3)
   {
      if (type == 0 || type == 1)
      {
         L2_Elements[Geometry::TETRAHEDRON] =
            new L2_TetrahedronElement(p, type);
         L2_Elements[Geometry::CUBE] = new L2_HexahedronElement(p, type);
      }
      else
      {
         L2_Elements[Geometry::TETRAHEDRON] = new L2Pos_TetrahedronElement(p);
         L2_Elements[Geometry::CUBE] = new L2Pos_HexahedronElement(p);
      }
      Tr_Elements[Geometry::TRIANGLE] = new L2_TriangleElement(p, 0);
      Tr_Elements[Geometry::SQUARE] = new L2_QuadrilateralElement(p, 0);
   }
   else
   {
      cerr << "L2_FECollection::L2_FECollection : dim = "
           << dim << endl;
      mfem_error();
   }
}

int *L2_FECollection::DofOrderForOrientation(int GeomType, int Or) const
{
   if (GeomType == Geometry::SEGMENT)
   {
      if (Or > 0)
      {
         return SegDofOrd[0];
      }
      return SegDofOrd[1];
   }
   else if (GeomType == Geometry::TRIANGLE)
   {
      return TriDofOrd[Or%6];
   }
   return NULL;
}

L2_FECollection::~L2_FECollection()
{
   delete [] SegDofOrd[0];
   delete [] TriDofOrd[0];
   for (int i = 0; i < Geometry::NumGeom; i++)
   {
      delete L2_Elements[i];
      delete Tr_Elements[i];
   }
}


RT_FECollection::RT_FECollection(const int p, const int dim)
{
   InitFaces(p, dim, FiniteElement::INTEGRAL, true);

   snprintf(rt_name, 32, "RT_%dD_P%d", dim, p);

   const int pp1 = p + 1;
   if (dim == 2)
   {
      RT_Elements[Geometry::TRIANGLE] = new RT_TriangleElement(p);
      RT_dof[Geometry::TRIANGLE] = p*pp1;

      RT_Elements[Geometry::SQUARE] = new RT_QuadrilateralElement(p);
      RT_dof[Geometry::SQUARE] = 2*p*pp1;
   }
   else if (dim == 3)
   {
      RT_Elements[Geometry::TETRAHEDRON] = new RT_TetrahedronElement(p);
      RT_dof[Geometry::TETRAHEDRON] = p*pp1*(p + 2)/2;

      RT_Elements[Geometry::CUBE] = new RT_HexahedronElement(p);
      RT_dof[Geometry::CUBE] = 3*p*pp1*pp1;
   }
   else
   {
      cerr << "RT_FECollection::RT_FECollection : dim = " << dim << endl;
      mfem_error();
   }
}

void RT_FECollection::InitFaces(const int p, const int dim, const int map_type,
                                const bool signs)
{
   const int pp1 = p + 1, pp2 = p + 2;

   for (int g = 0; g < Geometry::NumGeom; g++)
   {
      RT_Elements[g] = NULL;
      RT_dof[g] = 0;
   }
   for (int i = 0; i < 2; i++)
   {
      SegDofOrd[i] = NULL;
   }
   for (int i = 0; i < 6; i++)
   {
      TriDofOrd[i] = NULL;
   }
   for (int i = 0; i < 8; i++)
   {
      QuadDofOrd[i] = NULL;
   }

   if (dim == 2)
   {
      L2_SegmentElement *l2_seg = new L2_SegmentElement(p);
      l2_seg->SetMapType(map_type);
      RT_Elements[Geometry::SEGMENT] = l2_seg;
      RT_dof[Geometry::SEGMENT] = pp1;

      SegDofOrd[0] = new int[2*pp1];
      SegDofOrd[1] = SegDofOrd[0] + pp1;
      for (int i = 0; i <= p; i++)
      {
         SegDofOrd[0][i] = i;
         SegDofOrd[1][i] = signs ? (-1 - (p - i)) : (p - i);
      }
   }
   else if (dim == 3)
   {
      L2_TriangleElement *l2_tri = new L2_TriangleElement(p);
      l2_tri->SetMapType(map_type);
      RT_Elements[Geometry::TRIANGLE] = l2_tri;
      RT_dof[Geometry::TRIANGLE] = pp1*pp2/2;

      L2_QuadrilateralElement *l2_quad = new L2_QuadrilateralElement(p);
      l2_quad->SetMapType(map_type);
      RT_Elements[Geometry::SQUARE] = l2_quad;
      RT_dof[Geometry::SQUARE] = pp1*pp1;

      int TriDof = RT_dof[Geometry::TRIANGLE];
      TriDofOrd[0] = new int[6*TriDof];
      for (int i = 1; i < 6; i++)
      {
         TriDofOrd[i] = TriDofOrd[i-1] + TriDof;
      }
      // see Mesh::GetTriOrientation in mesh/mesh.cpp,
      // the constructor of H1_FECollection
      for (int j = 0; j <= p; j++)
         for (int i = 0; i + j <= p; i++)
         {
            int o = TriDof - ((pp2 - j)*(pp1 - j))/2 + i;
            int k = p - j - i;
            TriDofOrd[0][o] = o;  // (0,1,2)
            TriDofOrd[1][o] = -1-(TriDof-((pp2-j)*(pp1-j))/2+k);  // (1,0,2)
            TriDofOrd[2][o] =     TriDof-((pp2-i)*(pp1-i))/2+k;   // (2,0,1)
            TriDofOrd[3][o] = -1-(TriDof-((pp2-k)*(pp1-k))/2+i);  // (2,1,0)
            TriDofOrd[4][o] =     TriDof-((pp2-k)*(pp1-k))/2+j;   // (1,2,0)
            TriDofOrd[5][o] = -1-(TriDof-((pp2-i)*(pp1-i))/2+j);  // (0,2,1)
            if (!signs)
            {
               for (int k = 1; k < 6; k += 2)
               {
                  TriDofOrd[k][o] = -1 - TriDofOrd[k][o];
               }
            }
         }

      int QuadDof = RT_dof[Geometry::SQUARE];
      QuadDofOrd[0] = new int[8*QuadDof];
      for (int i = 1; i < 8; i++)
      {
         QuadDofOrd[i] = QuadDofOrd[i-1] + QuadDof;
      }
      // see Mesh::GetQuadOrientation in mesh/mesh.cpp
      for (int j = 0; j <= p; j++)
         for (int i = 0; i <= p; i++)
         {
            int o = i + j*pp1;
            QuadDofOrd[0][o] = i + j*pp1;                    // (0,1,2,3)
            QuadDofOrd[1][o] = -1 - (j + i*pp1);             // (0,3,2,1)
            QuadDofOrd[2][o] = j + (p - i)*pp1;              // (1,2,3,0)
            QuadDofOrd[3][o] = -1 - ((p - i) + j*pp1);       // (1,0,3,2)
            QuadDofOrd[4][o] = (p - i) + (p - j)*pp1;        // (2,3,0,1)
            QuadDofOrd[5][o] = -1 - ((p - j) + (p - i)*pp1); // (2,1,0,3)
            QuadDofOrd[6][o] = (p - j) + i*pp1;              // (3,0,1,2)
            QuadDofOrd[7][o] = -1 - (i + (p - j)*pp1);       // (3,2,1,0)
            if (!signs)
            {
               for (int k = 1; k < 8; k += 2)
               {
                  QuadDofOrd[k][o] = -1 - QuadDofOrd[k][o];
               }
            }
         }
   }
}

int *RT_FECollection::DofOrderForOrientation(int GeomType, int Or) const
{
   if (GeomType == Geometry::SEGMENT)
   {
      if (Or > 0)
      {
         return SegDofOrd[0];
      }
      return SegDofOrd[1];
   }
   else if (GeomType == Geometry::TRIANGLE)
   {
      return TriDofOrd[Or%6];
   }
   else if (GeomType == Geometry::SQUARE)
   {
      return QuadDofOrd[Or%8];
   }
   return NULL;
}

RT_FECollection::~RT_FECollection()
{
   delete [] SegDofOrd[0];
   delete [] TriDofOrd[0];
   delete [] QuadDofOrd[0];
   for (int g = 0; g < Geometry::NumGeom; g++)
   {
      delete RT_Elements[g];
   }
}

RT_Trace_FECollection::RT_Trace_FECollection(const int p, const int dim,
<<<<<<< HEAD
                                             const int map_type,
                                             const bool signs)
   : RT_FECollection(p, dim, map_type, signs)
=======
                                             const int map_type)
   : RT_FECollection(p, dim, map_type, true)
>>>>>>> 20c69f8e
{
   if (map_type == FiniteElement::INTEGRAL)
   {
      snprintf(rt_name, 32, "RT_Trace_%dD_P%d", dim, p);
   }
   else
   {
      snprintf(rt_name, 32, "RT_ValTrace_%dD_P%d", dim, p);
   }

   MFEM_VERIFY(dim == 2 || dim == 3, "Wrong dimension, dim = " << dim);
}

DG_Interface_FECollection::DG_Interface_FECollection(const int p, const int dim,
                                                     const int map_type)
   : RT_FECollection(p, dim, map_type, false)
{
   if (map_type == FiniteElement::VALUE)
   {
      snprintf(rt_name, 32, "DG_Iface_%dD_P%d", dim, p);
   }
   else
   {
      snprintf(rt_name, 32, "DG_IntIface_%dD_P%d", dim, p);
   }

   MFEM_VERIFY(dim == 2 || dim == 3, "Wrong dimension, dim = " << dim);
}

ND_FECollection::ND_FECollection(const int p, const int dim)
{
   const int pm1 = p - 1, pm2 = p - 2;

   snprintf(nd_name, 32, "ND_%dD_P%d", dim, p);

   for (int g = 0; g < Geometry::NumGeom; g++)
   {
      ND_Elements[g] = NULL;
      ND_dof[g] = 0;
   }
   for (int i = 0; i < 2; i++)
   {
      SegDofOrd[i] = NULL;
   }
   for (int i = 0; i < 6; i++)
   {
      TriDofOrd[i] = NULL;
   }
   for (int i = 0; i < 8; i++)
   {
      QuadDofOrd[i] = NULL;
   }

   if (dim >= 1)
   {
      ND_Elements[Geometry::SEGMENT] = new ND_SegmentElement(p);
      ND_dof[Geometry::SEGMENT] = p;

      SegDofOrd[0] = new int[2*p];
      SegDofOrd[1] = SegDofOrd[0] + p;
      for (int i = 0; i < p; i++)
      {
         SegDofOrd[0][i] = i;
         SegDofOrd[1][i] = -1 - (pm1 - i);
      }
   }

   if (dim >= 2)
   {
      ND_Elements[Geometry::SQUARE] = new ND_QuadrilateralElement(p);
      ND_dof[Geometry::SQUARE] = 2*p*pm1;

      ND_Elements[Geometry::TRIANGLE] = new ND_TriangleElement(p);
      ND_dof[Geometry::TRIANGLE] = p*pm1;

      int QuadDof = ND_dof[Geometry::SQUARE];
      QuadDofOrd[0] = new int[8*QuadDof];
      for (int i = 1; i < 8; i++)
      {
         QuadDofOrd[i] = QuadDofOrd[i-1] + QuadDof;
      }
      // see Mesh::GetQuadOrientation in mesh/mesh.cpp
      for (int j = 0; j < pm1; j++)
      {
         for (int i = 0; i < p; i++)
         {
            int d1 = i + j*p;            // x-component
            int d2 = p*pm1 + j + i*pm1;  // y-component
            // (0,1,2,3)
            QuadDofOrd[0][d1] = d1;
            QuadDofOrd[0][d2] = d2;
            // (0,3,2,1)
            QuadDofOrd[1][d1] = d2;
            QuadDofOrd[1][d2] = d1;
            // (1,2,3,0)
            // QuadDofOrd[2][d1] = p*pm1 + (pm2 - j) + i*pm1;
            // QuadDofOrd[2][d2] = -1 - ((pm1 - i) + j*p);
            QuadDofOrd[2][d1] = -1 - (p*pm1 + j + (pm1 - i)*pm1);
            QuadDofOrd[2][d2] = i + (pm2 - j)*p;
            // (1,0,3,2)
            QuadDofOrd[3][d1] = -1 - ((pm1 - i) + j*p);
            QuadDofOrd[3][d2] = p*pm1 + (pm2 - j) + i*pm1;
            // (2,3,0,1)
            QuadDofOrd[4][d1] = -1 - ((pm1 - i) + (pm2 - j)*p);
            QuadDofOrd[4][d2] = -1 - (p*pm1 + (pm2 - j) + (pm1 - i)*pm1);
            // (2,1,0,3)
            QuadDofOrd[5][d1] = -1 - (p*pm1 + (pm2 - j) + (pm1 - i)*pm1);
            QuadDofOrd[5][d2] = -1 - ((pm1 - i) + (pm2 - j)*p);
            // (3,0,1,2)
            // QuadDofOrd[6][d1] = -1 - (p*pm1 + j + (pm1 - i)*pm1);
            // QuadDofOrd[6][d2] = i + (pm2 - j)*p;
            QuadDofOrd[6][d1] = p*pm1 + (pm2 - j) + i*pm1;
            QuadDofOrd[6][d2] = -1 - ((pm1 - i) + j*p);
            // (3,2,1,0)
            QuadDofOrd[7][d1] = i + (pm2 - j)*p;
            QuadDofOrd[7][d2] = -1 - (p*pm1 + j + (pm1 - i)*pm1);
         }
      }

      int TriDof = ND_dof[Geometry::TRIANGLE];
      TriDofOrd[0] = new int[6*TriDof];
      for (int i = 1; i < 6; i++)
      {
         TriDofOrd[i] = TriDofOrd[i-1] + TriDof;
      }
      // see Mesh::GetTriOrientation in mesh/mesh.cpp,
      // the constructor of H1_FECollection
      for (int j = 0; j <= pm2; j++)
      {
         for (int i = 0; i + j <= pm2; i++)
         {
            int k1 = p*pm1 - (p - j)*(pm1 - j) + 2*i;
            int k2 = p*pm1 - (p - i)*(pm1 - i) + 2*j;
            // (0,1,2)
            TriDofOrd[0][k1  ] = k1;
            TriDofOrd[0][k1+1] = k1 + 1;
            // (0,2,1)
            TriDofOrd[5][k1  ] = k2 + 1;
            TriDofOrd[5][k1+1] = k2;

            // The other orientations can not be supported with the current
            // interface. The method Mesh::ReorientTetMesh will ensure that
            // only orientations 0 and 5 are generated.
         }
      }
   }

   if (dim >= 3)
   {
      ND_Elements[Geometry::CUBE] = new ND_HexahedronElement(p);
      ND_dof[Geometry::CUBE] = 3*p*pm1*pm1;

      ND_Elements[Geometry::TETRAHEDRON] = new ND_TetrahedronElement(p);
      ND_dof[Geometry::TETRAHEDRON] = p*pm1*pm2/2;
   }
}

int *ND_FECollection::DofOrderForOrientation(int GeomType, int Or) const
{
   if (GeomType == Geometry::SEGMENT)
   {
      if (Or > 0)
      {
         return SegDofOrd[0];
      }
      return SegDofOrd[1];
   }
   else if (GeomType == Geometry::TRIANGLE)
   {
      if (Or != 0 && Or != 5)
      {
         MFEM_ABORT("ND_FECollection::DofOrderForOrientation: "
                    "triangle face orientation " << Or << " is not supported! "
                    "Use Mesh::ReorientTetMesh to fix it.");
      }
      return TriDofOrd[Or%6];
   }
   else if (GeomType == Geometry::SQUARE)
   {
      return QuadDofOrd[Or%8];
   }
   return NULL;
}

ND_FECollection::~ND_FECollection()
{
   delete [] SegDofOrd[0];
   delete [] TriDofOrd[0];
   delete [] QuadDofOrd[0];
   for (int g = 0; g < Geometry::NumGeom; g++)
   {
      delete ND_Elements[g];
   }
}


ND_Trace_FECollection::ND_Trace_FECollection(const int p, const int dim)
   : ND_FECollection(p, dim-1)
{
   snprintf(nd_name, 32, "ND_Trace_%dD_P%d", dim, p);
}


Local_FECollection::Local_FECollection(const char *fe_name)
{
   snprintf(d_name, 32, "Local_%s", fe_name);

   Local_Element = NULL;

   if (!strcmp(fe_name, "BiCubic2DFiniteElement") ||
       !strcmp(fe_name, "Quad_Q3"))
   {
      GeomType = Geometry::SQUARE;
      Local_Element = new BiCubic2DFiniteElement;
   }
   else if (!strcmp(fe_name, "Nedelec1HexFiniteElement") ||
            !strcmp(fe_name, "Hex_ND1"))
   {
      GeomType = Geometry::CUBE;
      Local_Element = new Nedelec1HexFiniteElement;
   }
   else if (!strncmp(fe_name, "H1_", 3))
   {
      GeomType = Geometry::SQUARE;
      Local_Element = new H1_QuadrilateralElement(atoi(fe_name + 7));
   }
   else if (!strncmp(fe_name, "L2_", 3))
   {
      GeomType = Geometry::SQUARE;
      Local_Element = new L2_QuadrilateralElement(atoi(fe_name + 7));
   }
   else
   {
      cerr << "Local_FECollection::Local_FECollection : fe_name = "
           << fe_name << endl;
      mfem_error();
   }
}


void NURBSFECollection::Allocate(int Order)
{
   SegmentFE        = new NURBS1DFiniteElement(Order);
   QuadrilateralFE  = new NURBS2DFiniteElement(Order);
   ParallelepipedFE = new NURBS3DFiniteElement(Order);

   snprintf(name, 16, "NURBS%i", Order);
}

void NURBSFECollection::Deallocate()
{
   delete ParallelepipedFE;
   delete QuadrilateralFE;
   delete SegmentFE;
}

const FiniteElement *
NURBSFECollection::FiniteElementForGeometry(int GeomType) const
{
   switch (GeomType)
   {
      case Geometry::SEGMENT:     return SegmentFE;
      case Geometry::SQUARE:      return QuadrilateralFE;
      case Geometry::CUBE:        return ParallelepipedFE;
      default:
         mfem_error ("NURBSFECollection: unknown geometry type.");
   }
   return SegmentFE; // Make some compilers happy
}

int NURBSFECollection::DofForGeometry(int GeomType) const
{
   mfem_error("NURBSFECollection::DofForGeometry");
   return 0; // Make some compilers happy
}

int *NURBSFECollection::DofOrderForOrientation(int GeomType, int Or) const
{
   mfem_error("NURBSFECollection::DofOrderForOrientation");
   return NULL;
}

}<|MERGE_RESOLUTION|>--- conflicted
+++ resolved
@@ -1620,14 +1620,8 @@
 }
 
 RT_Trace_FECollection::RT_Trace_FECollection(const int p, const int dim,
-<<<<<<< HEAD
-                                             const int map_type,
-                                             const bool signs)
-   : RT_FECollection(p, dim, map_type, signs)
-=======
                                              const int map_type)
    : RT_FECollection(p, dim, map_type, true)
->>>>>>> 20c69f8e
 {
    if (map_type == FiniteElement::INTEGRAL)
    {
