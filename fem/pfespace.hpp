--- conflicted
+++ resolved
@@ -359,15 +359,9 @@
 
    /** Get a list of essential true dofs, ess_tdof_list, corresponding to the
        boundary attributes marked in the array bdr_attr_is_ess. */
-<<<<<<< HEAD
-   virtual void GetEssentialTrueDofs(const Array<int> &bdr_attr_is_ess,
-                                     Array<int> &ess_tdof_list,
-                                     int component = -1) const;
-=======
    void GetEssentialTrueDofs(const Array<int> &bdr_attr_is_ess,
                              Array<int> &ess_tdof_list,
-                             int component = -1) override;
->>>>>>> 91b40c9b
+                             int component = -1) const override;
 
    /** If the given ldof is owned by the current processor, return its local
        tdof number, otherwise return -1 */
