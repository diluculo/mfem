// Copyright (c) 2010, Lawrence Livermore National Security, LLC. Produced at
// the Lawrence Livermore National Laboratory. LLNL-CODE-443211. All Rights
// reserved. See file COPYRIGHT for details.
//
// This file is part of the MFEM library. For more information and source code
// availability see http://mfem.org.
//
// MFEM is free software; you can redistribute it and/or modify it under the
// terms of the GNU Lesser General Public License (as published by the Free
// Software Foundation) version 2.1 dated February 1999.

#include "../config/config.hpp"

#ifdef MFEM_USE_MPI

#include "pfespace.hpp"
#include "../general/sort_pairs.hpp"
#include "../mesh/mesh_headers.hpp"
#include "../general/binaryio.hpp"

#include <climits> // INT_MAX
#include <limits>
#include <list>

namespace mfem
{

ParFiniteElementSpace::ParFiniteElementSpace(
   const ParFiniteElementSpace &orig, ParMesh *pmesh,
   const FiniteElementCollection *fec)
   : FiniteElementSpace(orig, pmesh, fec)
{
   ParInit(pmesh ? pmesh : orig.pmesh);
}

ParFiniteElementSpace::ParFiniteElementSpace(
   const FiniteElementSpace &orig, ParMesh &pmesh,
   const FiniteElementCollection *fec)
   : FiniteElementSpace(orig, &pmesh, fec)
{
   ParInit(&pmesh);
}

ParFiniteElementSpace::ParFiniteElementSpace(
   ParMesh *pm, const FiniteElementSpace *global_fes, const int *partitioning,
   const FiniteElementCollection *f)
   : FiniteElementSpace(pm, MakeLocalNURBSext(global_fes->GetNURBSext(),
                                              pm->NURBSext),
                        f ? f : global_fes->FEColl(),
                        global_fes->GetVDim(), global_fes->GetOrdering())
{
   ParInit(pm);
   // For NURBS spaces, the variable-order data is contained in the
   // NURBSExtension of 'global_fes' and inside the ParNURBSExtension of 'pm'.

   // TODO: when general variable-order support is added, copy the local portion
   // of the variable-order data from 'global_fes' to 'this'.
}

ParFiniteElementSpace::ParFiniteElementSpace(
   ParMesh *pm, const FiniteElementCollection *f, int dim, int ordering)
   : FiniteElementSpace(pm, f, dim, ordering)
{
   ParInit(pm);
}

ParFiniteElementSpace::ParFiniteElementSpace(
   ParMesh *pm, NURBSExtension *ext, const FiniteElementCollection *f,
   int dim, int ordering)
   : FiniteElementSpace(pm, ext, f, dim, ordering)
{
   ParInit(pm);
}

// static method
ParNURBSExtension *ParFiniteElementSpace::MakeLocalNURBSext(
   const NURBSExtension *globNURBSext, const NURBSExtension *parNURBSext)
{
   if (globNURBSext == NULL) { return NULL; }
   const ParNURBSExtension *pNURBSext =
      dynamic_cast<const ParNURBSExtension*>(parNURBSext);
   MFEM_ASSERT(pNURBSext, "need a ParNURBSExtension");
   // make a copy of globNURBSext:
   NURBSExtension *tmp_globNURBSext = new NURBSExtension(*globNURBSext);
   // tmp_globNURBSext will be deleted by the following ParNURBSExtension ctor:
   return new ParNURBSExtension(tmp_globNURBSext, pNURBSext);
}

void ParFiniteElementSpace::ParInit(ParMesh *pm)
{
   pmesh = pm;
   pncmesh = pm->pncmesh;

   MyComm = pmesh->GetComm();
   NRanks = pmesh->GetNRanks();
   MyRank = pmesh->GetMyRank();

   gcomm = NULL;

   P = NULL;
   Pconf = NULL;
   R = NULL;

   num_face_nbr_dofs = -1;

   if (NURBSext && !pNURBSext())
   {
      // This is necessary in some cases: e.g. when the FiniteElementSpace
      // constructor creates a serial NURBSExtension of higher order than the
      // mesh NURBSExtension.
      MFEM_ASSERT(own_ext, "internal error");

      ParNURBSExtension *pNe = new ParNURBSExtension(
         NURBSext, dynamic_cast<ParNURBSExtension *>(pmesh->NURBSext));
      // serial NURBSext is destroyed by the above constructor
      NURBSext = pNe;
      UpdateNURBS();
   }

   Construct(); // parallel version of Construct().

   // Apply the ldof_signs to the elem_dof Table
   if (Conforming() && !NURBSext)
   {
      ApplyLDofSigns(*elem_dof);
   }
}

void ParFiniteElementSpace::Construct()
{
   if (NURBSext)
   {
      ConstructTrueNURBSDofs();
      GenerateGlobalOffsets();
   }
   else if (Conforming())
   {
      ConstructTrueDofs();
      GenerateGlobalOffsets();
   }
   else // Nonconforming()
   {
      // calculate number of ghost DOFs
      ngvdofs = pncmesh->GetNGhostVertices()
                * fec->DofForGeometry(Geometry::POINT);

      ngedofs = ngfdofs = 0;
      if (pmesh->Dimension() > 1)
      {
         ngedofs = pncmesh->GetNGhostEdges()
                   * fec->DofForGeometry(Geometry::SEGMENT);
      }
      if (pmesh->Dimension() > 2)
      {
         ngfdofs = pncmesh->GetNGhostFaces()
                   * fec->DofForGeometry(mesh->GetBdrElementBaseGeometry());
      }

      // total number of ghost DOFs. Ghost DOFs start at index 'ndofs', i.e.,
      // after all regular DOFs
      ngdofs = ngvdofs + ngedofs + ngfdofs;

      // get P and R matrices, initialize DOF offsets, etc. NOTE: in the NC
      // case this needs to be done here to get the number of true DOFs
      ltdof_size = BuildParallelConformingInterpolation(
                      &P, &R, dof_offsets, tdof_offsets, &ldof_ltdof, false);

      // TODO future: split BuildParallelConformingInterpolation into two parts
      // to overlap its communication with processing between this constructor
      // and the point where the P matrix is actually needed.
   }
}

void ParFiniteElementSpace::GetGroupComm(
   GroupCommunicator &gc, int ldof_type, Array<int> *ldof_sign)
{
   int gr;
   int ng = pmesh->GetNGroups();
   int nvd, ned, npd, nfd;
   Array<int> dofs;

   int dim = pmesh->Dimension();

   int group_ldof_counter;
   Table &group_ldof = gc.GroupLDofTable();

   nvd = fec->DofForGeometry(Geometry::POINT);
   ned = fec->DofForGeometry(Geometry::SEGMENT);
<<<<<<< HEAD
   npd = (pdofs) ? (pdofs[1]-pdofs[0]) : (0);
=======
   // Assuming all faces are the same type:
>>>>>>> c9dd7fc3
   nfd = (fdofs) ? (fdofs[1]-fdofs[0]) : (0);

   if (ldof_sign)
   {
      ldof_sign->SetSize(GetNDofs());
      *ldof_sign = 1;
   }

   // count the number of ldofs in all groups (excluding the local group 0)
   group_ldof_counter = 0;
   for (gr = 1; gr < ng; gr++)
   {
      group_ldof_counter += nvd * pmesh->GroupNVertices(gr);
      group_ldof_counter += ned * pmesh->GroupNEdges(gr);
      if (dim==4) { group_ldof_counter += npd * pmesh->GroupNPlanars(gr); }
      group_ldof_counter += nfd * pmesh->GroupNFaces(gr);
   }
   if (ldof_type)
   {
      group_ldof_counter *= vdim;
   }
   // allocate the I and J arrays in group_ldof
   group_ldof.SetDims(ng, group_ldof_counter);

   // build the full group_ldof table
   group_ldof_counter = 0;
   group_ldof.GetI()[0] = group_ldof.GetI()[1] = 0;
   for (gr = 1; gr < ng; gr++)
   {
      int j, k, l, m, o, nv, ne, np, nf;
      const int *ind;

      nv = pmesh->GroupNVertices(gr);
      ne = pmesh->GroupNEdges(gr);
      if (dim==4) { np = pmesh->GroupNPlanars(gr); }
      nf = pmesh->GroupNFaces(gr);

      // vertices
      if (nvd > 0)
      {
         for (j = 0; j < nv; j++)
         {
            k = pmesh->GroupVertex(gr, j);

            dofs.SetSize(nvd);
            m = nvd * k;
            for (l = 0; l < nvd; l++, m++)
            {
               dofs[l] = m;
            }

            if (ldof_type)
            {
               DofsToVDofs(dofs);
            }

            for (l = 0; l < dofs.Size(); l++)
            {
               group_ldof.GetJ()[group_ldof_counter++] = dofs[l];
            }
         }
      }

      // edges
      if (ned > 0)
      {
         for (j = 0; j < ne; j++)
         {
            pmesh->GroupEdge(gr, j, k, o);

            dofs.SetSize(ned);
            m = nvdofs+k*ned;
            ind = fec->DofOrderForOrientation(Geometry::SEGMENT, o);
            for (l = 0; l < ned; l++)
            {
               if (ind[l] < 0)
               {
                  dofs[l] = m + (-1-ind[l]);
                  if (ldof_sign)
                  {
                     (*ldof_sign)[dofs[l]] = -1;
                  }
               }
               else
               {
                  dofs[l] = m + ind[l];
               }
            }

            if (ldof_type)
            {
               DofsToVDofs(dofs);
            }

            for (l = 0; l < dofs.Size(); l++)
            {
               group_ldof.GetJ()[group_ldof_counter++] = dofs[l];
            }
         }
      }

      // planars
      if (npd > 0)
      {
         for (j = 0; j < np; j++)
         {
            pmesh->GroupPlanar(gr, j, k, o);

            dofs.SetSize(npd);
            m = nvdofs+nedofs+pdofs[k];
            ind = fec->DofOrderForOrientation(
                     mesh->GetPlanarBaseGeometry(k), o);
            for (l = 0; l < npd; l++)
               if (ind[l] < 0)
               {
                  dofs[l] = m + (-1-ind[l]);
                  if (ldof_sign)
                  {
                     (*ldof_sign)[dofs[l]] = -1;
                  }
               }
               else
               {
                  dofs[l] = m + ind[l];
               }

            if (ldof_type)
            {
               DofsToVDofs(dofs);
            }

            for (l = 0; l < dofs.Size(); l++)
            {
               group_ldof.GetJ()[group_ldof_counter++] = dofs[l];
            }
         }
      }

      // faces
      if (nfd > 0)
      {
         for (j = 0; j < nf; j++)
         {
            pmesh->GroupFace(gr, j, k, o);

            dofs.SetSize(nfd);
            m = nvdofs+nedofs+npdofs+fdofs[k];
            ind = fec->DofOrderForOrientation(
                     mesh->GetFaceBaseGeometry(k), o);
            for (l = 0; l < nfd; l++)
            {
               if (ind[l] < 0)
               {
                  dofs[l] = m + (-1-ind[l]);
                  if (ldof_sign)
                  {
                     (*ldof_sign)[dofs[l]] = -1;
                  }
               }
               else
               {
                  dofs[l] = m + ind[l];
               }
            }

            if (ldof_type)
            {
               DofsToVDofs(dofs);
            }

            for (l = 0; l < dofs.Size(); l++)
            {
               group_ldof.GetJ()[group_ldof_counter++] = dofs[l];
            }
         }
      }

      group_ldof.GetI()[gr+1] = group_ldof_counter;
   }

   gc.Finalize();
}

void ParFiniteElementSpace::ApplyLDofSigns(Array<int> &dofs) const
{
   MFEM_ASSERT(Conforming(), "wrong code path");

   for (int i = 0; i < dofs.Size(); i++)
   {
      if (dofs[i] < 0)
      {
         if (ldof_sign[-1-dofs[i]] < 0)
         {
            dofs[i] = -1-dofs[i];
         }
      }
      else
      {
         if (ldof_sign[dofs[i]] < 0)
         {
            dofs[i] = -1-dofs[i];
         }
      }
   }
}

void ParFiniteElementSpace::ApplyLDofSigns(Table &el_dof) const
{
   Array<int> all_dofs(el_dof.GetJ(), el_dof.Size_of_connections());
   ApplyLDofSigns(all_dofs);
}

void ParFiniteElementSpace::GetElementDofs(int i, Array<int> &dofs) const
{
   if (elem_dof)
   {
      elem_dof->GetRow(i, dofs);
      return;
   }
   FiniteElementSpace::GetElementDofs(i, dofs);
   if (Conforming())
   {
      ApplyLDofSigns(dofs);
   }
}

void ParFiniteElementSpace::GetBdrElementDofs(int i, Array<int> &dofs) const
{
   if (bdrElem_dof)
   {
      bdrElem_dof->GetRow(i, dofs);
      return;
   }
   FiniteElementSpace::GetBdrElementDofs(i, dofs);
   if (Conforming())
   {
      ApplyLDofSigns(dofs);
   }
}

void ParFiniteElementSpace::GetFaceDofs(int i, Array<int> &dofs) const
{
   FiniteElementSpace::GetFaceDofs(i, dofs);
   if (Conforming())
   {
      ApplyLDofSigns(dofs);
   }
}

void ParFiniteElementSpace::GetSharedEdgeDofs(
   int group, int ei, Array<int> &dofs) const
{
   int l_edge, ori;
   MFEM_ASSERT(0 <= ei && ei < pmesh->GroupNEdges(group), "invalid edge index");
   pmesh->GroupEdge(group, ei, l_edge, ori);
   if (ori > 0) // ori = +1 or -1
   {
      GetEdgeDofs(l_edge, dofs);
   }
   else
   {
      Array<int> rdofs;
      fec->SubDofOrder(Geometry::SEGMENT, 1, 1, dofs);
      GetEdgeDofs(l_edge, rdofs);
      for (int i = 0; i < dofs.Size(); i++)
      {
         const int di = dofs[i];
         dofs[i] = (di >= 0) ? rdofs[di] : -1-rdofs[-1-di];
      }
   }
}

void ParFiniteElementSpace::GetSharedFaceDofs(
   int group, int fi, Array<int> &dofs) const
{
   int l_face, ori;
   MFEM_ASSERT(0 <= fi && fi < pmesh->GroupNFaces(group), "invalid face index");
   pmesh->GroupFace(group, fi, l_face, ori);
   if (ori == 0)
   {
      GetFaceDofs(l_face, dofs);
   }
   else
   {
      Array<int> rdofs;
      fec->SubDofOrder(pmesh->GetFaceBaseGeometry(l_face), 2, ori, dofs);
      GetFaceDofs(l_face, rdofs);
      for (int i = 0; i < dofs.Size(); i++)
      {
         const int di = dofs[i];
         dofs[i] = (di >= 0) ? rdofs[di] : -1-rdofs[-1-di];
      }
   }
}

void ParFiniteElementSpace::GenerateGlobalOffsets() const
{
   MFEM_ASSERT(Conforming(), "wrong code path");

   HYPRE_Int ldof[2];
   Array<HYPRE_Int> *offsets[2] = { &dof_offsets, &tdof_offsets };

   ldof[0] = GetVSize();
   ldof[1] = TrueVSize();

   pmesh->GenerateOffsets(2, ldof, offsets);

   if (HYPRE_AssumedPartitionCheck())
   {
      // communicate the neighbor offsets in tdof_nb_offsets
      GroupTopology &gt = GetGroupTopo();
      int nsize = gt.GetNumNeighbors()-1;
      MPI_Request *requests = new MPI_Request[2*nsize];
      MPI_Status  *statuses = new MPI_Status[2*nsize];
      tdof_nb_offsets.SetSize(nsize+1);
      tdof_nb_offsets[0] = tdof_offsets[0];

      // send and receive neighbors' local tdof offsets
      int request_counter = 0;
      for (int i = 1; i <= nsize; i++)
      {
         MPI_Irecv(&tdof_nb_offsets[i], 1, HYPRE_MPI_INT,
                   gt.GetNeighborRank(i), 5365, MyComm,
                   &requests[request_counter++]);
      }
      for (int i = 1; i <= nsize; i++)
      {
         MPI_Isend(&tdof_nb_offsets[0], 1, HYPRE_MPI_INT,
                   gt.GetNeighborRank(i), 5365, MyComm,
                   &requests[request_counter++]);
      }
      MPI_Waitall(request_counter, requests, statuses);

      delete [] statuses;
      delete [] requests;
   }
}

void ParFiniteElementSpace::Build_Dof_TrueDof_Matrix() const // matrix P
{
   MFEM_ASSERT(Conforming(), "wrong code path");

   if (P) { return; }

   int ldof  = GetVSize();
   int ltdof = TrueVSize();

   HYPRE_Int *i_diag = new HYPRE_Int[ldof+1];
   HYPRE_Int *j_diag = new HYPRE_Int[ltdof];
   int diag_counter;

   HYPRE_Int *i_offd = new HYPRE_Int[ldof+1];
   HYPRE_Int *j_offd = new HYPRE_Int[ldof-ltdof];
   int offd_counter;

   HYPRE_Int *cmap   = new HYPRE_Int[ldof-ltdof];

   HYPRE_Int *col_starts = GetTrueDofOffsets();
   HYPRE_Int *row_starts = GetDofOffsets();

   Array<Pair<HYPRE_Int, int> > cmap_j_offd(ldof-ltdof);

   i_diag[0] = i_offd[0] = 0;
   diag_counter = offd_counter = 0;
   for (int i = 0; i < ldof; i++)
   {
      int ltdof = GetLocalTDofNumber(i);
      if (ltdof >= 0)
      {
         j_diag[diag_counter++] = ltdof;
      }
      else
      {
         cmap_j_offd[offd_counter].one = GetGlobalTDofNumber(i);
         cmap_j_offd[offd_counter].two = offd_counter;
         offd_counter++;
      }
      i_diag[i+1] = diag_counter;
      i_offd[i+1] = offd_counter;
   }

   SortPairs<HYPRE_Int, int>(cmap_j_offd, offd_counter);

   for (int i = 0; i < offd_counter; i++)
   {
      cmap[i] = cmap_j_offd[i].one;
      j_offd[cmap_j_offd[i].two] = i;
   }

   P = new HypreParMatrix(MyComm, MyRank, NRanks, row_starts, col_starts,
                          i_diag, j_diag, i_offd, j_offd, cmap, offd_counter);

   SparseMatrix Pdiag;
   P->GetDiag(Pdiag);
   R = Transpose(Pdiag);
}

HypreParMatrix *ParFiniteElementSpace::GetPartialConformingInterpolation()
{
   HypreParMatrix *P_pc;
   Array<HYPRE_Int> P_pc_row_starts, P_pc_col_starts;
   BuildParallelConformingInterpolation(&P_pc, NULL, P_pc_row_starts,
                                        P_pc_col_starts, NULL, true);
   P_pc->CopyRowStarts();
   P_pc->CopyColStarts();
   return P_pc;
}

void ParFiniteElementSpace::DivideByGroupSize(double *vec)
{
   if (Nonconforming())
   {
      MFEM_ABORT("Not implemented for NC mesh.");
   }

   GroupTopology &gt = GetGroupTopo();

   for (int i = 0; i < ldof_group.Size(); i++)
   {
      if (gt.IAmMaster(ldof_group[i])) // we are the master
      {
         vec[ldof_ltdof[i]] /= gt.GetGroupSize(ldof_group[i]);
      }
   }
}

GroupCommunicator *ParFiniteElementSpace::ScalarGroupComm()
{
   if (Nonconforming())
   {
      // MFEM_WARNING("Not implemented for NC mesh.");
      return NULL;
   }

   GroupCommunicator *gc = new GroupCommunicator(GetGroupTopo());
   if (NURBSext)
   {
      gc->Create(pNURBSext()->ldof_group);
   }
   else
   {
      GetGroupComm(*gc, 0);
   }
   return gc;
}

void ParFiniteElementSpace::Synchronize(Array<int> &ldof_marker) const
{
   if (Nonconforming())
   {
      MFEM_ABORT("Not implemented for NC mesh.");
   }

   if (ldof_marker.Size() != GetVSize())
   {
      mfem_error("ParFiniteElementSpace::Synchronize");
   }

   // implement allreduce(|) as reduce(|) + broadcast
   gcomm->Reduce<int>(ldof_marker, GroupCommunicator::BitOR);
   gcomm->Bcast(ldof_marker);
}

void ParFiniteElementSpace::GetEssentialVDofs(const Array<int> &bdr_attr_is_ess,
                                              Array<int> &ess_dofs,
                                              int component) const
{
   FiniteElementSpace::GetEssentialVDofs(bdr_attr_is_ess, ess_dofs, component);

   if (Conforming())
   {
      // Make sure that processors without boundary elements mark
      // their boundary dofs (if they have any).
      Synchronize(ess_dofs);
   }
}

void ParFiniteElementSpace::GetEssentialTrueDofs(const Array<int>
                                                 &bdr_attr_is_ess,
                                                 Array<int> &ess_tdof_list,
                                                 int component)
{
   Array<int> ess_dofs, true_ess_dofs;

   GetEssentialVDofs(bdr_attr_is_ess, ess_dofs, component);
   GetRestrictionMatrix()->BooleanMult(ess_dofs, true_ess_dofs);
#ifdef MFEM_DEBUG
   // Verify that in boolean arithmetic: P^T ess_dofs = R ess_dofs.
   Array<int> true_ess_dofs2(true_ess_dofs.Size());
   HypreParMatrix *Pt = Dof_TrueDof_Matrix()->Transpose();
   Pt->BooleanMult(1, ess_dofs, 0, true_ess_dofs2);
   delete Pt;
   int counter = 0;
   for (int i = 0; i < true_ess_dofs.Size(); i++)
   {
      if (bool(true_ess_dofs[i]) != bool(true_ess_dofs2[i])) { counter++; }
   }
   MFEM_VERIFY(counter == 0, "internal MFEM error: counter = " << counter);
#endif
   MarkerToList(true_ess_dofs, ess_tdof_list);
}

int ParFiniteElementSpace::GetLocalTDofNumber(int ldof) const
{
   if (Nonconforming())
   {
      Dof_TrueDof_Matrix(); // inline method

      return ldof_ltdof[ldof]; // NOTE: contains -1 for slaves/DOFs we don't own
   }
   else
   {
      if (GetGroupTopo().IAmMaster(ldof_group[ldof]))
      {
         return ldof_ltdof[ldof];
      }
      else
      {
         return -1;
      }
   }
}

HYPRE_Int ParFiniteElementSpace::GetGlobalTDofNumber(int ldof) const
{
   if (Nonconforming())
   {
      MFEM_VERIFY(ldof_ltdof[ldof] >= 0, "ldof " << ldof << " not a true DOF.");

      return GetMyTDofOffset() + ldof_ltdof[ldof];
   }
   else
   {
      if (HYPRE_AssumedPartitionCheck())
      {
         return ldof_ltdof[ldof] +
                tdof_nb_offsets[GetGroupTopo().GetGroupMaster(ldof_group[ldof])];
      }
      else
      {
         return ldof_ltdof[ldof] +
                tdof_offsets[GetGroupTopo().GetGroupMasterRank(ldof_group[ldof])];
      }
   }
}

HYPRE_Int ParFiniteElementSpace::GetGlobalScalarTDofNumber(int sldof)
{
   if (Nonconforming())
   {
      MFEM_ABORT("Not implemented for NC mesh.");
   }

   if (HYPRE_AssumedPartitionCheck())
   {
      if (ordering == Ordering::byNODES)
      {
         return ldof_ltdof[sldof] +
                tdof_nb_offsets[GetGroupTopo().GetGroupMaster(
                                   ldof_group[sldof])] / vdim;
      }
      else
      {
         return (ldof_ltdof[sldof*vdim] +
                 tdof_nb_offsets[GetGroupTopo().GetGroupMaster(
                                    ldof_group[sldof*vdim])]) / vdim;
      }
   }

   if (ordering == Ordering::byNODES)
   {
      return ldof_ltdof[sldof] +
             tdof_offsets[GetGroupTopo().GetGroupMasterRank(
                             ldof_group[sldof])] / vdim;
   }
   else
   {
      return (ldof_ltdof[sldof*vdim] +
              tdof_offsets[GetGroupTopo().GetGroupMasterRank(
                              ldof_group[sldof*vdim])]) / vdim;
   }
}

HYPRE_Int ParFiniteElementSpace::GetMyDofOffset() const
{
   return HYPRE_AssumedPartitionCheck() ? dof_offsets[0] : dof_offsets[MyRank];
}

HYPRE_Int ParFiniteElementSpace::GetMyTDofOffset() const
{
   return HYPRE_AssumedPartitionCheck()? tdof_offsets[0] : tdof_offsets[MyRank];
}

const Operator *ParFiniteElementSpace::GetProlongationMatrix() const
{
   if (Conforming())
   {
      if (!Pconf) { Pconf = new ConformingProlongationOperator(*this); }
      return Pconf;
   }
   else
   {
      return Dof_TrueDof_Matrix();
   }
}

void ParFiniteElementSpace::ExchangeFaceNbrData()
{
   if (num_face_nbr_dofs >= 0) { return; }

   pmesh->ExchangeFaceNbrData();

   int num_face_nbrs = pmesh->GetNFaceNeighbors();

   if (num_face_nbrs == 0)
   {
      num_face_nbr_dofs = 0;
      return;
   }

   MPI_Request *requests = new MPI_Request[2*num_face_nbrs];
   MPI_Request *send_requests = requests;
   MPI_Request *recv_requests = requests + num_face_nbrs;
   MPI_Status  *statuses = new MPI_Status[num_face_nbrs];

   Array<int> ldofs;
   Array<int> ldof_marker(GetVSize());
   ldof_marker = -1;

   Table send_nbr_elem_dof;

   send_nbr_elem_dof.MakeI(pmesh->send_face_nbr_elements.Size_of_connections());
   send_face_nbr_ldof.MakeI(num_face_nbrs);
   face_nbr_ldof.MakeI(num_face_nbrs);
   int *send_el_off = pmesh->send_face_nbr_elements.GetI();
   int *recv_el_off = pmesh->face_nbr_elements_offset;
   for (int fn = 0; fn < num_face_nbrs; fn++)
   {
      int *my_elems = pmesh->send_face_nbr_elements.GetRow(fn);
      int  num_my_elems = pmesh->send_face_nbr_elements.RowSize(fn);

      for (int i = 0; i < num_my_elems; i++)
      {
         GetElementVDofs(my_elems[i], ldofs);
         for (int j = 0; j < ldofs.Size(); j++)
            if (ldof_marker[ldofs[j]] != fn)
            {
               ldof_marker[ldofs[j]] = fn;
               send_face_nbr_ldof.AddAColumnInRow(fn);
            }
         send_nbr_elem_dof.AddColumnsInRow(send_el_off[fn] + i, ldofs.Size());
      }

      int nbr_rank = pmesh->GetFaceNbrRank(fn);
      int tag = 0;
      MPI_Isend(&send_face_nbr_ldof.GetI()[fn], 1, MPI_INT, nbr_rank, tag,
                MyComm, &send_requests[fn]);

      MPI_Irecv(&face_nbr_ldof.GetI()[fn], 1, MPI_INT, nbr_rank, tag,
                MyComm, &recv_requests[fn]);
   }

   MPI_Waitall(num_face_nbrs, recv_requests, statuses);
   face_nbr_ldof.MakeJ();

   num_face_nbr_dofs = face_nbr_ldof.Size_of_connections();

   MPI_Waitall(num_face_nbrs, send_requests, statuses);
   send_face_nbr_ldof.MakeJ();

   // send/receive the I arrays of send_nbr_elem_dof/face_nbr_element_dof,
   // respectively (they contain the number of dofs for each face-neighbor
   // element)
   face_nbr_element_dof.MakeI(recv_el_off[num_face_nbrs]);

   int *send_I = send_nbr_elem_dof.GetI();
   int *recv_I = face_nbr_element_dof.GetI();
   for (int fn = 0; fn < num_face_nbrs; fn++)
   {
      int nbr_rank = pmesh->GetFaceNbrRank(fn);
      int tag = 0;
      MPI_Isend(send_I + send_el_off[fn], send_el_off[fn+1] - send_el_off[fn],
                MPI_INT, nbr_rank, tag, MyComm, &send_requests[fn]);

      MPI_Irecv(recv_I + recv_el_off[fn], recv_el_off[fn+1] - recv_el_off[fn],
                MPI_INT, nbr_rank, tag, MyComm, &recv_requests[fn]);
   }

   MPI_Waitall(num_face_nbrs, send_requests, statuses);
   send_nbr_elem_dof.MakeJ();

   ldof_marker = -1;

   for (int fn = 0; fn < num_face_nbrs; fn++)
   {
      int *my_elems = pmesh->send_face_nbr_elements.GetRow(fn);
      int  num_my_elems = pmesh->send_face_nbr_elements.RowSize(fn);

      for (int i = 0; i < num_my_elems; i++)
      {
         GetElementVDofs(my_elems[i], ldofs);
         for (int j = 0; j < ldofs.Size(); j++)
         {
            if (ldof_marker[ldofs[j]] != fn)
            {
               ldof_marker[ldofs[j]] = fn;
               send_face_nbr_ldof.AddConnection(fn, ldofs[j]);
            }
         }
         send_nbr_elem_dof.AddConnections(
            send_el_off[fn] + i, ldofs, ldofs.Size());
      }
   }
   send_face_nbr_ldof.ShiftUpI();
   send_nbr_elem_dof.ShiftUpI();

   // convert the ldof indices in send_nbr_elem_dof
   int *send_J = send_nbr_elem_dof.GetJ();
   for (int fn = 0, j = 0; fn < num_face_nbrs; fn++)
   {
      int  num_ldofs = send_face_nbr_ldof.RowSize(fn);
      int *ldofs     = send_face_nbr_ldof.GetRow(fn);
      int  j_end     = send_I[send_el_off[fn+1]];

      for (int i = 0; i < num_ldofs; i++)
      {
         ldof_marker[ldofs[i]] = i;
      }

      for ( ; j < j_end; j++)
      {
         send_J[j] = ldof_marker[send_J[j]];
      }
   }

   MPI_Waitall(num_face_nbrs, recv_requests, statuses);
   face_nbr_element_dof.MakeJ();

   // send/receive the J arrays of send_nbr_elem_dof/face_nbr_element_dof,
   // respectively (they contain the element dofs in enumeration local for
   // the face-neighbor pair)
   int *recv_J = face_nbr_element_dof.GetJ();
   for (int fn = 0; fn < num_face_nbrs; fn++)
   {
      int nbr_rank = pmesh->GetFaceNbrRank(fn);
      int tag = 0;

      MPI_Isend(send_J + send_I[send_el_off[fn]],
                send_I[send_el_off[fn+1]] - send_I[send_el_off[fn]],
                MPI_INT, nbr_rank, tag, MyComm, &send_requests[fn]);

      MPI_Irecv(recv_J + recv_I[recv_el_off[fn]],
                recv_I[recv_el_off[fn+1]] - recv_I[recv_el_off[fn]],
                MPI_INT, nbr_rank, tag, MyComm, &recv_requests[fn]);
   }

   MPI_Waitall(num_face_nbrs, recv_requests, statuses);

   // shift the J array of face_nbr_element_dof
   for (int fn = 0, j = 0; fn < num_face_nbrs; fn++)
   {
      int shift = face_nbr_ldof.GetI()[fn];
      int j_end = recv_I[recv_el_off[fn+1]];

      for ( ; j < j_end; j++)
      {
         recv_J[j] += shift;
      }
   }

   MPI_Waitall(num_face_nbrs, send_requests, statuses);

   // send/receive the J arrays of send_face_nbr_ldof/face_nbr_ldof,
   // respectively
   for (int fn = 0; fn < num_face_nbrs; fn++)
   {
      int nbr_rank = pmesh->GetFaceNbrRank(fn);
      int tag = 0;

      MPI_Isend(send_face_nbr_ldof.GetRow(fn),
                send_face_nbr_ldof.RowSize(fn),
                MPI_INT, nbr_rank, tag, MyComm, &send_requests[fn]);

      MPI_Irecv(face_nbr_ldof.GetRow(fn),
                face_nbr_ldof.RowSize(fn),
                MPI_INT, nbr_rank, tag, MyComm, &recv_requests[fn]);
   }

   MPI_Waitall(num_face_nbrs, recv_requests, statuses);
   MPI_Waitall(num_face_nbrs, send_requests, statuses);

   // send my_dof_offset (i.e. my_ldof_offset) to face neighbors and receive
   // their offset in dof_face_nbr_offsets, used to define face_nbr_glob_dof_map
   face_nbr_glob_dof_map.SetSize(num_face_nbr_dofs);
   Array<HYPRE_Int> dof_face_nbr_offsets(num_face_nbrs);
   HYPRE_Int my_dof_offset = GetMyDofOffset();
   for (int fn = 0; fn < num_face_nbrs; fn++)
   {
      int nbr_rank = pmesh->GetFaceNbrRank(fn);
      int tag = 0;

      MPI_Isend(&my_dof_offset, 1, HYPRE_MPI_INT, nbr_rank, tag,
                MyComm, &send_requests[fn]);

      MPI_Irecv(&dof_face_nbr_offsets[fn], 1, HYPRE_MPI_INT, nbr_rank, tag,
                MyComm, &recv_requests[fn]);
   }

   MPI_Waitall(num_face_nbrs, recv_requests, statuses);

   // set the array face_nbr_glob_dof_map which holds the global ldof indices of
   // the face-neighbor dofs
   for (int fn = 0, j = 0; fn < num_face_nbrs; fn++)
   {
      for (int j_end = face_nbr_ldof.GetI()[fn+1]; j < j_end; j++)
         face_nbr_glob_dof_map[j] =
            dof_face_nbr_offsets[fn] + face_nbr_ldof.GetJ()[j];
   }

   MPI_Waitall(num_face_nbrs, send_requests, statuses);

   delete [] statuses;
   delete [] requests;
}

void ParFiniteElementSpace::GetFaceNbrElementVDofs(
   int i, Array<int> &vdofs) const
{
   face_nbr_element_dof.GetRow(i, vdofs);
}

void ParFiniteElementSpace::GetFaceNbrFaceVDofs(int i, Array<int> &vdofs) const
{
   // Works for NC mesh where 'i' is an index returned by
   // ParMesh::GetSharedFace() such that i >= Mesh::GetNumFaces(), i.e. 'i' is
   // the index of a ghost.
   MFEM_ASSERT(Nonconforming() && i >= pmesh->GetNumFaces(), "");
   int el1, el2, inf1, inf2;
   pmesh->GetFaceElements(i, &el1, &el2);
   el2 = -1 - el2;
   pmesh->GetFaceInfos(i, &inf1, &inf2);
   MFEM_ASSERT(0 <= el2 && el2 < face_nbr_element_dof.Size(), "");
   const int nd = face_nbr_element_dof.RowSize(el2);
   const int *vol_vdofs = face_nbr_element_dof.GetRow(el2);
   const Element *face_nbr_el = pmesh->face_nbr_elements[el2];
   const int geom = face_nbr_el->GetGeometryType();
   const int face_dim = Geometry::Dimension[geom]-1;

   fec->SubDofOrder(geom, face_dim, inf2, vdofs);
   // Convert local dofs to local vdofs.
   Ordering::DofsToVDofs<Ordering::byNODES>(nd/vdim, vdim, vdofs);
   // Convert local vdofs to global vdofs.
   for (int j = 0; j < vdofs.Size(); j++)
   {
      const int ldof = vdofs[j];
      vdofs[j] = (ldof >= 0) ? vol_vdofs[ldof] : -1-vol_vdofs[-1-ldof];
   }
}

const FiniteElement *ParFiniteElementSpace::GetFaceNbrFE(int i) const
{
   const FiniteElement *FE =
      fec->FiniteElementForGeometry(
         pmesh->face_nbr_elements[i]->GetGeometryType());

   if (NURBSext)
   {
      mfem_error("ParFiniteElementSpace::GetFaceNbrFE"
                 " does not support NURBS!");
   }
   return FE;
}

const FiniteElement *ParFiniteElementSpace::GetFaceNbrFaceFE(int i) const
{
   // Works in tandem with GetFaceNbrFaceVDofs() defined above.
   MFEM_ASSERT(Nonconforming() && !NURBSext, "");
   const int geom = (pmesh->Dimension() == 2) ?
                    Geometry::SEGMENT : Geometry::SQUARE;
   return fec->FiniteElementForGeometry(geom);
}

void ParFiniteElementSpace::Lose_Dof_TrueDof_Matrix()
{
   hypre_ParCSRMatrix *csrP = (hypre_ParCSRMatrix*)(*P);
   hypre_ParCSRMatrixOwnsRowStarts(csrP) = 1;
   hypre_ParCSRMatrixOwnsColStarts(csrP) = 1;
   P -> StealData();
   dof_offsets.LoseData();
   tdof_offsets.LoseData();
}

void ParFiniteElementSpace::ConstructTrueDofs()
{
   int i, gr, n = GetVSize();
   GroupTopology &gt = pmesh->gtopo;
   gcomm = new GroupCommunicator(gt);
   Table &group_ldof = gcomm->GroupLDofTable();

   GetGroupComm(*gcomm, 1, &ldof_sign);

   // Define ldof_group and mark ldof_ltdof with
   //   -1 for ldof that is ours
   //   -2 for ldof that is in a group with another master
   ldof_group.SetSize(n);
   ldof_ltdof.SetSize(n);
   ldof_group = 0;
   ldof_ltdof = -1;

   for (gr = 1; gr < group_ldof.Size(); gr++)
   {
      const int *ldofs = group_ldof.GetRow(gr);
      const int nldofs = group_ldof.RowSize(gr);
      for (i = 0; i < nldofs; i++)
      {
         ldof_group[ldofs[i]] = gr;
      }

      if (!gt.IAmMaster(gr)) // we are not the master
      {
         for (i = 0; i < nldofs; i++)
         {
            ldof_ltdof[ldofs[i]] = -2;
         }
      }
   }

   // count ltdof_size
   ltdof_size = 0;
   for (i = 0; i < n; i++)
   {
      if (ldof_ltdof[i] == -1)
      {
         ldof_ltdof[i] = ltdof_size++;
      }
   }
   gcomm->SetLTDofTable(ldof_ltdof);

   // have the group masters broadcast their ltdofs to the rest of the group
   gcomm->Bcast(ldof_ltdof);
}

void ParFiniteElementSpace::ConstructTrueNURBSDofs()
{
   int n = GetVSize();
   GroupTopology &gt = pNURBSext()->gtopo;
   gcomm = new GroupCommunicator(gt);

   // pNURBSext()->ldof_group is for scalar space!
   if (vdim == 1)
   {
      ldof_group.MakeRef(pNURBSext()->ldof_group);
   }
   else
   {
      const int *scalar_ldof_group = pNURBSext()->ldof_group;
      ldof_group.SetSize(n);
      for (int i = 0; i < n; i++)
      {
         ldof_group[i] = scalar_ldof_group[VDofToDof(i)];
      }
   }

   gcomm->Create(ldof_group);

   // ldof_sign.SetSize(n);
   // ldof_sign = 1;
   ldof_sign.DeleteAll();

   ltdof_size = 0;
   ldof_ltdof.SetSize(n);
   for (int i = 0; i < n; i++)
   {
      if (gt.IAmMaster(ldof_group[i]))
      {
         ldof_ltdof[i] = ltdof_size;
         ltdof_size++;
      }
      else
      {
         ldof_ltdof[i] = -2;
      }
   }
   gcomm->SetLTDofTable(ldof_ltdof);

   // have the group masters broadcast their ltdofs to the rest of the group
   gcomm->Bcast(ldof_ltdof);
}

void ParFiniteElementSpace::GetGhostVertexDofs(const MeshId &id,
                                               Array<int> &dofs) const
{
   int nv = fec->DofForGeometry(Geometry::POINT);
   dofs.SetSize(nv);
   for (int j = 0; j < nv; j++)
   {
      dofs[j] = ndofs + nv*id.index + j;
   }
}

<<<<<<< HEAD
const int INVALID_DOF = INT_MAX;

//for planars one should check this method...
static void MaskSlaveDofs(Array<int> &slave_dofs, const DenseMatrix &pm,
                          const FiniteElementCollection *fec)
=======
void ParFiniteElementSpace::GetGhostEdgeDofs(const MeshId &edge_id,
                                             Array<int> &dofs) const
>>>>>>> c9dd7fc3
{
   int nv = fec->DofForGeometry(Geometry::POINT);
   int ne = fec->DofForGeometry(Geometry::SEGMENT);
   dofs.SetSize(2*nv + ne);

   int V[2], ghost = pncmesh->GetNVertices();
   pmesh->pncmesh->GetEdgeVertices(edge_id, V);

   for (int i = 0; i < 2; i++)
   {
      int k = (V[i] < ghost) ? V[i]*nv : (ndofs + (V[i] - ghost)*nv);
      for (int j = 0; j < nv; j++)
      {
         dofs[i*nv + j] = k++;
      }
   }

   int k = ndofs + ngvdofs + (edge_id.index - pncmesh->GetNEdges())*ne;
   for (int j = 0; j < ne; j++)
   {
      dofs[2*nv + j] = k++;
   }
}

void ParFiniteElementSpace::GetGhostFaceDofs(const MeshId &face_id,
                                             Array<int> &dofs) const
{
   MFEM_ASSERT(mesh->GetFaceBaseGeometry(0) == Geometry::SQUARE, "");

   int nv = fec->DofForGeometry(Geometry::POINT);
   int ne = fec->DofForGeometry(Geometry::SEGMENT);
   int nf = fec->DofForGeometry(Geometry::SQUARE);
   dofs.SetSize(4*nv + 4*ne + nf);

   int V[4], E[4], Eo[4];
   pmesh->pncmesh->GetFaceVerticesEdges(face_id, V, E, Eo);

   int offset = 0;
   for (int i = 0; i < 4; i++)
   {
      int ghost = pncmesh->GetNVertices();
      int first = (V[i] < ghost) ? V[i]*nv : (ndofs + (V[i] - ghost)*nv);
      for (int j = 0; j < nv; j++)
      {
         dofs[offset++] = first + j;
      }
   }

   for (int i = 0; i < 4; i++)
   {
      int ghost = pncmesh->GetNEdges();
      int first = (E[i] < ghost) ? nvdofs + E[i]*ne
                  /*          */ : ndofs + ngvdofs + (E[i] - ghost)*ne;
      const int *ind = fec->DofOrderForOrientation(Geometry::SEGMENT, Eo[i]);
      for (int j = 0; j < ne; j++)
      {
         dofs[offset++] = (ind[j] >= 0) ? (first + ind[j])
                          /*         */ : (-1 - (first + (-1 - ind[j])));
      }
   }

   int first = ndofs + ngvdofs + ngedofs +
               (face_id.index - pncmesh->GetNFaces())*nf;
   for (int j = 0; j < nf; j++)
   {
      dofs[offset++] = first + j;
   }
}

void ParFiniteElementSpace::GetGhostDofs(int entity, const MeshId &id,
                                         Array<int> &dofs) const
{
   // helper to get ghost vertex, ghost edge or ghost face DOFs
   switch (entity)
   {
      case 0: GetGhostVertexDofs(id, dofs); break;
      case 1: GetGhostEdgeDofs(id, dofs); break;
      case 2: GetGhostFaceDofs(id, dofs); break;
   }
}

void ParFiniteElementSpace::GetBareDofs(int entity, int index,
                                        Array<int> &dofs) const
{
   int ned, ghost, first;
   switch (entity)
   {
      case 0:
         ned = fec->DofForGeometry(Geometry::POINT);
         ghost = pncmesh->GetNVertices();
         first = (index < ghost)
                 ? index*ned // regular vertex
                 : ndofs + (index - ghost)*ned; // ghost vertex
         break;

      case 1:
         ned = fec->DofForGeometry(Geometry::SEGMENT);
         ghost = pncmesh->GetNEdges();
         first = (index < ghost)
                 ? nvdofs + index*ned // regular edge
                 : ndofs + ngvdofs + (index - ghost)*ned; // ghost edge
         break;

      default:
         ned = fec->DofForGeometry(mesh->GetFaceBaseGeometry(0));
         ghost = pncmesh->GetNFaces();
         first = (index < ghost)
                 ? nvdofs + nedofs + index*ned // regular face
                 : ndofs + ngvdofs + ngedofs + (index - ghost)*ned; // ghost
         break;
   }

   dofs.SetSize(ned);
   for (int i = 0; i < ned; i++)
   {
      dofs[i] = first + i;
   }
}

int ParFiniteElementSpace::PackDof(int entity, int index, int edof) const
{
   // DOFs are ordered as follows:
   // vertices | edges | faces | internal | ghost vert. | g. edges | g. faces

   int ghost, ned;
   switch (entity)
   {
      case 0:
         ghost = pncmesh->GetNVertices();
         ned = fec->DofForGeometry(Geometry::POINT);

         return (index < ghost)
                ? index*ned + edof // regular vertex
                : ndofs + (index - ghost)*ned + edof; // ghost vertex

      case 1:
         ghost = pncmesh->GetNEdges();
         ned = fec->DofForGeometry(Geometry::SEGMENT);

<<<<<<< HEAD
//check this method when planars are present...
void ParFiniteElementSpace
::ReorderFaceDofs(Array<int> &dofs, int orient) const
{
   Array<int> tmp;
   dofs.Copy(tmp);
=======
         return (index < ghost)
                ? nvdofs + index*ned + edof // regular edge
                : ndofs + ngvdofs + (index - ghost)*ned + edof; // ghost edge
>>>>>>> c9dd7fc3

      default:
         ghost = pncmesh->GetNFaces();
         ned = fec->DofForGeometry(mesh->GetFaceBaseGeometry(0));

         return (index < ghost)
                ? nvdofs + nedofs + index*ned + edof // regular face
                : ndofs + ngvdofs + ngedofs + (index - ghost)*ned + edof; //ghost
   }
}

/** Dissect a DOF number to obtain the entity type (0=vertex, 1=edge, 2=face),
 *  entity index and the DOF number within the entity.
 */
void ParFiniteElementSpace::UnpackDof(int dof,
                                      int &entity, int &index, int &edof) const
{
   MFEM_VERIFY(dof >= 0, "");
   if (dof < ndofs)
   {
      if (dof < nvdofs) // regular vertex
      {
         int nv = fec->DofForGeometry(Geometry::POINT);
         entity = 0, index = dof / nv, edof = dof % nv;
         return;
      }
      dof -= nvdofs;
      if (dof < nedofs) // regular edge
      {
         int ne = fec->DofForGeometry(Geometry::SEGMENT);
         entity = 1, index = dof / ne, edof = dof % ne;
         return;
      }
      dof -= nedofs;
      if (dof < nfdofs) // regular face
      {
         int nf = fec->DofForGeometry(mesh->GetFaceBaseGeometry(0));
         entity = 2, index = dof / nf, edof = dof % nf;
         return;
      }
      MFEM_ABORT("Cannot unpack internal DOF");
   }
   else
   {
      dof -= ndofs;
      if (dof < ngvdofs) // ghost vertex
      {
         int nv = fec->DofForGeometry(Geometry::POINT);
         entity = 0, index = pncmesh->GetNVertices() + dof / nv, edof = dof % nv;
         return;
      }
      dof -= ngvdofs;
      if (dof < ngedofs) // ghost edge
      {
         int ne = fec->DofForGeometry(Geometry::SEGMENT);
         entity = 1, index = pncmesh->GetNEdges() + dof / ne, edof = dof % ne;
         return;
      }
      dof -= ngedofs;
      if (dof < ngfdofs) // ghost face
      {
         int nf = fec->DofForGeometry(mesh->GetFaceBaseGeometry(0));
         entity = 2, index = pncmesh->GetNFaces() + dof / nf, edof = dof % nf;
         return;
      }
      MFEM_ABORT("Out of range DOF.");
   }
}

/** Represents an element of the P matrix. The column number is global and
 *  corresponds to vector dimension 0. The other dimension columns are offset
 *  by 'stride'.
 */
struct PMatrixElement
{
   HYPRE_Int column, stride;
   double value;

   PMatrixElement(HYPRE_Int col = 0, HYPRE_Int str = 0, double val = 0)
      : column(col), stride(str), value(val) {}

   bool operator<(const PMatrixElement &other) const
   { return column < other.column; }

   typedef std::vector<PMatrixElement> List;
};

/** Represents one row of the P matrix, for the construction code below.
 *  The row is complete: diagonal and offdiagonal elements are not distinguished.
 */
struct PMatrixRow
{
   PMatrixElement::List elems;

   /// Add other row, times 'coef'.
   void AddRow(const PMatrixRow &other, double coef)
   {
      elems.reserve(elems.size() + other.elems.size());
      for (unsigned i = 0; i < other.elems.size(); i++)
      {
         const PMatrixElement &oei = other.elems[i];
         elems.push_back(
            PMatrixElement(oei.column, oei.stride, coef * oei.value));
      }
   }

   /// Remove duplicate columns and sum their values.
   void Collapse()
   {
      if (!elems.size()) { return; }
      std::sort(elems.begin(), elems.end());

      int j = 0;
      for (unsigned i = 1; i < elems.size(); i++)
      {
         if (elems[j].column == elems[i].column)
         {
            elems[j].value += elems[i].value;
         }
         else
         {
            elems[++j] = elems[i];
         }
      }
      elems.resize(j+1);
   }

   void write(std::ostream &os, double sign) const
   {
      bin_io::write<int>(os, elems.size());
      for (unsigned i = 0; i < elems.size(); i++)
      {
         const PMatrixElement &e = elems[i];
         bin_io::write<HYPRE_Int>(os, e.column);
         bin_io::write<int>(os, e.stride); // truncate HYPRE_Int -> int
         bin_io::write<double>(os, e.value * sign);
      }
   }

   void read(std::istream &is, double sign)
   {
      elems.resize(bin_io::read<int>(is));
      for (unsigned i = 0; i < elems.size(); i++)
      {
         PMatrixElement &e = elems[i];
         e.column = bin_io::read<HYPRE_Int>(is);
         e.stride = bin_io::read<int>(is);
         e.value = bin_io::read<double>(is) * sign;
      }
   }
};

/** Represents a message to another processor containing P matrix rows.
 *  Used by ParFiniteElementSpace::ParallelConformingInterpolation.
 */
class NeighborRowMessage : public VarMessage<314>
{
public:
   typedef NCMesh::MeshId MeshId;
   typedef ParNCMesh::GroupId GroupId;

   struct RowInfo
   {
      int entity, index, edof;
      GroupId group;
      PMatrixRow row;

      RowInfo(int ent, int idx, int edof, GroupId grp, const PMatrixRow &row)
         : entity(ent), index(idx), edof(edof), group(grp), row(row) {}

      RowInfo(int ent, int idx, int edof, GroupId grp)
         : entity(ent), index(idx), edof(edof), group(grp) {}

      typedef std::vector<RowInfo> List;
   };

   NeighborRowMessage() : pncmesh(NULL) {}

   void AddRow(int entity, int index, int edof, GroupId group,
               const PMatrixRow &row)
   {
      rows.push_back(RowInfo(entity, index, edof, group, row));
   }

   const RowInfo::List& GetRows() const { return rows; }

   void SetNCMesh(ParNCMesh* pnc) { pncmesh = pnc; }
   void SetFEC(const FiniteElementCollection* fec) { this->fec = fec; }

   typedef std::map<int, NeighborRowMessage> Map;

protected:
   RowInfo::List rows;

   ParNCMesh *pncmesh;
   const FiniteElementCollection* fec;

   virtual void Encode(int rank);
   virtual void Decode(int);
};


void NeighborRowMessage::Encode(int rank)
{
   std::ostringstream stream;

   Array<MeshId> ent_ids[3];
   Array<GroupId> group_ids[3];
   Array<int> row_idx[3];

   // encode MeshIds and groups
   for (unsigned i = 0; i < rows.size(); i++)
   {
      const RowInfo &ri = rows[i];
      const MeshId &id = pncmesh->GetNCList(ri.entity).LookUp(ri.index);
      ent_ids[ri.entity].Append(id);
      row_idx[ri.entity].Append(i);
      group_ids[ri.entity].Append(ri.group);
   }

   Array<GroupId> all_group_ids;
   all_group_ids.Reserve(rows.size());
   for (int i = 0; i < 3; i++)
   {
      all_group_ids.Append(group_ids[i]);
   }

   pncmesh->AdjustMeshIds(ent_ids, rank);
   pncmesh->EncodeMeshIds(stream, ent_ids);
   pncmesh->EncodeGroups(stream, all_group_ids);

   // write all rows to the stream
   for (int ent = 0; ent < 3; ent++)
   {
      const Array<MeshId> &ids = ent_ids[ent];
      for (int i = 0; i < ids.Size(); i++)
      {
         const MeshId &id = ids[i];
         const RowInfo &ri = rows[row_idx[ent][i]];
         MFEM_ASSERT(ent == ri.entity, "");

#ifdef MFEM_DEBUG_PMATRIX
         mfem::out << "Rank " << pncmesh->MyRank << " sending to " << rank
                   << ": ent " << ri.entity << ", index " << ri.index
                   << ", edof " << ri.edof << " (id " << id.element << "/"
                   << id.local << ")" << std::endl;
#endif

         // handle orientation and sign change
         int edof = ri.edof;
         double s = 1.0;
         if (ent == 1)
         {
            int eo = pncmesh->GetEdgeNCOrientation(id);
            const int* ind = fec->DofOrderForOrientation(Geometry::SEGMENT, eo);
            if ((edof = ind[edof]) < 0)
            {
               edof = -1 - edof;
               s = -1;
            }
         }

         bin_io::write<int>(stream, edof);
         ri.row.write(stream, s);
      }
   }

   rows.clear();
   stream.str().swap(data);
}

void NeighborRowMessage::Decode(int rank)
{
   std::istringstream stream(data);

   Array<MeshId> ent_ids[3];
   Array<GroupId> group_ids;

   // decode vertex/edge/face IDs and groups
   pncmesh->DecodeMeshIds(stream, ent_ids);
   pncmesh->DecodeGroups(stream, group_ids);

   int nrows = ent_ids[0].Size() + ent_ids[1].Size() + ent_ids[2].Size();
   MFEM_ASSERT(nrows == group_ids.Size(), "");

   rows.clear();
   rows.reserve(nrows);

   int fgeom = pncmesh->GetFaceGeometry();

   // read rows
   for (int ent = 0, gi = 0; ent < 3; ent++)
   {
      const Array<MeshId> &ids = ent_ids[ent];
      for (int i = 0; i < ids.Size(); i++)
      {
         const MeshId &id = ids[i];
         int edof = bin_io::read<int>(stream);

         // handle orientation and sign change
         const int *ind = NULL;
         if (ent == 1)
         {
            int eo = pncmesh->GetEdgeNCOrientation(id);
            ind = fec->DofOrderForOrientation(Geometry::SEGMENT, eo);
         }
         else if (ent == 2)
         {
            int fo = pncmesh->GetFaceOrientation(id.index);
            ind = fec->DofOrderForOrientation(fgeom, fo);
         }

         double s = 1.0;
         if (ind && (edof = ind[edof]) < 0)
         {
            edof = -1 - edof;
            s = -1.0;
         }

         rows.push_back(RowInfo(ent, id.index, edof, group_ids[gi++]));
         rows.back().row.read(stream, s);

#ifdef MFEM_DEBUG_PMATRIX
         mfem::out << "Rank " << pncmesh->MyRank << " receiving from " << rank
                   << ": ent " << rows.back().entity << ", index "
                   << rows.back().index << ", edof " << rows.back().edof
                   << std::endl;
#endif
      }
   }
}

void
ParFiniteElementSpace::ScheduleSendRow(const PMatrixRow &row, int dof,
                                       GroupId group_id,
                                       NeighborRowMessage::Map &send_msg) const
{
   int ent, idx, edof;
   UnpackDof(dof, ent, idx, edof);

   const ParNCMesh::CommGroup &group = pncmesh->GetGroup(group_id);
   for (unsigned i = 0; i < group.size(); i++)
   {
      int rank = group[i];
      if (rank != MyRank)
      {
         NeighborRowMessage &msg = send_msg[rank];
         msg.AddRow(ent, idx, edof, group_id, row);
         msg.SetNCMesh(pncmesh);
         msg.SetFEC(fec);
      }
   }
}

void ParFiniteElementSpace::ForwardRow(const PMatrixRow &row, int dof,
                                       GroupId group_sent_id, GroupId group_id,
                                       NeighborRowMessage::Map &send_msg) const
{
   int ent, idx, edof;
   UnpackDof(dof, ent, idx, edof);

   const ParNCMesh::CommGroup &group = pncmesh->GetGroup(group_id);
   for (unsigned i = 0; i < group.size(); i++)
   {
      int rank = group[i];
      if (rank != MyRank && !pncmesh->GroupContains(group_sent_id, rank))
      {
         NeighborRowMessage &msg = send_msg[rank];
         GroupId invalid = -1; // to prevent forwarding again
         msg.AddRow(ent, idx, edof, invalid, row);
         msg.SetNCMesh(pncmesh);
         msg.SetFEC(fec);

#ifdef MFEM_DEBUG_PMATRIX
         mfem::out << "Rank " << pncmesh->GetMyRank() << " forwarding to "
                   << rank << ": ent " << ent << ", index" << idx
                   << ", edof " << edof << std::endl;
#endif
      }
   }
}

#ifdef MFEM_DEBUG_PMATRIX
void ParFiniteElementSpace
::DebugDumpDOFs(std::ostream &os,
                const SparseMatrix &deps,
                const Array<GroupId> &dof_group,
                const Array<GroupId> &dof_owner,
                const Array<bool> &finalized) const
{
   for (int i = 0; i < dof_group.Size(); i++)
   {
      os << i << ": ";
      if (i < (nvdofs + nedofs + nfdofs) || i > ndofs)
      {
         int ent, idx, edof;
         UnpackDof(i, ent, idx, edof);

         os << edof << " @ ";
         if (i > ndofs) { os << "ghost "; }
         switch (ent)
         {
            case 0: os << "vertex "; break;
            case 1: os << "edge "; break;
            default: os << "face "; break;
         }
         os << idx << "; ";

         if (i < deps.Height() && deps.RowSize(i))
         {
            os << "depends on ";
            for (int j = 0; j < deps.RowSize(i); j++)
            {
               os << deps.GetRowColumns(i)[j] << " ("
                  << deps.GetRowEntries(i)[j] << ")";
               if (j < deps.RowSize(i)-1) { os << ", "; }
            }
            os << "; ";
         }
         else
         {
            os << "no deps; ";
         }

         os << "group " << dof_group[i] << " (";
         const ParNCMesh::CommGroup &g = pncmesh->GetGroup(dof_group[i]);
         for (unsigned j = 0; j < g.size(); j++)
         {
            if (j) { os << ", "; }
            os << g[j];
         }

         os << "), owner " << dof_owner[i] << " (rank "
            << pncmesh->GetGroup(dof_owner[i])[0] << "); "
            << (finalized[i] ? "finalized" : "NOT finalized");
      }
      else
      {
         os << "internal";
      }
      os << "\n";
   }
}
#endif

int ParFiniteElementSpace
::BuildParallelConformingInterpolation(HypreParMatrix **P, SparseMatrix **R,
                                       Array<HYPRE_Int> &dof_offs,
                                       Array<HYPRE_Int> &tdof_offs,
                                       Array<int> *dof_tdof,
                                       bool partial) const
{
   bool dg = (nvdofs == 0 && nedofs == 0 && nfdofs == 0);

   // *** STEP 1: build master-slave dependency lists ***

   int total_dofs = ndofs + ngdofs;
   SparseMatrix deps(ndofs, total_dofs);

   if (!dg && !partial)
   {
      Array<int> master_dofs, slave_dofs;

      // loop through *all* master edges/faces, constrain their slaves
      for (int entity = 0; entity <= 2; entity++)
      {
         const NCMesh::NCList &list = pncmesh->GetNCList(entity);
         if (!list.masters.size()) { continue; }

         IsoparametricTransformation T;
         if (entity > 1) { T.SetFE(&QuadrilateralFE); }
         else { T.SetFE(&SegmentFE); }

         int geom = (entity > 1) ? Geometry::SQUARE : Geometry::SEGMENT;
         const FiniteElement* fe = fec->FiniteElementForGeometry(geom);
         if (!fe) { continue; }

         DenseMatrix I(fe->GetDof());

         // process masters that we own or that affect our edges/faces
         for (unsigned mi = 0; mi < list.masters.size(); mi++)
         {
            const NCMesh::Master &mf = list.masters[mi];

            // get master DOFs
            pncmesh->IsGhost(entity, mf.index)
            ? GetGhostDofs(entity, mf, master_dofs)
            : GetEntityDofs(entity, mf.index, master_dofs);

            if (!master_dofs.Size()) { continue; }

            // constrain slaves that exist in our mesh
            for (int si = mf.slaves_begin; si < mf.slaves_end; si++)
            {
               const NCMesh::Slave &sf = list.slaves[si];
               if (pncmesh->IsGhost(entity, sf.index)) { continue; }

               GetEntityDofs(entity, sf.index, slave_dofs);
               if (!slave_dofs.Size()) { continue; }

               sf.OrientedPointMatrix(T.GetPointMat());
               T.FinalizeTransformation();
               fe->GetLocalInterpolation(T, I);

               // make each slave DOF dependent on all master DOFs
               AddDependencies(deps, master_dofs, slave_dofs, I);
            }
         }
      }

      deps.Finalize();
   }

   // *** STEP 2: initialize group and owner ID for each DOF ***

   Array<GroupId> dof_group(total_dofs);
   Array<GroupId> dof_owner(total_dofs);
   dof_group = 0;
   dof_owner = 0;

   if (!dg)
   {
      Array<int> dofs;

      // initialize dof_group[], dof_owner[]
      for (int entity = 0; entity <= 2; entity++)
      {
         const NCMesh::NCList &list = pncmesh->GetNCList(entity);

         std::size_t lsize[3] =
         { list.conforming.size(), list.masters.size(), list.slaves.size() };

         for (int l = 0; l < 3; l++)
         {
            for (std::size_t i = 0; i < lsize[l]; i++)
            {
               const MeshId &id =
                  (l == 0) ? list.conforming[i] :
                  (l == 1) ? (const MeshId&) list.masters[i]
                  /*    */ : (const MeshId&) list.slaves[i];

               GroupId owner = pncmesh->GetEntityOwnerId(entity, id.index);
               GroupId group = pncmesh->GetEntityGroupId(entity, id.index);

               GetBareDofs(entity, id.index, dofs);

               for (int j = 0; j < dofs.Size(); j++)
               {
                  int dof = dofs[j];
                  dof_owner[dof] = owner;
                  dof_group[dof] = group;
               }
            }
         }
      }
   }

   // *** STEP 3: count true DOFs and calculate P row/column partitions ***

   Array<bool> finalized(total_dofs);
   finalized = false;

   // DOFs that stayed independent and are ours are true DOFs
   int num_true_dofs = 0;
   for (int i = 0; i < ndofs; i++)
   {
      if (dof_owner[i] == 0 && deps.RowSize(i) == 0)
      {
         num_true_dofs++;
         finalized[i] = true;
      }
   }

   // calculate global offsets
   HYPRE_Int loc_sizes[2] = { ndofs*vdim, num_true_dofs*vdim };
   Array<HYPRE_Int>* offsets[2] = { &dof_offs, &tdof_offs };
   pmesh->GenerateOffsets(2, loc_sizes, offsets); // calls MPI_Scan, MPI_Bcast

   HYPRE_Int my_tdof_offset =
      tdof_offs[HYPRE_AssumedPartitionCheck() ? 0 : MyRank];

   if (R)
   {
      // initialize the restriction matrix (also parallel but block-diagonal)
      *R = new SparseMatrix(num_true_dofs*vdim, ndofs*vdim);
   }
   if (dof_tdof)
   {
      dof_tdof->SetSize(ndofs*vdim);
      *dof_tdof = -1;
   }

   std::vector<PMatrixRow> pmatrix(total_dofs);

   bool bynodes = (ordering == Ordering::byNODES);
   int vdim_factor = bynodes ? 1 : vdim;
   int dof_stride = bynodes ? ndofs : 1;
   int tdof_stride = bynodes ? num_true_dofs : 1;

   // big container for all messages we send (the list is for iterations)
   std::list<NeighborRowMessage::Map> send_msg;
   send_msg.push_back(NeighborRowMessage::Map());

   // put identity in P and R for true DOFs, set ldof_ltdof
   for (int dof = 0, tdof = 0; dof < ndofs; dof++)
   {
      if (finalized[dof])
      {
         pmatrix[dof].elems.push_back(
            PMatrixElement(my_tdof_offset + vdim_factor*tdof, tdof_stride, 1.));

         // prepare messages to neighbors with identity rows
         if (dof_group[dof] != 0)
         {
            ScheduleSendRow(pmatrix[dof], dof, dof_group[dof], send_msg.back());
         }

         for (int vd = 0; vd < vdim; vd++)
         {
            int vdof = dof*vdim_factor + vd*dof_stride;
            int vtdof = tdof*vdim_factor + vd*tdof_stride;

            if (R) { (*R)->Add(vtdof, vdof, 1.0); }
            if (dof_tdof) { (*dof_tdof)[vdof] = vtdof; }
         }
         tdof++;
      }
   }

   // send identity rows
   NeighborRowMessage::IsendAll(send_msg.back(), MyComm);

   if (R) { (*R)->Finalize(); }

   // *** STEP 4: main loop ***

   // a single instance (recv_msg) is reused for all incoming messages
   NeighborRowMessage recv_msg;
   recv_msg.SetNCMesh(pncmesh);
   recv_msg.SetFEC(fec);

   int num_finalized = num_true_dofs;
   PMatrixRow buffer;
   buffer.elems.reserve(1024);

   while (num_finalized < ndofs)
   {
      // prepare a new round of send buffers
      if (send_msg.back().size())
      {
         send_msg.push_back(NeighborRowMessage::Map());
      }

      // check for incoming messages, receive PMatrixRows
      int rank, size;
      while (NeighborRowMessage::IProbe(rank, size, MyComm))
      {
         recv_msg.Recv(rank, size, MyComm);

         const NeighborRowMessage::RowInfo::List &rows = recv_msg.GetRows();
         for (unsigned i = 0; i < rows.size(); i++)
         {
            const NeighborRowMessage::RowInfo &ri = rows[i];
            int dof = PackDof(ri.entity, ri.index, ri.edof);
            pmatrix[dof] = ri.row;

            if (dof < ndofs && !finalized[dof]) { num_finalized++; }
            finalized[dof] = true;

            if (ri.group >= 0 && dof_group[dof] != ri.group)
            {
               // the sender didn't see the complete group, forward the message
               ForwardRow(ri.row, dof, ri.group, dof_group[dof], send_msg.back());
            }
         }
      }

      // finalize all rows that can currently be finalized
      bool done = false;
      while (!done)
      {
         done = true;
         for (int dof = 0; dof < ndofs; dof++)
         {
            if (finalized[dof]) { continue; }

            bool owned = (dof_owner[dof] == 0);
            bool shared = (dof_group[dof] != 0);

            if (owned && DofFinalizable(dof, finalized, deps))
            {
               const int* dep_col = deps.GetRowColumns(dof);
               const double* dep_coef = deps.GetRowEntries(dof);
               int num_dep = deps.RowSize(dof);

               // form linear combination of rows
               buffer.elems.clear();
               for (int j = 0; j < num_dep; j++)
               {
                  buffer.AddRow(pmatrix[dep_col[j]], dep_coef[j]);
               }
               buffer.Collapse();
               pmatrix[dof] = buffer;

               finalized[dof] = true;
               num_finalized++;
               done = false;

               // send row to neighbors who need it
               if (shared)
               {
                  ScheduleSendRow(pmatrix[dof], dof, dof_group[dof],
                                  send_msg.back());
               }
            }
         }
      }

#ifdef MFEM_DEBUG_PMATRIX
      /*static int dump = 0;
      if (dump < 10)
      {
         char fname[100];
         sprintf(fname, "dofs%02d.txt", MyRank);
         std::ofstream f(fname);
         DebugDumpDOFs(f, deps, dof_group, dof_owner, finalized);
         dump++;
      }*/
#endif

      // send current batch of messages
      NeighborRowMessage::IsendAll(send_msg.back(), MyComm);
   }

   if (P)
   {
      *P = MakeVDimHypreMatrix(pmatrix, ndofs, num_true_dofs,
                               dof_offs, tdof_offs);
   }

   // clean up possible remaining messages in the queue to avoid receiving
   // them erroneously in the next run
   int rank, size;
   while (NeighborRowMessage::IProbe(rank, size, MyComm))
   {
      recv_msg.RecvDrop(rank, size, MyComm);
   }

   // make sure we can discard all send buffers
   for (std::list<NeighborRowMessage::Map>::iterator
        it = send_msg.begin(); it != send_msg.end(); ++it)
   {
      NeighborRowMessage::WaitAllSent(*it);
   }

   return num_true_dofs*vdim;
}


HypreParMatrix* ParFiniteElementSpace
::MakeVDimHypreMatrix(const std::vector<PMatrixRow> &rows,
                      int local_rows, int local_cols,
                      Array<HYPRE_Int> &row_starts,
                      Array<HYPRE_Int> &col_starts) const
{
   bool assumed = HYPRE_AssumedPartitionCheck();
   bool bynodes = (ordering == Ordering::byNODES);

   HYPRE_Int first_col = col_starts[assumed ? 0 : MyRank];
   HYPRE_Int next_col = col_starts[assumed ? 1 : MyRank+1];

   // count nonzeros in diagonal/offdiagonal parts
   HYPRE_Int nnz_diag = 0, nnz_offd = 0;
   std::map<HYPRE_Int, int> col_map;
   for (int i = 0; i < local_rows; i++)
   {
      for (unsigned j = 0; j < rows[i].elems.size(); j++)
      {
         const PMatrixElement &elem = rows[i].elems[j];
         HYPRE_Int col = elem.column;
         if (col >= first_col && col < next_col)
         {
            nnz_diag += vdim;
         }
         else
         {
            nnz_offd += vdim;
            for (int vd = 0; vd < vdim; vd++)
            {
               col_map[col] = -1;
               col += elem.stride;
            }
         }
      }
   }

   // create offd column mapping
   HYPRE_Int *cmap = new HYPRE_Int[col_map.size()];
   int offd_col = 0;
   for (std::map<HYPRE_Int, int>::iterator
        it = col_map.begin(); it != col_map.end(); ++it)
   {
      cmap[offd_col] = it->first;
      it->second = offd_col++;
   }

   HYPRE_Int *I_diag = new HYPRE_Int[vdim*local_rows + 1];
   HYPRE_Int *I_offd = new HYPRE_Int[vdim*local_rows + 1];

   HYPRE_Int *J_diag = new HYPRE_Int[nnz_diag];
   HYPRE_Int *J_offd = new HYPRE_Int[nnz_offd];

   double *A_diag = new double[nnz_diag];
   double *A_offd = new double[nnz_offd];

   int vdim1 = bynodes ? vdim : 1;
   int vdim2 = bynodes ? 1 : vdim;
   int vdim_offset = bynodes ? local_cols : 1;

   // copy the diag/offd elements
   nnz_diag = nnz_offd = 0;
   int vrow = 0;
   for (int vd1 = 0; vd1 < vdim1; vd1++)
   {
      for (int i = 0; i < local_rows; i++)
      {
         for (int vd2 = 0; vd2 < vdim2; vd2++)
         {
            I_diag[vrow] = nnz_diag;
            I_offd[vrow++] = nnz_offd;

            int vd = bynodes ? vd1 : vd2;
            for (unsigned j = 0; j < rows[i].elems.size(); j++)
            {
               const PMatrixElement &elem = rows[i].elems[j];
               if (elem.column >= first_col && elem.column < next_col)
               {
                  J_diag[nnz_diag] = elem.column + vd*vdim_offset - first_col;
                  A_diag[nnz_diag++] = elem.value;
               }
               else
               {
                  J_offd[nnz_offd] = col_map[elem.column + vd*elem.stride];
                  A_offd[nnz_offd++] = elem.value;
               }
            }
         }
      }
   }
   MFEM_ASSERT(vrow == vdim*local_rows, "");
   I_diag[vrow] = nnz_diag;
   I_offd[vrow] = nnz_offd;

   return new HypreParMatrix(MyComm,
                             row_starts.Last(), col_starts.Last(),
                             row_starts.GetData(), col_starts.GetData(),
                             I_diag, J_diag, A_diag,
                             I_offd, J_offd, A_offd,
                             col_map.size(), cmap);
}


static HYPRE_Int* make_i_array(int nrows)
{
   HYPRE_Int *I = new HYPRE_Int[nrows+1];
   for (int i = 0; i <= nrows; i++) { I[i] = -1; }
   return I;
}

static HYPRE_Int* make_j_array(HYPRE_Int* I, int nrows)
{
   int nnz = 0;
   for (int i = 0; i < nrows; i++)
   {
      if (I[i] >= 0) { nnz++; }
   }
   HYPRE_Int *J = new HYPRE_Int[nnz];

   I[nrows] = -1;
   for (int i = 0, k = 0; i <= nrows; i++)
   {
      HYPRE_Int col = I[i];
      I[i] = k;
      if (col >= 0) { J[k++] = col; }
   }
   return J;
}

HypreParMatrix*
ParFiniteElementSpace::RebalanceMatrix(int old_ndofs,
                                       const Table* old_elem_dof)
{
   MFEM_VERIFY(Nonconforming(), "Only supported for nonconforming meshes.");
   MFEM_VERIFY(old_dof_offsets.Size(), "ParFiniteElementSpace::Update needs to "
               "be called before ParFiniteElementSpace::RebalanceMatrix");

   HYPRE_Int old_offset = HYPRE_AssumedPartitionCheck()
                          ? old_dof_offsets[0] : old_dof_offsets[MyRank];

   // send old DOFs of elements we used to own
   ParNCMesh* pncmesh = pmesh->pncmesh;
   pncmesh->SendRebalanceDofs(old_ndofs, *old_elem_dof, old_offset, this);

   Array<int> dofs;
   int vsize = GetVSize();

   const Array<int> &old_index = pncmesh->GetRebalanceOldIndex();
   MFEM_VERIFY(old_index.Size() == pmesh->GetNE(),
               "Mesh::Rebalance was not called before "
               "ParFiniteElementSpace::RebalanceMatrix");

   // prepare the local (diagonal) part of the matrix
   HYPRE_Int* i_diag = make_i_array(vsize);
   for (int i = 0; i < pmesh->GetNE(); i++)
   {
      if (old_index[i] >= 0) // we had this element before
      {
         const int* old_dofs = old_elem_dof->GetRow(old_index[i]);
         GetElementDofs(i, dofs);

         for (int vd = 0; vd < vdim; vd++)
         {
            for (int j = 0; j < dofs.Size(); j++)
            {
               int row = DofToVDof(dofs[j], vd);
               if (row < 0) { row = -1 - row; }

               int col = DofToVDof(old_dofs[j], vd, old_ndofs);
               if (col < 0) { col = -1 - col; }

               i_diag[row] = col;
            }
         }
      }
   }
   HYPRE_Int* j_diag = make_j_array(i_diag, vsize);

   // receive old DOFs for elements we obtained from others in Rebalance
   Array<int> new_elements;
   Array<long> old_remote_dofs;
   pncmesh->RecvRebalanceDofs(new_elements, old_remote_dofs);

   // create the offdiagonal part of the matrix
   HYPRE_Int* i_offd = make_i_array(vsize);
   for (int i = 0; i < new_elements.Size(); i++)
   {
      GetElementDofs(new_elements[i], dofs);
      const long* old_dofs = &old_remote_dofs[i * dofs.Size() * vdim];

      for (int vd = 0; vd < vdim; vd++)
      {
         for (int j = 0; j < dofs.Size(); j++)
         {
            int row = DofToVDof(dofs[j], vd);
            if (row < 0) { row = -1 - row; }

            if (i_diag[row] == i_diag[row+1]) // diag row empty?
            {
               i_offd[row] = old_dofs[j + vd * dofs.Size()];
            }
         }
      }
   }
   HYPRE_Int* j_offd = make_j_array(i_offd, vsize);

   // create the offd column map
   int offd_cols = i_offd[vsize];
   Array<Pair<HYPRE_Int, int> > cmap_offd(offd_cols);
   for (int i = 0; i < offd_cols; i++)
   {
      cmap_offd[i].one = j_offd[i];
      cmap_offd[i].two = i;
   }
   SortPairs<HYPRE_Int, int>(cmap_offd, offd_cols);

   HYPRE_Int* cmap = new HYPRE_Int[offd_cols];
   for (int i = 0; i < offd_cols; i++)
   {
      cmap[i] = cmap_offd[i].one;
      j_offd[cmap_offd[i].two] = i;
   }

   HypreParMatrix *M;
   M = new HypreParMatrix(MyComm, MyRank, NRanks, dof_offsets, old_dof_offsets,
                          i_diag, j_diag, i_offd, j_offd, cmap, offd_cols);
   return M;
}


struct DerefDofMessage
{
   std::vector<HYPRE_Int> dofs;
   MPI_Request request;
};

HypreParMatrix*
ParFiniteElementSpace::ParallelDerefinementMatrix(int old_ndofs,
                                                  const Table* old_elem_dof)
{
   int nrk = HYPRE_AssumedPartitionCheck() ? 2 : NRanks;

   MFEM_VERIFY(Nonconforming(), "Not implemented for conforming meshes.");
   MFEM_VERIFY(old_dof_offsets[nrk], "Missing previous (finer) space.");
   MFEM_VERIFY(dof_offsets[nrk] <= old_dof_offsets[nrk],
               "Previous space is not finer.");

   // Note to the reader: please make sure you first read
   // FiniteElementSpace::RefinementMatrix, then
   // FiniteElementSpace::DerefinementMatrix, and only then this function.
   // You have been warned! :-)

   Array<int> dofs, old_dofs, old_vdofs;
   Vector row;

   ParNCMesh* pncmesh = pmesh->pncmesh;
   int geom = pncmesh->GetElementGeometry();
   int ldof = fec->FiniteElementForGeometry(geom)->GetDof();

   const CoarseFineTransformations &dtrans = pncmesh->GetDerefinementTransforms();
   const Array<int> &old_ranks = pncmesh->GetDerefineOldRanks();

   std::map<int, DerefDofMessage> messages;

   HYPRE_Int old_offset = HYPRE_AssumedPartitionCheck()
                          ? old_dof_offsets[0] : old_dof_offsets[MyRank];

   // communicate DOFs for derefinements that straddle processor boundaries,
   // note that this is infrequent due to the way elements are ordered
   for (int k = 0; k < dtrans.embeddings.Size(); k++)
   {
      const Embedding &emb = dtrans.embeddings[k];

      int fine_rank = old_ranks[k];
      int coarse_rank = (emb.parent < 0) ? (-1 - emb.parent)
                        : pncmesh->ElementRank(emb.parent);

      if (coarse_rank != MyRank && fine_rank == MyRank)
      {
         old_elem_dof->GetRow(k, dofs);
         DofsToVDofs(dofs, old_ndofs);

         DerefDofMessage &msg = messages[k];
         msg.dofs.resize(dofs.Size());
         for (int i = 0; i < dofs.Size(); i++)
         {
            msg.dofs[i] = old_offset + dofs[i];
         }

         MPI_Isend(&msg.dofs[0], msg.dofs.size(), HYPRE_MPI_INT,
                   coarse_rank, 291, MyComm, &msg.request);
      }
      else if (coarse_rank == MyRank && fine_rank != MyRank)
      {
         DerefDofMessage &msg = messages[k];
         msg.dofs.resize(ldof*vdim);

         MPI_Irecv(&msg.dofs[0], ldof*vdim, HYPRE_MPI_INT,
                   fine_rank, 291, MyComm, &msg.request);
      }
      // TODO: coalesce Isends/Irecvs to the same rank. Typically, on uniform
      // derefinement, there should be just one send to MyRank-1 and one recv
      // from MyRank+1
   }

   DenseTensor localR;
   GetLocalDerefinementMatrices(localR);

   // create the diagonal part of the derefinement matrix
   SparseMatrix *diag = new SparseMatrix(ndofs*vdim, old_ndofs*vdim);

   Array<char> mark(diag->Height());
   mark = 0;
   for (int k = 0; k < dtrans.embeddings.Size(); k++)
   {
      const Embedding &emb = dtrans.embeddings[k];
      if (emb.parent < 0) { continue; }

      int coarse_rank = pncmesh->ElementRank(emb.parent);
      int fine_rank = old_ranks[k];

      if (coarse_rank == MyRank && fine_rank == MyRank)
      {
         DenseMatrix &lR = localR(emb.matrix);

         elem_dof->GetRow(emb.parent, dofs);
         old_elem_dof->GetRow(k, old_dofs);

         for (int vd = 0; vd < vdim; vd++)
         {
            old_dofs.Copy(old_vdofs);
            DofsToVDofs(vd, old_vdofs, old_ndofs);

            for (int i = 0; i < lR.Height(); i++)
            {
               if (lR(i, 0) == infinity()) { continue; }

               int r = DofToVDof(dofs[i], vd);
               int m = (r >= 0) ? r : (-1 - r);

               if (!mark[m])
               {
                  lR.GetRow(i, row);
                  diag->SetRow(r, old_vdofs, row);
                  mark[m] = 1;
               }
            }
         }
      }
   }
   diag->Finalize();

   // wait for all sends/receives to complete
   for (std::map<int, DerefDofMessage>::iterator
        it = messages.begin(); it != messages.end(); ++it)
   {
      MPI_Wait(&it->second.request, MPI_STATUS_IGNORE);
   }

   // create the offdiagonal part of the derefinement matrix
   SparseMatrix *offd = new SparseMatrix(ndofs*vdim, 1);

   std::map<HYPRE_Int, int> col_map;
   for (int k = 0; k < dtrans.embeddings.Size(); k++)
   {
      const Embedding &emb = dtrans.embeddings[k];
      if (emb.parent < 0) { continue; }

      int coarse_rank = pncmesh->ElementRank(emb.parent);
      int fine_rank = old_ranks[k];

      if (coarse_rank == MyRank && fine_rank != MyRank)
      {
         DenseMatrix &lR = localR(emb.matrix);

         elem_dof->GetRow(emb.parent, dofs);

         DerefDofMessage &msg = messages[k];
         MFEM_ASSERT(msg.dofs.size(), "");

         for (int vd = 0; vd < vdim; vd++)
         {
            HYPRE_Int* remote_dofs = &msg.dofs[vd*ldof];

            for (int i = 0; i < lR.Height(); i++)
            {
               if (lR(i, 0) == infinity()) { continue; }

               int r = DofToVDof(dofs[i], vd);
               int m = (r >= 0) ? r : (-1 - r);

               if (!mark[m])
               {
                  lR.GetRow(i, row);
                  for (int j = 0; j < ldof; j++)
                  {
                     if (row[j] == 0.0) { continue; } // NOTE: lR thresholded
                     int &lcol = col_map[remote_dofs[j]];
                     if (!lcol) { lcol = col_map.size(); }
                     offd->_Set_(m, lcol-1, row[j]);
                  }
                  mark[m] = 1;
               }
            }
         }
      }
   }
   messages.clear();
   offd->Finalize(0);
   offd->SetWidth(col_map.size());

   // create offd column mapping for use by hypre
   HYPRE_Int *cmap = new HYPRE_Int[offd->Width()];
   for (std::map<HYPRE_Int, int>::iterator
        it = col_map.begin(); it != col_map.end(); ++it)
   {
      cmap[it->second-1] = it->first;
   }

   // reorder offd columns so that 'cmap' is monotonic
   // NOTE: this is easier and probably faster (offd is small) than making
   // sure cmap is determined and sorted before the offd matrix is created
   {
      int width = offd->Width();
      Array<Pair<int, int> > reorder(width);
      for (int i = 0; i < width; i++)
      {
         reorder[i].one = cmap[i];
         reorder[i].two = i;
      }
      reorder.Sort();

      Array<int> reindex(width);
      for (int i = 0; i < width; i++)
      {
         reindex[reorder[i].two] = i;
         cmap[i] = reorder[i].one;
      }

      int *J = offd->GetJ();
      for (int i = 0; i < offd->NumNonZeroElems(); i++)
      {
         J[i] = reindex[J[i]];
      }
      offd->SortColumnIndices();
   }

   HypreParMatrix* R;
   R = new HypreParMatrix(MyComm, dof_offsets[nrk], old_dof_offsets[nrk],
                          dof_offsets, old_dof_offsets, diag, offd, cmap);

#ifndef HYPRE_BIGINT
   diag->LoseData();
   offd->LoseData();
#else
   diag->SetDataOwner(false);
   offd->SetDataOwner(false);
#endif
   delete diag;
   delete offd;

   R->SetOwnerFlags(3, 3, 1);

   return R;
}

void ParFiniteElementSpace::Destroy()
{
   ldof_group.DeleteAll();
   ldof_ltdof.DeleteAll();
   dof_offsets.DeleteAll();
   tdof_offsets.DeleteAll();
   tdof_nb_offsets.DeleteAll();
   // preserve old_dof_offsets
   ldof_sign.DeleteAll();

   delete P; P = NULL;
   delete Pconf; Pconf = NULL;
   delete R; R = NULL;

   delete gcomm; gcomm = NULL;

   num_face_nbr_dofs = -1;
   face_nbr_element_dof.Clear();
   face_nbr_ldof.Clear();
   face_nbr_glob_dof_map.DeleteAll();
   send_face_nbr_ldof.Clear();
}

void ParFiniteElementSpace::GetTrueTransferOperator(
   const FiniteElementSpace &coarse_fes, OperatorHandle &T) const
{
   OperatorHandle Tgf(T.Type() == Operator::Hypre_ParCSR ?
                      Operator::MFEM_SPARSEMAT : Operator::ANY_TYPE);
   GetTransferOperator(coarse_fes, Tgf);
   Dof_TrueDof_Matrix(); // Make sure R is built - we need R in all cases.
   if (T.Type() == Operator::Hypre_ParCSR)
   {
      const ParFiniteElementSpace *c_pfes =
         dynamic_cast<const ParFiniteElementSpace *>(&coarse_fes);
      MFEM_ASSERT(c_pfes != NULL, "coarse_fes must be a parallel space");
      SparseMatrix *RA = mfem::Mult(*R, *Tgf.As<SparseMatrix>());
      Tgf.Clear();
      T.Reset(c_pfes->Dof_TrueDof_Matrix()->
              LeftDiagMult(*RA, GetTrueDofOffsets()));
      delete RA;
   }
   else
   {
      T.Reset(new TripleProductOperator(R, Tgf.Ptr(),
                                        coarse_fes.GetProlongationMatrix(),
                                        false, Tgf.OwnsOperator(), false));
      Tgf.SetOperatorOwner(false);
   }
}

void ParFiniteElementSpace::Update(bool want_transform)
{
   if (mesh->GetSequence() == sequence)
   {
      return; // no need to update, no-op
   }
   if (want_transform && mesh->GetSequence() != sequence + 1)
   {
      MFEM_ABORT("Error in update sequence. Space needs to be updated after "
                 "each mesh modification.");
   }
   sequence = mesh->GetSequence();

   if (NURBSext)
   {
      UpdateNURBS();
      return;
   }

   Table* old_elem_dof = NULL;
   int old_ndofs;

   // save old DOF table
   if (want_transform)
   {
      old_elem_dof = elem_dof;
      elem_dof = NULL;
      old_ndofs = ndofs;
      Swap(dof_offsets, old_dof_offsets);
   }

   Destroy();
   FiniteElementSpace::Destroy(); // calls Th.Clear()

   FiniteElementSpace::Construct();
   Construct();

   BuildElementToDofTable();

   if (want_transform)
   {
      // calculate appropriate GridFunction transformation
      switch (mesh->GetLastOperation())
      {
         case Mesh::REFINE:
         {
            if (Th.Type() != Operator::MFEM_SPARSEMAT)
            {
               Th.Reset(new RefinementOperator(this, old_elem_dof, old_ndofs));
               // The RefinementOperator takes ownership of 'old_elem_dofs', so
               // we no longer own it:
               old_elem_dof = NULL;
            }
            else
            {
               // calculate fully assembled matrix
               Th.Reset(RefinementMatrix(old_ndofs, old_elem_dof));
            }
            break;
         }

         case Mesh::DEREFINE:
         {
            Th.Reset(ParallelDerefinementMatrix(old_ndofs, old_elem_dof));
            if (Nonconforming())
            {
               Th.SetOperatorOwner(false);
               Th.Reset(new TripleProductOperator(P, R, Th.Ptr(),
                                                  false, false, true));
            }
            break;
         }

         case Mesh::REBALANCE:
         {
            Th.Reset(RebalanceMatrix(old_ndofs, old_elem_dof));
            break;
         }

         default:
            break;
      }

      delete old_elem_dof;
   }
}


ConformingProlongationOperator::ConformingProlongationOperator(
   const ParFiniteElementSpace &pfes)
   : Operator(pfes.GetVSize(), pfes.GetTrueVSize()),
     external_ldofs(),
     gc(pfes.GroupComm())
{
   MFEM_VERIFY(pfes.Conforming(), "");
   const Table &group_ldof = gc.GroupLDofTable();
   external_ldofs.Reserve(Height()-Width());
   for (int gr = 1; gr < group_ldof.Size(); gr++)
   {
      if (!gc.GetGroupTopology().IAmMaster(gr))
      {
         external_ldofs.Append(group_ldof.GetRow(gr), group_ldof.RowSize(gr));
      }
   }
   external_ldofs.Sort();
   MFEM_ASSERT(external_ldofs.Size() == Height()-Width(), "");
#ifdef MFEM_DEBUG
   for (int j = 1; j < external_ldofs.Size(); j++)
   {
      // Check for repeated ldofs.
      MFEM_VERIFY(external_ldofs[j-1] < external_ldofs[j], "");
   }
   int j = 0;
   for (int i = 0; i < external_ldofs.Size(); i++)
   {
      const int end = external_ldofs[i];
      for ( ; j < end; j++)
      {
         MFEM_VERIFY(j-i == pfes.GetLocalTDofNumber(j), "");
      }
      j = end+1;
   }
   for ( ; j < Height(); j++)
   {
      MFEM_VERIFY(j-external_ldofs.Size() == pfes.GetLocalTDofNumber(j), "");
   }
   // gc.PrintInfo();
   // pfes.Dof_TrueDof_Matrix()->PrintCommPkg();
#endif
}

void ConformingProlongationOperator::Mult(const Vector &x, Vector &y) const
{
   MFEM_ASSERT(x.Size() == Width(), "");
   MFEM_ASSERT(y.Size() == Height(), "");

   const double *xdata = x.GetData();
   double *ydata = y.GetData();
   const int m = external_ldofs.Size();

   const int in_layout = 2; // 2 - input is ltdofs array
   gc.BcastBegin(const_cast<double*>(xdata), in_layout);

   int j = 0;
   for (int i = 0; i < m; i++)
   {
      const int end = external_ldofs[i];
      std::copy(xdata+j-i, xdata+end-i, ydata+j);
      j = end+1;
   }
   std::copy(xdata+j-m, xdata+Width(), ydata+j);

   const int out_layout = 0; // 0 - output is ldofs array
   gc.BcastEnd(ydata, out_layout);
}

void ConformingProlongationOperator::MultTranspose(
   const Vector &x, Vector &y) const
{
   MFEM_ASSERT(x.Size() == Height(), "");
   MFEM_ASSERT(y.Size() == Width(), "");

   const double *xdata = x.GetData();
   double *ydata = y.GetData();
   const int m = external_ldofs.Size();

   gc.ReduceBegin(xdata);

   int j = 0;
   for (int i = 0; i < m; i++)
   {
      const int end = external_ldofs[i];
      std::copy(xdata+j, xdata+end, ydata+j-i);
      j = end+1;
   }
   std::copy(xdata+j, xdata+Height(), ydata+j-m);

   const int out_layout = 2; // 2 - output is an array on all ltdofs
   gc.ReduceEnd<double>(ydata, out_layout, GroupCommunicator::Sum);
}

} // namespace mfem

#endif<|MERGE_RESOLUTION|>--- conflicted
+++ resolved
@@ -176,21 +176,16 @@
 {
    int gr;
    int ng = pmesh->GetNGroups();
-   int nvd, ned, npd, nfd;
+   int nvd, ned, nfd;
    Array<int> dofs;
-
-   int dim = pmesh->Dimension();
 
    int group_ldof_counter;
    Table &group_ldof = gc.GroupLDofTable();
 
    nvd = fec->DofForGeometry(Geometry::POINT);
    ned = fec->DofForGeometry(Geometry::SEGMENT);
-<<<<<<< HEAD
    npd = (pdofs) ? (pdofs[1]-pdofs[0]) : (0);
-=======
    // Assuming all faces are the same type:
->>>>>>> c9dd7fc3
    nfd = (fdofs) ? (fdofs[1]-fdofs[0]) : (0);
 
    if (ldof_sign)
@@ -1191,16 +1186,8 @@
    }
 }
 
-<<<<<<< HEAD
-const int INVALID_DOF = INT_MAX;
-
-//for planars one should check this method...
-static void MaskSlaveDofs(Array<int> &slave_dofs, const DenseMatrix &pm,
-                          const FiniteElementCollection *fec)
-=======
 void ParFiniteElementSpace::GetGhostEdgeDofs(const MeshId &edge_id,
                                              Array<int> &dofs) const
->>>>>>> c9dd7fc3
 {
    int nv = fec->DofForGeometry(Geometry::POINT);
    int ne = fec->DofForGeometry(Geometry::SEGMENT);
@@ -1340,18 +1327,9 @@
          ghost = pncmesh->GetNEdges();
          ned = fec->DofForGeometry(Geometry::SEGMENT);
 
-<<<<<<< HEAD
-//check this method when planars are present...
-void ParFiniteElementSpace
-::ReorderFaceDofs(Array<int> &dofs, int orient) const
-{
-   Array<int> tmp;
-   dofs.Copy(tmp);
-=======
          return (index < ghost)
                 ? nvdofs + index*ned + edof // regular edge
                 : ndofs + ngvdofs + (index - ghost)*ned + edof; // ghost edge
->>>>>>> c9dd7fc3
 
       default:
          ghost = pncmesh->GetNFaces();
