// Copyright (c) 2010, Lawrence Livermore National Security, LLC. Produced at
// the Lawrence Livermore National Laboratory. LLNL-CODE-443211. All Rights
// reserved. See file COPYRIGHT for details.
//
// This file is part of the MFEM library. For more information and source code
// availability see http://mfem.org.
//
// MFEM is free software; you can redistribute it and/or modify it under the
// terms of the GNU Lesser General Public License (as published by the Free
// Software Foundation) version 2.1 dated February 1999.

#ifndef MFEM_MEM_MANAGER_HPP
#define MFEM_MEM_MANAGER_HPP

#include "globals.hpp"
#include "error.hpp"
#include <cstring> // std::memcpy
#include <type_traits> // std::is_const

namespace mfem
{

// Implementation of MFEM's lightweight device/host memory manager designed to
// work seamlessly with the OCCA, RAJA, and other kernels supported by MFEM.

/// Memory types supported by MFEM.
enum class MemoryType
{
   HOST,          ///< Host memory; using new[] and delete[]
   HOST_UMPIRE,   ///< Host memory; using Umpire
   HOST_32,       ///< Host memory; aligned at 32 bytes
   HOST_64,       ///< Host memory; aligned at 64 bytes
   HOST_DEBUG,    ///< Host memory; protected while in device mode
   DEVICE,        ///< Device memory; using *Malloc, *Free
   DEVICE_UMPIRE, ///< Device memory; using Umpire
   DEVICE_UVM,    ///< Device memory; using *MallocManaged, *Free
   DEVICE_DEBUG,  ///< Device memory; protected while in host mode
   SIZE           ///< Number of host and device memory types
};

/// Size of the memory types, the host and device ones.
constexpr int MemoryTypeSize = static_cast<int>(MemoryType::SIZE);
constexpr int HostMemoryTypeSize = static_cast<int>(MemoryType::DEVICE);
constexpr int DeviceMemoryTypeSize = MemoryTypeSize - HostMemoryTypeSize;

/// Memory type names, used during Device:: configuration.
extern const char *MemoryTypeName[MemoryTypeSize];

/// Pre & post increment operators for the MemoryType.
inline MemoryType& operator++(MemoryType &mt)
{ return mt = static_cast<MemoryType>(static_cast<int>(mt) + 1); }

inline MemoryType& operator--(MemoryType &mt)
{ return mt = static_cast<MemoryType>(static_cast<int>(mt) - 1); }

inline MemoryType& operator++(MemoryType &mt,int)
{ return mt = static_cast<MemoryType>(static_cast<int>(mt) + 1); }

inline MemoryType& operator--(MemoryType &mt,int)
{ return mt = static_cast<MemoryType>(static_cast<int>(mt) - 1); }


/// Memory classes identify sets of memory types.
/** This type is used by kernels that can work with multiple MemoryType%s.
 *  For example, kernels that can use DEVICE or DEVICE_UVM memory types should
 *  use MemoryClass::DEVICE for their inputs. */
enum class MemoryClass
{
   HOST,          ///< Memory types: { HOST, HOST_UMPIRE, HOST_32, HOST_64, HOST_DEBUG }
   HOST_UMPIRE,   ///< Memory types: { HOST_UMPIRE, HOST_32, HOST_64, HOST_DEBUG }
   HOST_32,       ///< Memory types: { HOST_32, HOST_64, HOST_DEBUG }
   HOST_64,       ///< Memory types: { HOST_64, HOST_DEBUG }
   HOST_DEBUG,    ///< Memory types: { HOST_DEBUG }
   DEVICE,        ///< Memory types: { DEVICE, DEVICE_UMPIRE, DEVICE_UVM, DEVICE_DEBUG}
   DEVICE_UMPIRE, ///< Memory types: { DEVICE_UMPIRE, DEVICE_UVM, DEVICE_DEBUG}
   DEVICE_UVM,    ///< Memory types: { DEVICE_UVM, DEVICE_DEBUG}
   DEVICE_DEBUG   ///< Memory types: { DEVICE_DEBUG }
};

/// Return true if the given memory type is in MemoryClass::HOST.
inline bool IsHostMemory(MemoryType mt) { return mt < MemoryType::DEVICE; }

/// Return true if the given host memory type needs to be registered.
inline bool IsHostRegisteredMemory(MemoryType mt)
{ return mt == MemoryType::HOST_UMPIRE || mt == MemoryType::HOST_DEBUG; }

/// Return a suitable MemoryType for a given MemoryClass.
MemoryType GetMemoryType(MemoryClass mc);

/// Return a suitable MemoryClass from a pair of MemoryClass%es.
/** Note: this operation is commutative, i.e. a*b = b*a, associative, i.e.
    (a*b)*c = a*(b*c), and has an identity element: MemoryClass::HOST.

    Currently, the operation is defined as a*b := max(a,b) where the max
    operation is based on the enumeration ordering:

    HOST < HOST_UMPIRE < HOST_32 < HOST_64 < HOST_DEBUG
                       < DEVICE < DEVICE_UMPIRE < DEVICE_UVM < DEVICE_DEBUG. */
MemoryClass operator*(MemoryClass mc1, MemoryClass mc2);

/// Class used by MFEM to store pointers to host and/or device memory.
/** The template class parameter, T, must be a plain-old-data (POD) type.

    In many respects this class behaves like a pointer:
    * When destroyed, a Memory object does NOT automatically delete any
      allocated memory.
    * Only the method Delete() will deallocate a Memory object.
    * Other methods that modify the object (e.g. New(), Wrap(), etc) will simply
      overwrite the old contents.
    * One difference with a pointer is that a const Memory object does not allow
      modification of the content (unlike e.g. a const pointer).

    A Memory object stores up to two different pointers: one host pointer (with
    MemoryType from MemoryClass::HOST) and one device pointer (currently one of
    MemoryType: DEVICE, DEVICE_UMPIRE,  DEVICE_UVM or DEVICE_DEBUG).

    A Memory object can hold (wrap) an externally allocated pointer with any
    given MemoryType.

    Access to the content of the Memory object can be requested with any given
    MemoryClass through the methods ReadWrite(), Read(), and Write().
    Requesting such access may result in additional (internally handled)
    memory allocation and/or memory copy.
    * When ReadWrite() is called, the returned pointer becomes the only
      valid pointer.
    * When Read() is called, the returned pointer becomes valid, however
      the other pointer (host or device) may remain valid as well.
    * When Write() is called, the returned pointer becomes the only valid
      pointer, however, unlike ReadWrite(), no memory copy will be performed.

    The host memory (pointer from MemoryClass::HOST) can be accessed through the
    inline methods: `operator[]()`, `operator*()`, the implicit conversion
    functions `operator T*()`, `operator const T*()`, and the explicit
    conversion template functions `operator U*()`,  `operator const U*()` (with
    any suitable type U). In certain cases, using these methods may have
    undefined behavior, e.g. if the host pointer is not currently valid. */
template <typename T>
class Memory
{
protected:
   friend class MemoryManager;
   friend void MemoryPrintFlags(unsigned flags);

   enum FlagMask: unsigned long
   {
      REGISTERED    = 1 << 0, ///< The host pointer is registered with the MemoryManager
      OWNS_HOST     = 1 << 1, ///< The host pointer will be deleted by Delete()
      OWNS_DEVICE   = 1 << 2, ///< The device pointer will be deleted by Delete()
      OWNS_INTERNAL = 1 << 3, ///< Ownership flag for internal Memory data
      VALID_HOST    = 1 << 4, ///< Host pointer is valid
      VALID_DEVICE  = 1 << 5, ///< Device pointer is valid
      USE_DEVICE    = 1 << 6, ///< Internal device flag, see e.g. Vector::UseDevice()
      ALIAS         = 1 << 7  ///< Pointer is an alias
   };

   /// Pointer to host memory. Not owned.
   /** When the pointer is not registered with the MemoryManager, this pointer
       has type MemoryType::HOST. When the pointer is registered, it can be any
       type from MemoryClass::HOST. */
   T *h_ptr;
   int capacity;
   MemoryType h_mt; // host memory type
   mutable unsigned flags;
   // 'flags' is mutable so that it can be modified in Set{Host,Device}PtrOwner,
   // Copy{From,To}, {ReadWrite,Read,Write}.

public:
   /// Default constructor: no initialization.
   Memory() { }

   /// Copy constructor: default.
   Memory(const Memory &orig) = default;

   /// Move constructor: default.
   Memory(Memory &&orig) = default;

   /// Copy-assignment operator: default.
   Memory &operator=(const Memory &orig) = default;

   /// Move-assignment operator: default.
   Memory &operator=(Memory &&orig) = default;

   /// Allocate host memory for @a size entries.
   explicit Memory(int size) { New(size); }

   /** @brief Allocate memory for @a size entries with the given MemoryType
       @a mt. */
   /** The newly allocated memory is not initialized, however the given
       MemoryType is still set as valid. */
   Memory(int size, MemoryType mt) { New(size, mt); }

   /** @brief Wrap an externally allocated host pointer, @a ptr with type
       MemoryType::HOST. */
   /** The parameter @a own determines whether @a ptr will be deleted (using
       operator delete[]) when the method Delete() is called. */
   explicit Memory(T *ptr, int size, bool own) { Wrap(ptr, size, own); }

   /// Wrap an externally allocated pointer, @a ptr, of the given MemoryType.
   /** The new memory object will have the given MemoryType set as valid.

       The given @a ptr must be allocated appropriately for the given
       MemoryType.

       The parameter @a own determines whether @a ptr will be deleted when the
       method Delete() is called. */
   Memory(T *ptr, int size, MemoryType mt, bool own)
   { Wrap(ptr, size, mt, own); }

   /** @brief Alias constructor. Create a Memory object that points inside the
       Memory object @a base. */
   /** The new Memory object uses the same MemoryType(s) as @a base. */
   Memory(const Memory &base, int offset, int size)
   { MakeAlias(base, offset, size); }

   /// Destructor: default.
   /** @note The destructor will NOT delete the current memory. */
   ~Memory() = default;

   /** @brief Return true if the host pointer is owned. Ownership indicates
       whether the pointer will be deleted by the method Delete(). */
   bool OwnsHostPtr() const { return flags & OWNS_HOST; }

   /** @brief Set/clear the ownership flag for the host pointer. Ownership
       indicates whether the pointer will be deleted by the method Delete(). */
   void SetHostPtrOwner(bool own) const
   { flags = own ? (flags | OWNS_HOST) : (flags & ~OWNS_HOST); }

   /** @brief Return true if the device pointer is owned. Ownership indicates
       whether the pointer will be deleted by the method Delete(). */
   bool OwnsDevicePtr() const { return flags & OWNS_DEVICE; }

   /** @brief Set/clear the ownership flag for the device pointer. Ownership
       indicates whether the pointer will be deleted by the method Delete(). */
   void SetDevicePtrOwner(bool own) const
   { flags = own ? (flags | OWNS_DEVICE) : (flags & ~OWNS_DEVICE); }

   /** @brief Clear the ownership flags for the host and device pointers, as
       well as any internal data allocated by the Memory object. */
   void ClearOwnerFlags() const
   { flags = flags & ~(OWNS_HOST | OWNS_DEVICE | OWNS_INTERNAL); }

   /// Read the internal device flag.
   bool UseDevice() const { return flags & USE_DEVICE; }

   /// Set the internal device flag.
   void UseDevice(bool use_dev) const
   { flags = use_dev ? (flags | USE_DEVICE) : (flags & ~USE_DEVICE); }

   /// Return the size of the allocated memory.
   int Capacity() const { return capacity; }

   /// Reset the memory to be empty, ensuring that Delete() will be a no-op.
   /** This is the Memory class equivalent to setting a pointer to NULL, see
       Empty().

       @note The current memory is NOT deleted by this method. */
   void Reset()
   { h_ptr = NULL; h_mt = MemoryType::HOST; capacity = 0; flags = 0; }

   /// Return true if the Memory object is empty, see Reset().
   /** Default-constructed objects are uninitialized, so they are not guaranteed
       to be empty. */
   bool Empty() const { return h_ptr == NULL; }

   /// Allocate host memory for @a size entries with type MemoryType::HOST.
   /** @note The current memory is NOT deleted by this method. */
   inline void New(int size);

   /// Allocate memory for @a size entries with the given MemoryType.
   /** The newly allocated memory is not initialized, however the given
       MemoryType is still set as valid.

       @note The current memory is NOT deleted by this method. */
   inline void New(int size, MemoryType mt);

   /** @brief Wrap an externally allocated host pointer, @a ptr with type
       MemoryType::HOST. */
   /** The parameter @a own determines whether @a ptr will be deleted (using
       operator delete[]) when the method Delete() is called.

       @note The current memory is NOT deleted by this method. */
   inline void Wrap(T *ptr, int size, bool own);

   /// Wrap an externally allocated pointer, @a ptr, of the given MemoryType.
   /** The new memory object will have the given MemoryType set as valid.

       The given @a ptr must be allocated appropriately for the given
       MemoryType.

       The parameter @a own determines whether @a ptr will be deleted when the
       method Delete() is called.

       @note The current memory is NOT deleted by this method. */
   inline void Wrap(T *ptr, int size, MemoryType mt, bool own);

   /// Create a memory object that points inside the memory object @a base.
   /** The new Memory object uses the same MemoryType(s) as @a base.

       @note The current memory is NOT deleted by this method. */
   inline void MakeAlias(const Memory &base, int offset, int size);

   /// Delete the owned pointers. The Memory is not reset by this method.
   inline void Delete();

   /// Array subscript operator for host memory.
   inline T &operator[](int idx);

   /// Array subscript operator for host memory, const version.
   inline const T &operator[](int idx) const;

   /// Get flags
   inline unsigned GetFlags() const { return flags; }

   /// Get h_mt
   inline operator MemoryType() const { return h_mt; }

   /// Direct access to the host memory as T* (implicit conversion).
   /** When the type T is const-qualified, this method can be used only if the
       host pointer is currently valid (the device pointer may be valid or
       invalid).

       When the type T is not const-qualified, this method can be used only if
       the host pointer is the only valid pointer.

       When the Memory is empty, this method can be used and it returns NULL. */
   inline operator T*();

   /// Direct access to the host memory as const T* (implicit conversion).
   /** This method can be used only if the host pointer is currently valid (the
       device pointer may be valid or invalid).

       When the Memory is empty, this method can be used and it returns NULL. */
   inline operator const T*() const;

   /// Direct access to the host memory via explicit typecast.
   /** A pointer to type T must be reinterpret_cast-able to a pointer to type U.
       In particular, this method cannot be used to cast away const-ness from
       the base type T.

       When the type U is const-qualified, this method can be used only if the
       host pointer is currently valid (the device pointer may be valid or
       invalid).

       When the type U is not const-qualified, this method can be used only if
       the host pointer is the only valid pointer.

       When the Memory is empty, this method can be used and it returns NULL. */
   template <typename U>
   inline explicit operator U*();

   /// Direct access to the host memory via explicit typecast, const version.
   /** A pointer to type T must be reinterpret_cast-able to a pointer to type
       const U.

       This method can be used only if the host pointer is currently valid (the
       device pointer may be valid or invalid).

       When the Memory is empty, this method can be used and it returns NULL. */
   template <typename U>
   inline explicit operator const U*() const;

   /// Get read-write access to the memory with the given MemoryClass.
   /** If only read or only write access is needed, then the methods
       Read() or Write() should be used instead of this method.

       The parameter @a size must not exceed the Capacity(). */
   inline T *ReadWrite(MemoryClass mc, int size);

   /// Get read-only access to the memory with the given MemoryClass.
   /** The parameter @a size must not exceed the Capacity(). */
   inline const T *Read(MemoryClass mc, int size) const;

   /// Get write-only access to the memory with the given MemoryClass.
   /** The parameter @a size must not exceed the Capacity().

       The contents of the returned pointer is undefined, unless it was
       validated by a previous call to Read() or ReadWrite() with
       the same MemoryClass. */
   inline T *Write(MemoryClass mc, int size);

   /// Copy the host/device pointer validity flags from @a other to @a *this.
   /** This method synchronizes the pointer validity flags of two Memory objects
       that use the same host/device pointers, or when @a *this is an alias
       (sub-Memory) of @a other. Typically, this method should be called after
       @a other is manipulated in a way that changes its pointer validity flags
       (e.g. it was moved from device to host memory). */
   inline void Sync(const Memory &other) const;

   /** @brief Update the alias Memory @a *this to match the memory location (all
       valid locations) of its base Memory, @a base. */
   /** This method is useful when alias Memory is moved and manipulated in a
       different memory space. Such operations render the pointer validity flags
       of the base incorrect. Calling this method will ensure that @a base is
       up-to-date. Note that this is achieved by moving/copying @a *this (if
       necessary), and not @a base. */
   inline void SyncAlias(const Memory &base, int alias_size) const;

   /** @brief Return a MemoryType that is currently valid. If both the host and
       the device pointers are currently valid, then the device memory type is
       returned. */
   inline MemoryType GetMemoryType() const;

   /// Copy @a size entries from @a src to @a *this.
   /** The given @a size should not exceed the Capacity() of the source @a src
       and the destination, @a *this. */
   inline void CopyFrom(const Memory &src, int size);

   /// Copy @a size entries from the host pointer @a src to @a *this.
   /** The given @a size should not exceed the Capacity() of @a *this. */
   inline void CopyFromHost(const T *src, int size);

   /// Copy @a size entries from @a *this to @a dest.
   /** The given @a size should not exceed the Capacity() of @a *this and the
       destination, @a dest. */
   inline void CopyTo(Memory &dest, int size) const
   { dest.CopyFrom(*this, size); }

   /// Copy @a size entries from @a *this to the host pointer @a dest.
   /** The given @a size should not exceed the Capacity() of @a *this. */
   inline void CopyToHost(T *dest, int size) const;
};


/// The memory manager class
class MemoryManager
{
private:

   typedef MemoryType MemType;
   typedef Memory<int> Mem;

   template <typename T> friend class Memory;

   /// Host memory type set during the Setup.
   static MemoryType host_mem_type;

   /// Device memory type set during the Setup.
   static MemoryType device_mem_type;

   /// Allow to detect if a global memory manager instance exists.
   static bool exists;

   /// Return true if the global memory manager instance exists.
   static bool Exists() { return exists; }

   /// Host and device allocator names for Umpire.
#ifdef MFEM_USE_UMPIRE
   static const char *h_umpire_name;
   static const char *d_umpire_name;
#endif

private: // Static methods used by the Memory<T> class

<<<<<<< HEAD
=======
   /// Wrap an externally allocated host pointer.
>>>>>>> a31d3a27
   static void Wrap_(void *h_ptr, size_t bytes, unsigned &flags);

   /// Allocate and register a new pointer. Return the host pointer.
   /// h_tmp must be already allocated using new T[] if mt is a pure device
   /// memory type, e.g. CUDA (mt will not be HOST).
   static void *New_(void *h_tmp, size_t bytes, MemoryType mt, unsigned &flags);

   /// Register an external pointer of the given MemoryType.
   /// Return the host pointer.
   static void *Register_(void *ptr, void *h_ptr, size_t bytes, MemoryType mt,
                          bool own, bool alias, unsigned &flags);

   /// Register an alias. Note: base_h_ptr may be an alias.
   static void Alias_(void *base_h_ptr, size_t offset, size_t bytes,
                      unsigned base_flags, unsigned &flags);

   /// Un-register and free memory identified by its host pointer. Returns the
   /// memory type of the host pointer.
   static MemoryType Delete_(void *h_ptr, unsigned flags);

   /// Free memory identified by its host pointer with its host deallocator.
   static void HostDelete_(void *h_ptr, MemoryType mt);

   /// Return a pointer to the memory identified by the host pointer h_ptr for
   /// access with the given MemoryClass.
   static void *ReadWrite_(void *h_ptr, MemoryClass mc, size_t bytes,
                           unsigned &flags);

   static const void *Read_(void *h_ptr, MemoryClass mc, size_t bytes,
                            unsigned &flags);

   static void *Write_(void *h_ptr, MemoryClass mc, size_t bytes,
                       unsigned &flags);

   static void SyncAlias_(const void *base_h_ptr, void *alias_h_ptr,
                          size_t alias_bytes, unsigned base_flags,
                          unsigned &alias_flags);

   /// Return the type the of the currently valid memory. If more than one types
   /// are valid, return a device type.
   static MemoryType GetMemoryType_(void *h_ptr, unsigned flags);

   /// Copy entries from valid memory type to valid memory type. Both dest_h_ptr
   /// and src_h_ptr are registered host pointers.
   static void Copy_(void *dest_h_ptr, const void *src_h_ptr, size_t bytes,
                     unsigned src_flags, unsigned &dest_flags);

   /// Copy entries from valid memory type to host memory, where dest_h_ptr is
   /// not a registered host pointer and src_h_ptr is a registered host pointer.
   static void CopyToHost_(void *dest_h_ptr, const void *src_h_ptr,
                           size_t bytes, unsigned src_flags);

   /// Copy entries from host memory to valid memory type, where dest_h_ptr is a
   /// registered host pointer and src_h_ptr is not a registered host pointer.
   static void CopyFromHost_(void *dest_h_ptr, const void *src_h_ptr,
                             size_t bytes, unsigned &dest_flags);

   /// Check if the host pointer has been registered in the memory manager.
   static bool IsKnown_(const void *h_ptr);

private:

   /// Insert a host address in the memory map
   void Insert(void *h_ptr, size_t bytes, MemoryType h_mt,  MemoryType d_mt);

   /// Insert a device and the host addresses in the memory map
   void InsertDevice(void *d_ptr, void *h_ptr, size_t bytes,
                     MemoryType h_mt,  MemoryType d_mt);

   /// Insert an alias in the alias map
   void InsertAlias(const void *base_ptr, void *alias_ptr,
                    const size_t bytes, const bool base_is_alias);

   /// Erase an address from the memory map, as well as all its aliases
   void Erase(void *h_ptr, bool free_dev_ptr = true);

   /// Erase an alias from the aliases map
   void EraseAlias(void *alias_ptr);

   /// Return the corresponding device pointer of h_ptr,
   /// allocating and moving the data if needed
   void *GetDevicePtr(const void *h_ptr, size_t bytes, bool copy_data);

   /// Return the corresponding device pointer of alias_ptr,
   /// allocating and moving the data if needed
   void *GetAliasDevicePtr(const void *alias_ptr, size_t bytes, bool copy_data);

   /// Return the corresponding host pointer of d_ptr,
   /// allocating and moving the data if needed
   void *GetHostPtr(const void *d_ptr, size_t bytes, bool copy_data);

   /// Return the corresponding host pointer of alias_ptr,
   /// allocating and moving the data if needed
   void *GetAliasHostPtr(const void *alias_ptr, size_t bytes, bool copy_data);

public:
   MemoryManager();
   ~MemoryManager();

   /// Configure the Memory manager with given default host and device types
   /// This method will be called when configuring a device.
   void Configure(const MemoryType h_mt, const MemoryType d_mt);

#ifdef MFEM_USE_UMPIRE
   /// Set the host and device UMpire allocator names
   void SetUmpireAllocatorNames(const char *h_name, const char *d_name);
   const char *GetUmpireAllocatorHostName() { return h_umpire_name; }
   const char *GetUmpireAllocatorDeviceName() { return d_umpire_name; }
#endif

   /// Free all the device memories
   void Destroy();

   /// Return true if the pointer is known by the memory manager
   bool IsKnown(const void *h_ptr) { return IsKnown_(h_ptr); }

   /// Check if the host pointer has been registered in the memory manager
   void RegisterCheck(void *h_ptr);

   /// Prints all pointers known by the memory manager
   void PrintPtrs(void);

   /// Prints all aliases known by the memory manager
   void PrintAliases(void);
};

template <typename T>
inline void Memory<T>::New(int size)
{
   capacity = size;
   flags = OWNS_HOST | VALID_HOST;
   h_mt = size == 0 ?  MemoryType::HOST : MemoryManager::host_mem_type;
   h_ptr = (h_mt == MemoryType::HOST) ? (T*) new T[size] :
           (T*)MemoryManager::New_(nullptr, size*sizeof(T), h_mt, flags);
}

template <typename T>
inline void Memory<T>::New(int size, MemoryType mt)
{
   if (MemoryType::HOST == mt || size == 0) { New(size); }
   else
   {
      capacity = size;
      h_mt = IsHostMemory(mt) ? mt : MemoryManager::host_mem_type;
      // Allocate the host pointer with new T[] if needed.
      T *h_tmp = (h_mt == MemoryType::HOST) ? new T[size] : nullptr;
      h_ptr = (T*)MemoryManager::New_(h_tmp, size*sizeof(T), mt, flags);
   }
}

template <typename T>
inline void Memory<T>::Wrap(T *host_ptr, int size, bool own)
{
   capacity = size;
   h_ptr = host_ptr;
   h_mt = MemoryType::HOST;
   flags = (own ? OWNS_HOST : 0) | VALID_HOST;
   if (MemoryManager::host_mem_type != MemoryType::HOST)
   { MemoryManager::Wrap_(h_ptr, size*sizeof(T), flags); }
}

template <typename T>
inline void Memory<T>::Wrap(T *ptr, int size, MemoryType mt, bool own)
{
   if (mt == MemoryType::HOST || size == 0) { return Wrap(ptr, size, own); }
   capacity = size;
   const size_t bytes = size*sizeof(T);
   h_mt = IsHostMemory(mt) ? mt : MemoryManager::host_mem_type;
   // Allocate the host pointer with new T[] if needed.
   // Can be needed when wrapping device memory and host was not allocated
   T *h_tmp = (h_mt == MemoryType::HOST) ? new T[size] : nullptr;
   h_ptr = MemoryManager::Register_(ptr, h_tmp, bytes, mt, own, false, flags);
}

template <typename T>
inline void Memory<T>::MakeAlias(const Memory &base, int offset, int size)
{
   capacity = size;
   h_mt = base.h_mt;
   h_ptr = base.h_ptr + offset;
   if (!(base.flags & REGISTERED))
   {
      flags = (base.flags | ALIAS) & ~(OWNS_HOST | OWNS_DEVICE);
   }
   else
   {
      MemoryManager::Alias_(base.h_ptr, offset*sizeof(T), size*sizeof(T),
                            base.flags, flags);
   }
}

template <typename T>
inline void Memory<T>::Delete()
{
   if (!(flags & REGISTERED) ||
       MemoryManager::Delete_((void*)h_ptr, flags) == MemoryType::HOST)
   {
      if (flags & OWNS_HOST)
      {
         if (h_mt == MemoryType::HOST) { delete [] h_ptr; }
         else { MemoryManager::HostDelete_((void*)h_ptr, h_mt); }
      }
   }
}

template <typename T>
inline T &Memory<T>::operator[](int idx)
{
   MFEM_ASSERT((flags & VALID_HOST) && !(flags & VALID_DEVICE),
               "invalid host pointer access");
   return h_ptr[idx];
}

template <typename T>
inline const T &Memory<T>::operator[](int idx) const
{
   MFEM_ASSERT((flags & VALID_HOST), "invalid host pointer access");
   return h_ptr[idx];
}

template <typename T>
inline Memory<T>::operator T*()
{
   MFEM_ASSERT(Empty() ||
               ((flags & VALID_HOST) &&
                (std::is_const<T>::value || !(flags & VALID_DEVICE))),
               "invalid host pointer access");
   return h_ptr;
}

template <typename T>
inline Memory<T>::operator const T*() const
{
   MFEM_ASSERT(Empty() || (flags & VALID_HOST), "invalid host pointer access");
   return h_ptr;
}

template <typename T> template <typename U>
inline Memory<T>::operator U*()
{
   MFEM_ASSERT(Empty() ||
               ((flags & VALID_HOST) &&
                (std::is_const<U>::value || !(flags & VALID_DEVICE))),
               "invalid host pointer access");
   return reinterpret_cast<U*>(h_ptr);
}

template <typename T> template <typename U>
inline Memory<T>::operator const U*() const
{
   MFEM_ASSERT(Empty() || (flags & VALID_HOST), "invalid host pointer access");
   return reinterpret_cast<U*>(h_ptr);
}

template <typename T>
inline T *Memory<T>::ReadWrite(MemoryClass mc, int size)
{
   const size_t bytes = capacity * sizeof(T);
   if (!(flags & REGISTERED))
   {
      if (mc == MemoryClass::HOST) { return h_ptr; }
      MemoryManager::Register_(h_ptr, nullptr, bytes, h_mt,
                               flags & OWNS_HOST, flags & ALIAS, flags);
   }
   return (T*)MemoryManager::ReadWrite_(h_ptr, mc, bytes, flags);
}

template <typename T>
inline const T *Memory<T>::Read(MemoryClass mc, int size) const
{
   const size_t bytes = capacity * sizeof(T);
   if (!(flags & REGISTERED))
   {
      if (mc == MemoryClass::HOST) { return h_ptr; }
      MemoryManager::Register_(h_ptr, nullptr, bytes, h_mt,
                               flags & OWNS_HOST, flags & ALIAS, flags);
   }
   return (const T*)MemoryManager::Read_(h_ptr, mc, bytes, flags);
}

template <typename T>
inline T *Memory<T>::Write(MemoryClass mc, int size)
{
   const size_t bytes = capacity * sizeof(T);
   if (!(flags & REGISTERED))
   {
      if (mc == MemoryClass::HOST) { return h_ptr; }
      MemoryManager::Register_(h_ptr, nullptr, bytes, h_mt,
                               flags & OWNS_HOST, flags & ALIAS, flags);
   }
   return (T*)MemoryManager::Write_(h_ptr, mc, bytes, flags);
}

template <typename T>
inline void Memory<T>::Sync(const Memory &other) const
{
   if (!(flags & REGISTERED) && (other.flags & REGISTERED))
   {
      MFEM_ASSERT(h_ptr == other.h_ptr &&
                  (flags & ALIAS) == (other.flags & ALIAS),
                  "invalid input");
      flags = (flags | REGISTERED) & ~(OWNS_DEVICE | OWNS_INTERNAL);
   }
   flags = (flags & ~(VALID_HOST | VALID_DEVICE)) |
           (other.flags & (VALID_HOST | VALID_DEVICE));
}

template <typename T>
inline void Memory<T>::SyncAlias(const Memory &base, int alias_size) const
{
   // Assuming that if *this is registered then base is also registered.
   MFEM_ASSERT(!(flags & REGISTERED) || (base.flags & REGISTERED),
               "invalid base state");
   if (!(base.flags & REGISTERED)) { return; }
   MemoryManager::SyncAlias_(base.h_ptr, h_ptr, alias_size*sizeof(T),
                             base.flags, flags);
}

template <typename T>
inline MemoryType Memory<T>::GetMemoryType() const
{
   if (!(flags & REGISTERED)) { return h_mt; }
   return MemoryManager::GetMemoryType_(h_ptr, flags);
}

template <typename T>
inline void Memory<T>::CopyFrom(const Memory &src, int size)
{
   if (!(flags & REGISTERED) && !(src.flags & REGISTERED))
   {
      if (h_ptr != src.h_ptr && size != 0)
      {
         MFEM_ASSERT(h_ptr + size <= src || src + size <= h_ptr,
                     "data overlaps!");
         std::memcpy(h_ptr, src, size*sizeof(T));
      }
      // *this is not registered, so (flags & VALID_HOST) must be true
   }
   else
   {
      MemoryManager::Copy_(h_ptr, src.h_ptr, size*sizeof(T), src.flags, flags);
   }
}

template <typename T>
inline void Memory<T>::CopyFromHost(const T *src, int size)
{
   if (!(flags & REGISTERED))
   {
      if (h_ptr != src && size != 0)
      {
         MFEM_ASSERT(h_ptr + size <= src || src + size <= h_ptr,
                     "data overlaps!");
         std::memcpy(h_ptr, src, size*sizeof(T));
      }
      // *this is not registered, so (flags & VALID_HOST) must be true
   }
   else
   {
      MemoryManager::CopyFromHost_(h_ptr, src, size*sizeof(T), flags);
   }
}

template <typename T>
inline void Memory<T>::CopyToHost(T *dest, int size) const
{
   if (!(flags & REGISTERED))
   {
      if (h_ptr != dest && size != 0)
      {
         MFEM_ASSERT(h_ptr + size <= dest || dest + size <= h_ptr,
                     "data overlaps!");
         std::memcpy(dest, h_ptr, size*sizeof(T));
      }
   }
   else
   {
      MemoryManager::CopyToHost_(dest, h_ptr, size*sizeof(T), flags);
   }
}


/** @brief Print the state of a Memory object based on its internal flags.
    Useful in a debugger. */
extern void MemoryPrintFlags(unsigned flags);


/// The (single) global memory manager object
extern MemoryManager mm;

} // namespace mfem

#endif // MFEM_MEM_MANAGER_HPP<|MERGE_RESOLUTION|>--- conflicted
+++ resolved
@@ -451,10 +451,7 @@
 
 private: // Static methods used by the Memory<T> class
 
-<<<<<<< HEAD
-=======
    /// Wrap an externally allocated host pointer.
->>>>>>> a31d3a27
    static void Wrap_(void *h_ptr, size_t bytes, unsigned &flags);
 
    /// Allocate and register a new pointer. Return the host pointer.
