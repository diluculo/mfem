# Copyright (c) 2010-2021, Lawrence Livermore National Security, LLC. Produced
# at the Lawrence Livermore National Laboratory. All Rights reserved. See files
# LICENSE and NOTICE for details. LLNL-CODE-806117.
#
# This file is part of the MFEM library. For more information and source code
# availability visit https://mfem.org.
#
# MFEM is free software; you can redistribute it and/or modify it under the
# terms of the BSD-3 license. We welcome feedback and contributions, see file
# CONTRIBUTING.md for details.

# The current MFEM version as an integer, see also `CMakeLists.txt`.
MFEM_VERSION = 40301
MFEM_VERSION_STRING = $(shell printf "%06d" $(MFEM_VERSION) | \
  sed -e 's/^0*\(.*.\)\(..\)\(..\)$$/\1.\2.\3/' -e 's/\.0/./g' -e 's/\.0$$//')

define MFEM_HELP_MSG

MFEM makefile targets:

   make config
   make
   make all
   make status/info
   make serial
   make parallel
   make debug
   make pdebug
   make cuda
   make hip
   make pcuda
   make cudebug
   make pcudebug
   make test/check
   make install
   make clean
   make distclean
   make style
   make tags
   make hooks

Examples:

make config MFEM_USE_MPI=YES MFEM_DEBUG=YES MPICXX=mpiCC
   Configure the make system for subsequent runs (analogous to a configure script).
   The available options are documented in the INSTALL file.
make config BUILD_DIR=<dir>
   Configure an out-of-source-tree build in the given directory.
make config -f <mfem-dir>/makefile
   Configure an out-of-source-tree build in the current directory.
make -j 4
   Build the library (in parallel) using the current configuration options.
make all
   Build the library, the examples and the miniapps using the current configuration.
make status
   Display information about the current configuration.
make serial
   A shortcut to configure and build the serial optimized version of the library.
make parallel
   A shortcut to configure and build the parallel optimized version of the library.
make debug
   A shortcut to configure and build the serial debug version of the library.
make pdebug
   A shortcut to configure and build the parallel debug version of the library.
make cuda
   A shortcut to configure and build the serial GPU/CUDA optimized version of the library.
make pcuda
   A shortcut to configure and build the parallel GPU/CUDA optimized version of the library.
make cudebug
   A shortcut to configure and build the serial GPU/CUDA debug version of the library.
make pcudebug
   A shortcut to configure and build the parallel GPU/CUDA debug version of the library.
make hip
   A shortcut to configure and build the serial GPU/HIP optimized version of the library.
make phip
   A shortcut to configure and build the parallel GPU/HIP optimized version of the library.
make hipdebug
   A shortcut to configure and build the serial GPU/HIP debug version of the library.
make phipdebug
   A shortcut to configure and build the parallel GPU/HIP debug version of the library.
make test
   Verify the build by checking the results from running all examples, miniapps,
   and tests.
make check
   Quick-check the build by compiling and running Example 1/1p.
make unittest
   Verify the build against the unit tests.
make install PREFIX=<dir>
   Install the library and headers in <dir>/lib and <dir>/include.
make clean
   Clean the library and object files, but keep the configuration.
make distclean
   In addition to "make clean", clean the configuration and remove the local
   installation directory.
make style
   Format the MFEM C++ source files using Artistic Style (astyle).
make tags
   Generate a vi or Emacs compatible TAGS file in ${MFEM_DIR}/TAGS. Requires
   functional "etags" and "egrep" in the user ${PATH}.
make hooks
   Creates symlinks to the hooks in the `.git/hooks` directory.
endef

# Save the MAKEOVERRIDES for cases where we explicitly want to pass the command
# line overrides to sub-make:
override MAKEOVERRIDES_SAVE := $(MAKEOVERRIDES)
# Do not pass down variables from the command-line to sub-make:
MAKEOVERRIDES =

# Path to the mfem source directory, defaults to this makefile's directory:
THIS_MK := $(lastword $(MAKEFILE_LIST))
$(if $(wildcard $(THIS_MK)),,$(error Makefile not found "$(THIS_MK)"))
MFEM_DIR ?= $(patsubst %/,%,$(dir $(THIS_MK)))
MFEM_REAL_DIR := $(realpath $(MFEM_DIR))
$(if $(MFEM_REAL_DIR),,$(error Source directory "$(MFEM_DIR)" is not valid))
SRC := $(if $(MFEM_REAL_DIR:$(CURDIR)=),$(MFEM_DIR)/,)
$(if $(word 2,$(SRC)),$(error Spaces in SRC = "$(SRC)" are not supported))

MFEM_GIT_STRING = $(shell [ -d $(MFEM_DIR)/.git ] && git -C $(MFEM_DIR) \
   describe --all --long --abbrev=40 --dirty --always 2> /dev/null)

EXAMPLE_SUBDIRS = amgx caliper ginkgo hiop petsc pumi sundials superlu
EXAMPLE_DIRS := examples $(addprefix examples/,$(EXAMPLE_SUBDIRS))
EXAMPLE_TEST_DIRS := examples

MINIAPP_SUBDIRS = common electromagnetics meshing navier performance tools toys nurbs gslib adjoint solvers shifted mtop parelag
MINIAPP_DIRS := $(addprefix miniapps/,$(MINIAPP_SUBDIRS))
MINIAPP_TEST_DIRS := $(filter-out %/common,$(MINIAPP_DIRS))
MINIAPP_USE_COMMON := $(addprefix miniapps/,electromagnetics meshing tools toys shifted)

EM_DIRS = $(EXAMPLE_DIRS) $(MINIAPP_DIRS)

TEST_SUBDIRS = unit
TEST_DIRS := $(addprefix tests/,$(TEST_SUBDIRS))

ALL_TEST_DIRS = $(filter-out\
   $(SKIP_TEST_DIRS),$(TEST_DIRS) $(EXAMPLE_TEST_DIRS) $(MINIAPP_TEST_DIRS))

# Use BUILD_DIR on the command line; set MFEM_BUILD_DIR before including this
# makefile or config/config.mk from a separate $(BUILD_DIR).
MFEM_BUILD_DIR ?= .
BUILD_DIR := $(MFEM_BUILD_DIR)
BUILD_REAL_DIR := $(abspath $(BUILD_DIR))
ifneq ($(BUILD_REAL_DIR),$(MFEM_REAL_DIR))
   BUILD_SUBDIRS = $(DIRS) config $(EM_DIRS) doc $(TEST_DIRS)
   CONFIG_FILE_DEF = -DMFEM_CONFIG_FILE='"$(BUILD_REAL_DIR)/config/_config.hpp"'
   BLD := $(if $(BUILD_REAL_DIR:$(CURDIR)=),$(BUILD_DIR)/,)
   $(if $(word 2,$(BLD)),$(error Spaces in BLD = "$(BLD)" are not supported))
else
   BUILD_DIR = $(MFEM_DIR)
   BLD := $(SRC)
endif
MFEM_BUILD_DIR := $(BUILD_DIR)

CONFIG_MK = $(BLD)config/config.mk

DEFAULTS_MK = $(SRC)config/defaults.mk
include $(DEFAULTS_MK)

# Optional user config file, see config/defaults.mk
USER_CONFIG = $(BLD)config/user.mk
-include $(USER_CONFIG)

# Helper print-info function
mfem-info = $(if $(filter YES,$(VERBOSE)),$(info *** [info]$(1)),)
export VERBOSE

$(call mfem-info, MAKECMDGOALS = $(MAKECMDGOALS))
$(call mfem-info, MAKEFLAGS    = $(MAKEFLAGS))
$(call mfem-info, MFEM_DIR  = $(MFEM_DIR))
$(call mfem-info, BUILD_DIR = $(BUILD_DIR))
$(call mfem-info, SRC       = $(SRC))
$(call mfem-info, BLD       = $(BLD))

# Include $(CONFIG_MK) unless some of the $(SKIP_INCLUDE_TARGETS) are given
SKIP_INCLUDE_TARGETS = help config clean distclean serial parallel debug pdebug\
 cuda hip pcuda phip cudebug hipdebug pcudebug phipdebug hpc style
HAVE_SKIP_INCLUDE_TARGET = $(filter $(SKIP_INCLUDE_TARGETS),$(MAKECMDGOALS))
ifeq (,$(HAVE_SKIP_INCLUDE_TARGET))
   $(call mfem-info, Including $(CONFIG_MK))
   -include $(CONFIG_MK)
else
   # Do not allow skip-include targets to be combined with other targets
   ifneq (1,$(words $(MAKECMDGOALS)))
      $(error Target '$(firstword $(HAVE_SKIP_INCLUDE_TARGET))' can not be\
      combined with other targets)
   endif
   $(call mfem-info, NOT including $(CONFIG_MK))
endif

# Compile flags used by MFEM: CPPFLAGS, CXXFLAGS, plus library flags
INCFLAGS =
# Link flags used by MFEM: library link flags plus LDFLAGS (added last)
ALL_LIBS =

# Building static and/or shared libraries:
MFEM_STATIC ?= $(STATIC)
MFEM_SHARED ?= $(SHARED)

# Internal shortcuts
override static = $(if $(MFEM_STATIC:YES=),,YES)
override shared = $(if $(MFEM_SHARED:YES=),,YES)

# The default value of CXXFLAGS is based on the value of MFEM_DEBUG
ifeq ($(MFEM_DEBUG),YES)
   CXXFLAGS ?= $(DEBUG_FLAGS)
endif
CXXFLAGS ?= $(OPTIM_FLAGS)

# MPI configuration
ifneq ($(MFEM_USE_MPI),YES)
   HOST_CXX = $(CXX)
   PKGS_NEED_MPI = SUPERLU MUMPS STRUMPACK PETSC PUMI SLEPC MKL_CPARDISO
   $(foreach mpidep,$(PKGS_NEED_MPI),$(if $(MFEM_USE_$(mpidep):NO=),\
     $(warning *** [MPI is OFF] setting MFEM_USE_$(mpidep) = NO)\
     $(eval override MFEM_USE_$(mpidep)=NO),))
else
   HOST_CXX = $(MPICXX)
   INCFLAGS += $(HYPRE_OPT)
   ALL_LIBS += $(HYPRE_LIB)
endif

# Default configuration
ifeq ($(MFEM_USE_CUDA)$(MFEM_USE_HIP),NONO)
   MFEM_CXX ?= $(HOST_CXX)
   MFEM_HOST_CXX ?= $(MFEM_CXX)
   XCOMPILER = $(CXX_XCOMPILER)
   XLINKER   = $(CXX_XLINKER)
endif

ifeq ($(MFEM_USE_CUDA),YES)
   MFEM_CXX ?= $(CUDA_CXX)
   MFEM_HOST_CXX ?= $(HOST_CXX)
   CXXFLAGS += $(CUDA_FLAGS) -ccbin $(MFEM_HOST_CXX)
   XCOMPILER = $(CUDA_XCOMPILER)
   XLINKER   = $(CUDA_XLINKER)
   # CUDA_OPT and CUDA_LIB are added below
   # Compatibility test against MFEM_USE_HIP
   ifeq ($(MFEM_USE_HIP),YES)
      $(error Incompatible config: MFEM_USE_CUDA can not be combined with MFEM_USE_HIP)
   endif
endif

# HIP configuration
ifeq ($(MFEM_USE_HIP),YES)
   ifeq ($(MFEM_USE_MPI),YES)
      INCFLAGS += $(MPI_OPT)
      ALL_LIBS += $(MPI_LIB)
   endif
   MFEM_CXX ?= $(HIP_CXX)
   MFEM_HOST_CXX ?= $(MFEM_CXX)
   CXXFLAGS += $(HIP_FLAGS)
   XLINKER   = $(HIP_XLINKER)
   XCOMPILER = $(HIP_XCOMPILER)
   # HIP_OPT and HIP_LIB are added below
   # Compatibility test against MFEM_USE_CUDA
   ifeq ($(MFEM_USE_CUDA),YES)
      $(error Incompatible config: MFEM_USE_HIP can not be combined with MFEM_USE_CUDA)
   endif
endif

DEP_CXX ?= $(MFEM_CXX)

# Check legacy OpenMP configuration
ifeq ($(MFEM_USE_LEGACY_OPENMP),YES)
   MFEM_THREAD_SAFE ?= YES
   ifneq ($(MFEM_THREAD_SAFE),YES)
      $(error Incompatible config: MFEM_USE_LEGACY_OPENMP requires MFEM_THREAD_SAFE)
   endif
   # NOTE: MFEM_USE_LEGACY_OPENMP cannot be combined with any of:
   # MFEM_USE_OPENMP, MFEM_USE_CUDA, MFEM_USE_RAJA, MFEM_USE_OCCA
endif

# List of MFEM dependencies, that require the *_LIB variable to be non-empty
MFEM_REQ_LIB_DEPS = SUPERLU MUMPS METIS FMS CONDUIT SIDRE LAPACK SUNDIALS MESQUITE\
 SUITESPARSE STRUMPACK GINKGO GNUTLS NETCDF PETSC SLEPC MPFR PUMI HIOP GSLIB\
<<<<<<< HEAD
 OCCA CEED RAJA UMPIRE MKL_CPARDISO AMGX CALIPER BENCHMARK
=======
 OCCA CEED RAJA UMPIRE MKL_CPARDISO AMGX CALIPER PARELAG
>>>>>>> 1e82e223

PETSC_ERROR_MSG = $(if $(PETSC_FOUND),,. PETSC config not found: $(PETSC_VARS))
SLEPC_ERROR_MSG = $(if $(SLEPC_FOUND),,. SLEPC config not found: $(SLEPC_VARS))

define mfem_check_dependency
ifeq ($$(MFEM_USE_$(1)),YES)
   $$(if $$($(1)_LIB),,$$(error $(1)_LIB is empty$$($(1)_ERROR_MSG)))
endif
endef

# During configuration, check dependencies from MFEM_REQ_LIB_DEPS
ifeq ($(MAKECMDGOALS),config)
   $(foreach dep,$(MFEM_REQ_LIB_DEPS),\
      $(eval $(call mfem_check_dependency,$(dep))))
endif

# List of MFEM dependencies, processed below
MFEM_DEPENDENCIES = $(MFEM_REQ_LIB_DEPS) LIBUNWIND OPENMP CUDA HIP

# List of deprecated MFEM dependencies, processed below
MFEM_LEGACY_DEPENDENCIES = OPENMP

# Macro for adding dependencies
define mfem_add_dependency
ifeq ($(MFEM_USE_$(1)),YES)
   INCFLAGS += $($(1)_OPT)
   ALL_LIBS += $($(1)_LIB)
endif
endef

# Macro for adding legacy dependencies
define mfem_add_legacy_dependency
ifeq ($(MFEM_USE_LEGACY_$(1)),YES)
   INCFLAGS += $($(1)_OPT)
   ALL_LIBS += $($(1)_LIB)
endif
endef

# Process dependencies
$(foreach dep,$(MFEM_DEPENDENCIES),$(eval $(call mfem_add_dependency,$(dep))))
$(foreach dep,$(MFEM_LEGACY_DEPENDENCIES),$(eval $(call \
   mfem_add_legacy_dependency,$(dep))))

# Timer option
ifeq ($(MFEM_TIMER_TYPE),2)
   ALL_LIBS += $(POSIX_CLOCKS_LIB)
endif

# zlib configuration
ifeq ($(MFEM_USE_ZLIB),YES)
   INCFLAGS += $(ZLIB_OPT)
   ALL_LIBS += $(ZLIB_LIB)
endif

# List of all defines that may be enabled in config.hpp and config.mk:
MFEM_DEFINES = MFEM_VERSION MFEM_VERSION_STRING MFEM_GIT_STRING MFEM_USE_MPI\
 MFEM_USE_METIS MFEM_USE_METIS_5 MFEM_DEBUG MFEM_USE_EXCEPTIONS MFEM_USE_ZLIB\
 MFEM_USE_LIBUNWIND MFEM_USE_LAPACK MFEM_THREAD_SAFE MFEM_USE_OPENMP\
 MFEM_USE_LEGACY_OPENMP MFEM_USE_MEMALLOC MFEM_TIMER_TYPE MFEM_USE_SUNDIALS\
 MFEM_USE_MESQUITE MFEM_USE_SUITESPARSE MFEM_USE_GINKGO MFEM_USE_SUPERLU\
 MFEM_USE_STRUMPACK MFEM_USE_GNUTLS MFEM_USE_NETCDF MFEM_USE_PETSC\
 MFEM_USE_SLEPC MFEM_USE_MPFR MFEM_USE_SIDRE MFEM_USE_FMS MFEM_USE_CONDUIT\
 MFEM_USE_PUMI MFEM_USE_HIOP MFEM_USE_GSLIB MFEM_USE_CUDA MFEM_USE_HIP\
 MFEM_USE_OCCA MFEM_USE_CEED MFEM_USE_RAJA MFEM_USE_UMPIRE MFEM_USE_SIMD\
 MFEM_USE_ADIOS2 MFEM_USE_MKL_CPARDISO MFEM_USE_AMGX MFEM_USE_MUMPS\
<<<<<<< HEAD
 MFEM_USE_CALIPER MFEM_USE_BENCHMARK MFEM_SOURCE_DIR MFEM_INSTALL_DIR
=======
 MFEM_USE_CALIPER MFEM_USE_PARELAG MFEM_SOURCE_DIR MFEM_INSTALL_DIR
>>>>>>> 1e82e223

# List of makefile variables that will be written to config.mk:
MFEM_CONFIG_VARS = MFEM_CXX MFEM_HOST_CXX MFEM_CPPFLAGS MFEM_CXXFLAGS\
 MFEM_INC_DIR MFEM_TPLFLAGS MFEM_INCFLAGS MFEM_PICFLAG MFEM_FLAGS MFEM_LIB_DIR\
 MFEM_EXT_LIBS MFEM_LIBS MFEM_LIB_FILE MFEM_STATIC MFEM_SHARED MFEM_BUILD_TAG\
 MFEM_PREFIX MFEM_CONFIG_EXTRA MFEM_MPIEXEC MFEM_MPIEXEC_NP MFEM_MPI_NP\
 MFEM_TEST_MK

# Config vars: values of the form @VAL@ are replaced by $(VAL) in config.mk
MFEM_CPPFLAGS  ?= $(CPPFLAGS)
MFEM_CXXFLAGS  ?= $(CXXFLAGS)
MFEM_TPLFLAGS  ?= $(INCFLAGS)
MFEM_INCFLAGS  ?= -I@MFEM_INC_DIR@ @MFEM_TPLFLAGS@
MFEM_PICFLAG   ?= $(if $(shared),$(PICFLAG))
MFEM_FLAGS     ?= @MFEM_CPPFLAGS@ @MFEM_CXXFLAGS@ @MFEM_INCFLAGS@
MFEM_EXT_LIBS  ?= $(ALL_LIBS) $(LDFLAGS)
MFEM_LIBS      ?= $(if $(shared),$(BUILD_RPATH)) -L@MFEM_LIB_DIR@ -lmfem\
   @MFEM_EXT_LIBS@
MFEM_LIB_FILE  ?= @MFEM_LIB_DIR@/libmfem.$(if $(shared),$(SO_VER),a)
MFEM_BUILD_TAG ?= $(shell uname -snm)
MFEM_PREFIX    ?= $(PREFIX)
MFEM_INC_DIR   ?= $(if $(CONFIG_FILE_DEF),@MFEM_BUILD_DIR@,@MFEM_DIR@)
MFEM_LIB_DIR   ?= $(if $(CONFIG_FILE_DEF),@MFEM_BUILD_DIR@,@MFEM_DIR@)
MFEM_TEST_MK   ?= @MFEM_DIR@/config/test.mk
# Use "\n" (interpreted by sed) to add a newline.
MFEM_CONFIG_EXTRA ?= $(if $(CONFIG_FILE_DEF),MFEM_BUILD_DIR ?= @MFEM_DIR@,)

MFEM_SOURCE_DIR  = $(MFEM_REAL_DIR)
MFEM_INSTALL_DIR = $(abspath $(MFEM_PREFIX))

# If we have 'config' target, export variables used by config/makefile
ifneq (,$(filter config,$(MAKECMDGOALS)))
   export $(MFEM_DEFINES) MFEM_DEFINES $(MFEM_CONFIG_VARS) MFEM_CONFIG_VARS
   export VERBOSE HYPRE_OPT PUMI_DIR MUMPS_OPT
endif

# If we have 'install' target, export variables used by config/makefile
ifneq (,$(filter install,$(MAKECMDGOALS)))
   ifneq (install,$(MAKECMDGOALS))
      $(error Target 'install' can not be combined with other targets)
   endif
   # Allow changing the PREFIX during install with: make install PREFIX=<dir>
   PREFIX := $(MFEM_PREFIX)
   PREFIX_INC   := $(PREFIX)/include
   PREFIX_LIB   := $(PREFIX)/lib
   PREFIX_SHARE := $(PREFIX)/share/mfem
   override MFEM_DIR := $(MFEM_REAL_DIR)
   MFEM_INCFLAGS = -I@MFEM_INC_DIR@ @MFEM_TPLFLAGS@
   MFEM_FLAGS    = @MFEM_CPPFLAGS@ @MFEM_CXXFLAGS@ @MFEM_INCFLAGS@
   MFEM_LIBS     = $(if $(shared),$(INSTALL_RPATH)) -L@MFEM_LIB_DIR@ -lmfem\
      @MFEM_EXT_LIBS@
   MFEM_LIB_FILE = @MFEM_LIB_DIR@/libmfem.$(if $(shared),$(SO_VER),a)
   ifeq ($(MFEM_USE_OCCA),YES)
      ifneq ($(MFEM_INSTALL_DIR),$(abspath $(PREFIX)))
         $(error OCCA is enabled: PREFIX must be set during configuration!)
      endif
   endif
   MFEM_PREFIX := $(abspath $(PREFIX))
   MFEM_INC_DIR = $(abspath $(PREFIX_INC))
   MFEM_LIB_DIR = $(abspath $(PREFIX_LIB))
   MFEM_TEST_MK = $(abspath $(PREFIX_SHARE)/test.mk)
   MFEM_CONFIG_EXTRA =
   export $(MFEM_DEFINES) MFEM_DEFINES $(MFEM_CONFIG_VARS) MFEM_CONFIG_VARS
   export VERBOSE
endif

# Source dirs in logical order
DIRS = general linalg linalg/simd mesh fem fem/ceed fem/qinterp fem/tmop
SOURCE_FILES = $(foreach dir,$(DIRS),$(wildcard $(SRC)$(dir)/*.cpp))
RELSRC_FILES = $(patsubst $(SRC)%,%,$(SOURCE_FILES))
OBJECT_FILES = $(patsubst $(SRC)%,$(BLD)%,$(SOURCE_FILES:.cpp=.o))
OKL_DIRS = fem

.PHONY: lib all clean distclean install config status info deps serial parallel	\
	debug pdebug cuda hip pcuda cudebug pcudebug hpc style check test unittest \
	deprecation-warnings

.SUFFIXES:
.SUFFIXES: .cpp .o
# Remove some default implicit rules
%:	%.o
%.o:	%.cpp
%:	%.cpp

# Default rule.
lib: $(if $(static),$(BLD)libmfem.a) $(if $(shared),$(BLD)libmfem.$(SO_EXT))

# Flags used for compiling all source files.
MFEM_BUILD_FLAGS = $(MFEM_PICFLAG) $(MFEM_CPPFLAGS) $(MFEM_CXXFLAGS)\
 $(MFEM_TPLFLAGS) $(CONFIG_FILE_DEF)

# Rules for compiling all source files.
$(OBJECT_FILES): $(BLD)%.o: $(SRC)%.cpp $(CONFIG_MK)
	$(MFEM_CXX) $(MFEM_BUILD_FLAGS) -c $(<) -o $(@)

all: examples miniapps $(TEST_DIRS)

.PHONY: miniapps $(EM_DIRS) $(TEST_DIRS)
miniapps: $(MINIAPP_DIRS)
$(MINIAPP_USE_COMMON): miniapps/common
$(EM_DIRS) $(TEST_DIRS): lib
	$(MAKE) -C $(BLD)$(@)

.PHONY: doc
doc:
	$(MAKE) -C $(BLD)$(@)

-include $(BLD)deps.mk

$(BLD)libmfem.a: $(OBJECT_FILES)
	$(AR) $(ARFLAGS) $(@) $(OBJECT_FILES)
	$(RANLIB) $(@)
	@$(MAKE) deprecation-warnings

$(BLD)libmfem.$(SO_EXT): $(BLD)libmfem.$(SO_VER)
	cd $(@D) && ln -sf $(<F) $(@F)
	@$(MAKE) deprecation-warnings

# If some of the external libraries are build without -fPIC, linking shared MFEM
# library may fail. In such cases, one may set EXT_LIBS on the command line.
EXT_LIBS = $(MFEM_EXT_LIBS)
$(BLD)libmfem.$(SO_VER): $(OBJECT_FILES)
	$(MFEM_CXX) $(MFEM_LINK_FLAGS) $(BUILD_SOFLAGS) $(OBJECT_FILES) \
	   $(EXT_LIBS) -o $(@)

# Shortcut targets options
serial debug cuda hip cudebug hipdebug:           M_MPI=NO
parallel pdebug pcuda pcudebug phip phipdebug:    M_MPI=YES
serial parallel cuda pcuda hip phip:              M_DBG=NO
debug pdebug cudebug pcudebug hipdebug phipdebug: M_DBG=YES
cuda pcuda cudebug pcudebug:                      M_CUDA=YES
hip phip hipdebug phipdebug:                      M_HIP=YES

serial parallel debug pdebug:
	$(MAKE) -f $(THIS_MK) config MFEM_USE_MPI=$(M_MPI) MFEM_DEBUG=$(M_DBG) \
	   $(MAKEOVERRIDES_SAVE)
	$(MAKE) $(MAKEOVERRIDES_SAVE)

cuda pcuda cudebug pcudebug:
	$(MAKE) -f $(THIS_MK) config MFEM_USE_MPI=$(M_MPI) MFEM_DEBUG=$(M_DBG) \
	   MFEM_USE_CUDA=$(M_CUDA) $(MAKEOVERRIDES_SAVE)
	$(MAKE) $(MAKEOVERRIDES_SAVE)

hip phip hipdebug phipdebug:
	$(MAKE) -f $(THIS_MK) config MFEM_USE_MPI=$(M_MPI) MFEM_DEBUG=$(M_DBG) \
	MFEM_USE_HIP=$(M_HIP) $(MAKEOVERRIDES_SAVE)
	$(MAKE) $(MAKEOVERRIDES_SAVE)

# Build with MPI and all Device backends enabled (requires OCCA and RAJA)
hpc:
	$(MAKE) -f $(THIS_MK) config MFEM_USE_MPI=YES MFEM_USE_CUDA=YES \
	  MFEM_USE_OPENMP=YES MFEM_USE_OCCA=YES MFEM_USE_RAJA=YES \
	  $(MAKEOVERRIDES_SAVE)
	$(MAKE) $(MAKEOVERRIDES_SAVE)

deps:
	rm -f $(BLD)deps.mk
	for i in $(RELSRC_FILES:.cpp=); do \
	   $(DEP_CXX) $(MFEM_BUILD_FLAGS) -MM -MT $(BLD)$${i}.o $(SRC)$${i}.cpp\
	      >> $(BLD)deps.mk; done

check: lib
	@printf "Quick-checking the MFEM library."
	@printf " Use 'make test' for more extensive tests.\n"
	@$(MAKE) -C $(BLD)examples \
	$(if $(findstring YES,$(MFEM_USE_MPI)),ex1p-test-par,ex1-test-seq)

test test-noclean:
	@echo "Testing the MFEM library. This may take a while..."
	@echo "Building all examples, miniapps, and tests..."
	@$(MAKE) $(MAKEOVERRIDES_SAVE) all
	@echo "Running tests in: [ $(ALL_TEST_DIRS) ] ..."
	@ERR=0; for dir in $(ALL_TEST_DIRS); do \
	   echo "Running tests in $${dir} ..."; \
	   if ! $(MAKE) -j1 -C $(BLD)$${dir} $@; then \
	   ERR=1; fi; done; \
	   if [ 0 -ne $${ERR} ]; then echo "Some tests failed."; exit 1; \
	   else echo "All tests passed."; fi

.PHONY: test-miniapps
test-miniapps:
	@echo "Building all miniapps ..."
	@$(MAKE) $(MAKEOVERRIDES_SAVE) miniapps
	@ERR=0; for dir in $(MINIAPP_TEST_DIRS); do \
	   echo "Running tests in $${dir} ..."; \
	   if ! $(MAKE) -j1 -C $(BLD)$${dir} test; then \
	   ERR=1; fi; done; \
	   if [ 0 -ne $${ERR} ]; then echo "Some miniapp tests failed."; \
	   exit 1; else echo "All miniapp tests passed."; fi

unittest: lib
	$(MAKE) -C $(BLD)tests/unit test

.PHONY: test-print
test-print:
	@echo "Printing tests in: [ $(ALL_TEST_DIRS) ] ..."
	@for dir in $(ALL_TEST_DIRS); do \
	   $(MAKE) -j1 -C $(BLD)$${dir} test-print; done

ALL_CLEAN_SUBDIRS = $(addsuffix /clean,config $(EM_DIRS) doc $(TEST_DIRS))
.PHONY: $(ALL_CLEAN_SUBDIRS) miniapps/clean
miniapps/clean: $(addsuffix /clean,$(MINIAPP_DIRS))
$(ALL_CLEAN_SUBDIRS):
	$(MAKE) -C $(BLD)$(@D) $(@F)

clean: $(addsuffix /clean,$(EM_DIRS) $(TEST_DIRS))
	rm -f $(addprefix $(BLD),$(foreach d,$(DIRS),$(d)/*.o))
	rm -f $(addprefix $(BLD),$(foreach d,$(DIRS),$(d)/*~))
	rm -rf $(addprefix $(BLD),*~ libmfem.* deps.mk)

distclean: clean config/clean doc/clean
	rm -rf mfem/

INSTALL_SHARED_LIB = $(MFEM_CXX) $(MFEM_LINK_FLAGS) $(INSTALL_SOFLAGS)\
   $(OBJECT_FILES) $(EXT_LIBS) -o $(PREFIX_LIB)/libmfem.$(SO_VER) && \
   cd $(PREFIX_LIB) && ln -sf libmfem.$(SO_VER) libmfem.$(SO_EXT)

install: $(if $(static),$(BLD)libmfem.a) $(if $(shared),$(BLD)libmfem.$(SO_EXT))
	mkdir -p $(PREFIX_LIB)
# install static and/or shared library
	$(if $(static),$(INSTALL) -m 640 $(BLD)libmfem.a $(PREFIX_LIB))
	$(if $(shared),$(INSTALL_SHARED_LIB))
# install top level includes
	mkdir -p $(PREFIX_INC)/mfem
	$(INSTALL) -m 640 $(SRC)mfem.hpp $(SRC)mfem-performance.hpp \
	   $(PREFIX_INC)/mfem
	for hdr in mfem.hpp mfem-performance.hpp; do \
	   printf '// Auto-generated file.\n#include "mfem/'$$hdr'"\n' \
	      > $(PREFIX_INC)/$$hdr && chmod 640 $(PREFIX_INC)/$$hdr; done
# install config include
	mkdir -p $(PREFIX_INC)/mfem/config
	$(INSTALL) -m 640 $(BLD)config/_config.hpp $(PREFIX_INC)/mfem/config/config.hpp
	$(INSTALL) -m 640 $(SRC)config/tconfig.hpp $(PREFIX_INC)/mfem/config
# install remaining includes in each subdirectory
	for dir in $(DIRS); do \
	   mkdir -p $(PREFIX_INC)/mfem/$$dir && \
	   $(INSTALL) -m 640 $(SRC)$$dir/*.hpp $(PREFIX_INC)/mfem/$$dir; \
	done
# install *.okl files
	for dir in $(OKL_DIRS); do \
	   mkdir -p $(PREFIX_INC)/mfem/$$dir && \
	   $(INSTALL) -m 640 $(SRC)$$dir/*.okl $(PREFIX_INC)/mfem/$$dir; \
	done
# install libCEED q-function headers
	mkdir -p $(PREFIX_INC)/mfem/fem/ceed
	$(INSTALL) -m 640 $(SRC)fem/ceed/*.h $(PREFIX_INC)/mfem/fem/ceed
# install config.mk in $(PREFIX_SHARE)
	mkdir -p $(PREFIX_SHARE)
	$(MAKE) -C $(BLD)config config-mk CONFIG_MK=config-install.mk
	$(INSTALL) -m 640 $(BLD)config/config-install.mk $(PREFIX_SHARE)/config.mk
	rm -f $(BLD)config/config-install.mk
# install test.mk in $(PREFIX_SHARE)
	$(INSTALL) -m 640 $(SRC)config/test.mk $(PREFIX_SHARE)/test.mk

$(CONFIG_MK):
# Skip the error message when '-B' make flag is used (unconditionally
# make all targets), but still check for the $(CONFIG_MK) file
ifeq (,$(and $(findstring B,$(MAKEFLAGS)),$(wildcard $(CONFIG_MK))))
	$(info )
	$(info MFEM is not configured.)
	$(info Run "make config" first, or see "make help".)
	$(info )
	$(error )
endif

config: $(if $(CONFIG_FILE_DEF),build-config,local-config)

.PHONY: local-config
local-config:
	$(MAKE) -C config all
	@printf "\nBuild destination: <source> [$(BUILD_REAL_DIR)]\n\n"

.PHONY: build-config
build-config:
	for d in $(BUILD_SUBDIRS); do mkdir -p $(BLD)$${d}; done
	for dir in "" $(addsuffix /,config $(EM_DIRS) doc $(TEST_DIRS)); do \
	   printf "# Auto-generated file.\n%s\n%s\n" \
	      "MFEM_DIR = $(MFEM_REAL_DIR)" \
	      "include \$$(MFEM_DIR)/$${dir}makefile" \
	      > $(BLD)$${dir}GNUmakefile; done
	$(MAKE) -C $(BLD)config all
	cd "$(BUILD_DIR)" && ln -sf "$(MFEM_REAL_DIR)/data" .
	for hdr in mfem.hpp mfem-performance.hpp; do \
	   printf "// Auto-generated file.\n%s\n%s\n" \
	   "#define MFEM_CONFIG_FILE \"$(BUILD_REAL_DIR)/config/_config.hpp\"" \
	   "#include \"$(MFEM_REAL_DIR)/$${hdr}\"" > $(BLD)$${hdr}; done
	@printf "\nBuild destination: $(BUILD_DIR) [$(BUILD_REAL_DIR)]\n\n"

help:
	$(info $(value MFEM_HELP_MSG))
	@true

status info:
	$(info MFEM_VERSION           = $(MFEM_VERSION) [v$(MFEM_VERSION_STRING)])
	$(info MFEM_GIT_STRING        = $(MFEM_GIT_STRING))
	$(info MFEM_USE_MPI           = $(MFEM_USE_MPI))
	$(info MFEM_USE_METIS         = $(MFEM_USE_METIS))
	$(info MFEM_USE_METIS_5       = $(MFEM_USE_METIS_5))
	$(info MFEM_DEBUG             = $(MFEM_DEBUG))
	$(info MFEM_USE_EXCEPTIONS    = $(MFEM_USE_EXCEPTIONS))
	$(info MFEM_USE_ZLIB          = $(MFEM_USE_ZLIB))
	$(info MFEM_USE_LIBUNWIND     = $(MFEM_USE_LIBUNWIND))
	$(info MFEM_USE_LAPACK        = $(MFEM_USE_LAPACK))
	$(info MFEM_THREAD_SAFE       = $(MFEM_THREAD_SAFE))
	$(info MFEM_USE_OPENMP        = $(MFEM_USE_OPENMP))
	$(info MFEM_USE_LEGACY_OPENMP = $(MFEM_USE_LEGACY_OPENMP))
	$(info MFEM_USE_MEMALLOC      = $(MFEM_USE_MEMALLOC))
	$(info MFEM_TIMER_TYPE        = $(MFEM_TIMER_TYPE))
	$(info MFEM_USE_SUNDIALS      = $(MFEM_USE_SUNDIALS))
	$(info MFEM_USE_MESQUITE      = $(MFEM_USE_MESQUITE))
	$(info MFEM_USE_SUITESPARSE   = $(MFEM_USE_SUITESPARSE))
	$(info MFEM_USE_SUPERLU       = $(MFEM_USE_SUPERLU))
	$(info MFEM_USE_MUMPS         = $(MFEM_USE_MUMPS))
	$(info MFEM_USE_STRUMPACK     = $(MFEM_USE_STRUMPACK))
	$(info MFEM_USE_GINKGO        = $(MFEM_USE_GINKGO))
	$(info MFEM_USE_AMGX          = $(MFEM_USE_AMGX))
	$(info MFEM_USE_GNUTLS        = $(MFEM_USE_GNUTLS))
	$(info MFEM_USE_NETCDF        = $(MFEM_USE_NETCDF))
	$(info MFEM_USE_PETSC         = $(MFEM_USE_PETSC))
	$(info MFEM_USE_SLEPC         = $(MFEM_USE_SLEPC))
	$(info MFEM_USE_MPFR          = $(MFEM_USE_MPFR))
	$(info MFEM_USE_SIDRE         = $(MFEM_USE_SIDRE))
	$(info MFEM_USE_FMS           = $(MFEM_USE_FMS))
	$(info MFEM_USE_CONDUIT       = $(MFEM_USE_CONDUIT))
	$(info MFEM_USE_PUMI          = $(MFEM_USE_PUMI))
	$(info MFEM_USE_HIOP          = $(MFEM_USE_HIOP))
	$(info MFEM_USE_GSLIB         = $(MFEM_USE_GSLIB))
	$(info MFEM_USE_CUDA          = $(MFEM_USE_CUDA))
	$(info MFEM_USE_HIP           = $(MFEM_USE_HIP))
	$(info MFEM_USE_RAJA          = $(MFEM_USE_RAJA))
	$(info MFEM_USE_OCCA          = $(MFEM_USE_OCCA))
	$(info MFEM_USE_CALIPER       = $(MFEM_USE_CALIPER))
	$(info MFEM_USE_CEED          = $(MFEM_USE_CEED))
	$(info MFEM_USE_UMPIRE        = $(MFEM_USE_UMPIRE))
	$(info MFEM_USE_SIMD          = $(MFEM_USE_SIMD))
	$(info MFEM_USE_ADIOS2        = $(MFEM_USE_ADIOS2))
	$(info MFEM_USE_MKL_CPARDISO  = $(MFEM_USE_MKL_CPARDISO))
<<<<<<< HEAD
	$(info MFEM_USE_BENCHMARK     = $(MFEM_USE_BENCHMARK))
=======
	$(info MFEM_USE_PARELAG       = $(MFEM_USE_PARELAG))
>>>>>>> 1e82e223
	$(info MFEM_CXX               = $(value MFEM_CXX))
	$(info MFEM_HOST_CXX          = $(value MFEM_HOST_CXX))
	$(info MFEM_CPPFLAGS          = $(value MFEM_CPPFLAGS))
	$(info MFEM_CXXFLAGS          = $(value MFEM_CXXFLAGS))
	$(info MFEM_TPLFLAGS          = $(value MFEM_TPLFLAGS))
	$(info MFEM_INCFLAGS          = $(value MFEM_INCFLAGS))
	$(info MFEM_FLAGS             = $(value MFEM_FLAGS))
	$(info MFEM_LINK_FLAGS        = $(value MFEM_LINK_FLAGS))
	$(info MFEM_EXT_LIBS          = $(value MFEM_EXT_LIBS))
	$(info MFEM_LIBS              = $(value MFEM_LIBS))
	$(info MFEM_LIB_FILE          = $(value MFEM_LIB_FILE))
	$(info MFEM_BUILD_TAG         = $(value MFEM_BUILD_TAG))
	$(info MFEM_PREFIX            = $(value MFEM_PREFIX))
	$(info MFEM_INC_DIR           = $(value MFEM_INC_DIR))
	$(info MFEM_LIB_DIR           = $(value MFEM_LIB_DIR))
	$(info MFEM_STATIC            = $(MFEM_STATIC))
	$(info MFEM_SHARED            = $(MFEM_SHARED))
	$(info MFEM_BUILD_DIR         = $(MFEM_BUILD_DIR))
	$(info MFEM_MPIEXEC           = $(MFEM_MPIEXEC))
	$(info MFEM_MPIEXEC_NP        = $(MFEM_MPIEXEC_NP))
	$(info MFEM_MPI_NP            = $(MFEM_MPI_NP))
	@true

ASTYLE_BIN = astyle
ASTYLE = $(ASTYLE_BIN) --options=$(SRC)config/mfem.astylerc
ASTYLE_VER = "Artistic Style Version 3.1"
FORMAT_FILES = $(foreach dir,$(DIRS) $(EM_DIRS) config,$(dir)/*.?pp)
FORMAT_FILES += tests/unit/*.cpp
UNIT_TESTS_SUBDIRS = general linalg mesh fem miniapps ceed
FORMAT_FILES += $(foreach dir,$(UNIT_TESTS_SUBDIRS),tests/unit/$(dir)/*.?pp)
FORMAT_LIST = $(filter-out general/tinyxml2.cpp,$(wildcard $(FORMAT_FILES)))

COUT_CERR_FILES = $(foreach dir,$(DIRS),$(dir)/*.[ch]pp)
COUT_CERR_EXCLUDE = '^general/error\.cpp' '^general/globals\.[ch]pp'

DEPRECATION_WARNING := \
"This feature is planned for removal in the next release."\
"Please open an issue at github.com/mfem/mfem/issues if you depend on it."
deprecation-warnings:
	@if [ -t 1 ]; then\
	   red="\033[0;31m"; yellow="\033[0;33m"; end="\033[0m";\
	 fi;\
	if [ $(MFEM_USE_LEGACY_OPENMP) = YES ]; then\
	  printf $$red"[MFEM_USE_LEGACY_OPENMP]"$$end": "$$yellow"%s"$$end"\n"\
	  $(DEPRECATION_WARNING);\
	fi

# $(call mfem_check_command, command-to-execute, success_msg, failed_msg)
mfem_check_command = \
  if [ -t 1 ]; then red="\033[0;31m"; green="\033[0;32m"; end="\033[0m"; fi;\
  if ! $(1); then\
    printf $$green"%s"$$end"\n" "[  OK  ] "$(strip $(2));\
  else\
    printf $$red"%s"$$end"\n"   "[FAILED] "$(strip $(3)); err_code=1;\
  fi

# Verify the C++ code styling in MFEM and check that std::cout and std::cerr are
# not used in the library (use mfem::out and mfem::err instead).
style:
	@echo "Applying C++ code style..."
	@astyle_version="$$($(ASTYLE_BIN) --version)";\
	 if [ "$$astyle_version" != $(ASTYLE_VER) ]; then\
	    printf "%s\n" "Invalid astyle version: '$$astyle_version'"\
	           "Please use: '"$(ASTYLE_VER)"'";\
	    exit 1;\
	 fi
	@err_code=0;\
	$(call mfem_check_command,\
	    $(ASTYLE) $(FORMAT_LIST) | grep Formatted,\
	    "No source files were changed",\
	    "Please make sure the changes are committed");\
	echo "Checking for use of std::cout...";\
	$(call mfem_check_command,\
	   grep cout $(COUT_CERR_FILES) | grep -v $(COUT_CERR_EXCLUDE:%=-e %),\
	   "No use of std::cout found", "Use mfem::out instead of std::cout");\
	echo "Checking for use of std::cerr...";\
	$(call mfem_check_command,\
	   grep cerr $(COUT_CERR_FILES) |\
	      grep -v $(COUT_CERR_EXCLUDE:%=-e %) -e cerrno,\
	   "No use of std::cerr found", "Use mfem::err instead of std::cerr");\
	exit $$err_code

# Generate a TAGS table in $MFEM_DIR from all the tracked files
.PHONY: tags
tags:
ifndef ETAGS_BIN
	$(error Error could not find suitable 'etags', please install one \
	using your package manager)
else ifndef EGREP_BIN
	$(error Error could not find suitable 'egrep', please install one \
	using your package manager)
endif
	$(eval MFEM_TRACKED_SOURCE = $(shell git -C $(MFEM_REAL_DIR) ls-files |\
	$(EGREP_BIN) '(\.[hc](pp)?)$$'))
	@cd $(MFEM_REAL_DIR) && $(ETAGS_BIN) --class-qualify \
	--declarations -o $(MFEM_REAL_DIR)/TAGS $(MFEM_TRACKED_SOURCE)

# Creates symlinks to the hooks in the `.git/hooks` directory. Individual
# hooks can be enabled by manually creating symlinks. Hooks can be customized
# using hard copies (trading off with automated updates).
.PHONY: hooks
hooks:
	@cd $(MFEM_DIR)/.git/hooks && \
	ln -s ../../config/githooks/pre-commit pre-commit; \
	ln -s ../../config/githooks/pre-push pre-push;

# Print the contents of a makefile variable, e.g.: 'make print-MFEM_LIBS'.
print-%:
	$(info [ variable name]: $*)
	$(info [        origin]: $(origin $*))
	$(info [         value]: $(value $*))
	$(info [expanded value]: $($*))
	$(info )
	@true

# Print the contents of all makefile variables.
.PHONY: printall
printall: $(subst :,\:,$(foreach var,$(.VARIABLES),print-$(var)))
	@true<|MERGE_RESOLUTION|>--- conflicted
+++ resolved
@@ -274,11 +274,7 @@
 # List of MFEM dependencies, that require the *_LIB variable to be non-empty
 MFEM_REQ_LIB_DEPS = SUPERLU MUMPS METIS FMS CONDUIT SIDRE LAPACK SUNDIALS MESQUITE\
  SUITESPARSE STRUMPACK GINKGO GNUTLS NETCDF PETSC SLEPC MPFR PUMI HIOP GSLIB\
-<<<<<<< HEAD
- OCCA CEED RAJA UMPIRE MKL_CPARDISO AMGX CALIPER BENCHMARK
-=======
- OCCA CEED RAJA UMPIRE MKL_CPARDISO AMGX CALIPER PARELAG
->>>>>>> 1e82e223
+ OCCA CEED RAJA UMPIRE MKL_CPARDISO AMGX CALIPER PARELAG BENCHMARK
 
 PETSC_ERROR_MSG = $(if $(PETSC_FOUND),,. PETSC config not found: $(PETSC_VARS))
 SLEPC_ERROR_MSG = $(if $(SLEPC_FOUND),,. SLEPC config not found: $(SLEPC_VARS))
@@ -344,11 +340,8 @@
  MFEM_USE_PUMI MFEM_USE_HIOP MFEM_USE_GSLIB MFEM_USE_CUDA MFEM_USE_HIP\
  MFEM_USE_OCCA MFEM_USE_CEED MFEM_USE_RAJA MFEM_USE_UMPIRE MFEM_USE_SIMD\
  MFEM_USE_ADIOS2 MFEM_USE_MKL_CPARDISO MFEM_USE_AMGX MFEM_USE_MUMPS\
-<<<<<<< HEAD
- MFEM_USE_CALIPER MFEM_USE_BENCHMARK MFEM_SOURCE_DIR MFEM_INSTALL_DIR
-=======
- MFEM_USE_CALIPER MFEM_USE_PARELAG MFEM_SOURCE_DIR MFEM_INSTALL_DIR
->>>>>>> 1e82e223
+ MFEM_USE_CALIPER MFEM_USE_BENCHMARK MFEM_USE_PARELAG\
+ MFEM_SOURCE_DIR MFEM_INSTALL_DIR
 
 # List of makefile variables that will be written to config.mk:
 MFEM_CONFIG_VARS = MFEM_CXX MFEM_HOST_CXX MFEM_CPPFLAGS MFEM_CXXFLAGS\
@@ -686,11 +679,8 @@
 	$(info MFEM_USE_SIMD          = $(MFEM_USE_SIMD))
 	$(info MFEM_USE_ADIOS2        = $(MFEM_USE_ADIOS2))
 	$(info MFEM_USE_MKL_CPARDISO  = $(MFEM_USE_MKL_CPARDISO))
-<<<<<<< HEAD
 	$(info MFEM_USE_BENCHMARK     = $(MFEM_USE_BENCHMARK))
-=======
 	$(info MFEM_USE_PARELAG       = $(MFEM_USE_PARELAG))
->>>>>>> 1e82e223
 	$(info MFEM_CXX               = $(value MFEM_CXX))
 	$(info MFEM_HOST_CXX          = $(value MFEM_HOST_CXX))
 	$(info MFEM_CPPFLAGS          = $(value MFEM_CPPFLAGS))
